<<<<<<< HEAD
[redundant_table_batch.sqlfile:4]: DDL Error: "object name already exists: MY_TABLE_1 in statement [create table my_table_1 (j integer)]"
=======
Unexpected exception applying DDL statements to original catalog: [./scripts/batching/redundant_table_batch.sqlfile:4]: DDL Error: "object name already exists: MY_TABLE_1 in statement [create table my_table_1 (j integer)]"
>>>>>>> 13e50062
<|MERGE_RESOLUTION|>--- conflicted
+++ resolved
@@ -1,5 +1 @@
-<<<<<<< HEAD
-[redundant_table_batch.sqlfile:4]: DDL Error: "object name already exists: MY_TABLE_1 in statement [create table my_table_1 (j integer)]"
-=======
-Unexpected exception applying DDL statements to original catalog: [./scripts/batching/redundant_table_batch.sqlfile:4]: DDL Error: "object name already exists: MY_TABLE_1 in statement [create table my_table_1 (j integer)]"
->>>>>>> 13e50062
+[./scripts/batching/redundant_table_batch.sqlfile:4]: DDL Error: "object name already exists: MY_TABLE_1 in statement [create table my_table_1 (j integer)]"