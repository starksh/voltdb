--- conflicted
+++ resolved
@@ -83,12 +83,7 @@
     AtomicLong rowsAdded = new AtomicLong(0);
     static final AtomicLong finalInsertCount = new AtomicLong(0);
 
-<<<<<<< HEAD
-	private static final int END_WAIT = 60000;	// wait for 60 seconds at the end
-=======
-    private static final int END_WAIT = 60000; // wait for 60 seconds at the end
-
->>>>>>> 86be270e
+	private static final inEND_WAIT = 60;	// wait at the end
 
     static InsertExport exportProc;
     static TableChangeMonitor exportMon;
@@ -316,7 +311,7 @@
         // not all the rows got to Kafka or not all the rows got imported back.
         client.drain();
         log.info("Wait " + END_WAIT + " seconds for import to settle.");
-        Thread.sleep(END_WAIT);
+        Thread.sleep(END_WAIT*1000);
 
         boolean testResult = FinalCheck.check(client);
 
