/* This file is part of VoltDB.
 * Copyright (C) 2008-2015 VoltDB Inc.
 *
 * Permission is hereby granted, free of charge, to any person obtaining
 * a copy of this software and associated documentation files (the
 * "Software"), to deal in the Software without restriction, including
 * without limitation the rights to use, copy, modify, merge, publish,
 * distribute, sublicense, and/or sell copies of the Software, and to
 * permit persons to whom the Software is furnished to do so, subject to
 * the following conditions:
 *
 * The above copyright notice and this permission notice shall be
 * included in all copies or substantial portions of the Software.
 *
 * THE SOFTWARE IS PROVIDED "AS IS", WITHOUT WARRANTY OF ANY KIND,
 * EXPRESS OR IMPLIED, INCLUDING BUT NOT LIMITED TO THE WARRANTIES OF
 * MERCHANTABILITY, FITNESS FOR A PARTICULAR PURPOSE AND NONINFRINGEMENT.
 * IN NO EVENT SHALL THE AUTHORS BE LIABLE FOR ANY CLAIM, DAMAGES OR
 * OTHER LIABILITY, WHETHER IN AN ACTION OF CONTRACT, TORT OR OTHERWISE,
 * ARISING FROM, OUT OF OR IN CONNECTION WITH THE SOFTWARE OR THE USE OR
 * OTHER DEALINGS IN THE SOFTWARE.
 */
/*
 * This program exercises the Kafka import capability by inserting
 * <key, value> pairs into both a VoltDB table -- KAFKAMIRRORTABLE1, and
 * a export table -- KAFKAEXPORTTABLE1. The export table links to a
 * topic in a Kafka complex. The deployment file also add an import from
 * that same complex. The checking proceeds in parallel, checking
 * the rows in the KAFKAIMPORTTABLE1 with rows in the mirror table.
 * Matching rows are deleted from both tables. Separate threads check
 * statistics on both the export table and import table to determine when
 * both import and export activity have quiesced. At the end of a
 * successful run, both the import table and the mirror table are empty.
 * If there are rows left in the mirror table, then not all exported
 * rows have made the round trip back to the import table, or there might
 * be data corruption causing the match process to fail.
 */

package kafkaimporter.client.kafkaimporter;

import java.io.OutputStream;
import java.security.SecureRandom;
import java.util.HashMap;
import java.util.Map;
import java.util.Timer;
import java.util.TimerTask;
import java.util.concurrent.atomic.AtomicLong;

import org.voltcore.logging.VoltLogger;
import org.voltdb.CLIConfig;
import org.voltdb.client.Client;
import org.voltdb.client.ClientConfig;
import org.voltdb.client.ClientFactory;
import org.voltdb.client.ClientStats;
import org.voltdb.client.ClientStatsContext;

import com.google_voltpatches.common.base.Splitter;
import com.google_voltpatches.common.net.HostAndPort;

public class KafkaImportBenchmark {

    static VoltLogger log = new VoltLogger("Benchmark");

    // handy, rather than typing this out several times
    static final String HORIZONTAL_RULE =
            "----------" + "----------" + "----------" + "----------" +
            "----------" + "----------" + "----------" + "----------";

    // Statistics manager objects from the client
    static ClientStatsContext periodicStatsContext;

    // validated command line configuration
    static Config config;
    // Timer for periodic stats printing
    static Timer statsTimer;
    static Timer checkTimer;
    // Benchmark start time
    long benchmarkStartTS;

    static final Map<HostAndPort, OutputStream> haplist = new HashMap<HostAndPort, OutputStream>();
    static Client client;
    // Some thread safe counters for reporting
    AtomicLong linesRead = new AtomicLong(0);
    static AtomicLong rowsAdded = new AtomicLong(0);
    static final AtomicLong finalInsertCount = new AtomicLong(0);

    private static final int END_WAIT = 10; // wait at the end for import to settle after export completes


    static InsertExport exportProc;
    static TableChangeMonitor exportMon;
    static TableChangeMonitor importMon;
    static MatchChecks matchChecks;

    /**
     * Uses included {@link CLIConfig} class to
     * declaratively state command line options with defaults
     * and validation.
     */
    static class Config extends CLIConfig {
        @Option(desc = "Interval for performance feedback, in seconds.")
        long displayinterval = 5;

        @Option(desc = "Benchmark duration, in seconds.")
        int duration = 300;

        @Option(desc = "Maximum TPS rate for benchmark.")
        int ratelimit = Integer.MAX_VALUE;

        @Option(desc = "Comma separated list of the form server[:port] to connect to for database queuries")
        String servers = "localhost";

        @Option(desc = "Report latency for kafka benchmark run.")
        boolean latencyreport = false;

        @Option(desc = "Filename to write raw summary statistics to.")
        String statsfile = "";

        @Override
        public void validate() {
            if (duration <= 0) exitWithMessageAndUsage("duration must be > 0");
            if (ratelimit <= 0) exitWithMessageAndUsage("ratelimit must be > 0");
            if (displayinterval <= 0) exitWithMessageAndUsage("displayinterval must be > 0");
            log.info("finished arg validate");
        }
    }

    /**
     * Constructor for benchmark instance.
     * Configures VoltDB client and prints configuration.
     *
     * @param config Parsed & validated CLI options.
     */
    public KafkaImportBenchmark(Config config) {
        this.config = config;
        periodicStatsContext = client.createStatsContext();

        log.info(HORIZONTAL_RULE);
        log.info(" Command Line Configuration");
        log.info(HORIZONTAL_RULE);
        log.info(config.getConfigDumpString());
        if(config.latencyreport) {
            log.warn("Option latencyreport is ON for async run, please set a reasonable ratelimit.\n");
        }
    }

    /**
     * Connect to one or more VoltDB servers.
     *
     * @param servers A comma separated list of servers using the hostname:port
     * syntax (where :port is optional). Assumes 21212 if not specified otherwise.
     * @throws InterruptedException if anything bad happens with the threads.
     */
<<<<<<< HEAD
    @SuppressWarnings("static-access")
    static void dbconnect(String servers) throws InterruptedException, Exception {
=======
	static void dbconnect(String servers) throws InterruptedException, Exception {
>>>>>>> a785add7
        final Splitter COMMA_SPLITTER = Splitter.on(",").omitEmptyStrings().trimResults();

        log.info("Connecting to VoltDB Interface...");
        ClientConfig clientConfig = new ClientConfig();
        clientConfig.setMaxTransactionsPerSecond(config.ratelimit);
        client = ClientFactory.createClient(clientConfig);

        for (String server: COMMA_SPLITTER.split(servers)) {
            log.info("..." + server);
            client.createConnection(server);
        }
    }

    /**
     * Create a Timer task to display performance data on the Vote procedure
     * It calls printStatistics() every displayInterval seconds
     */
    public void schedulePeriodicStats() {
        statsTimer = new Timer("periodicStats", true);
        TimerTask statsPrinting = new TimerTask() {
            @Override
            public void run() { printStatistics(); }
        };
        statsTimer.scheduleAtFixedRate(statsPrinting,
          config.displayinterval * 1000,
          config.displayinterval * 1000);
    }

    /**
     * Prints a one line update on performance that can be printed
     * periodically during a benchmark.
     */
    public synchronized void printStatistics() {
        ClientStats stats = periodicStatsContext.fetchAndResetBaseline().getStats();
        long thrup;

        thrup = stats.getTxnThroughput();
        log.info(String.format("Throughput %d/s, Aborts/Failures %d/%d, Avg/95%% Latency %.2f/%.2fms",
            thrup, stats.getInvocationAborts(), stats.getInvocationErrors(),
            stats.getAverageLatency(), stats.kPercentileLatencyAsDouble(0.95)));
    }

    /**
     * Core benchmark code.
     * Connect. Initialize. Run the loop. Cleanup. Print Results.
     *
     * @throws Exception if anything unexpected happens.
     */
    public void runBenchmark() throws Exception {
        log.info(HORIZONTAL_RULE);
        log.info(" Setup & Initialization");
        log.info(HORIZONTAL_RULE);

        log.info(HORIZONTAL_RULE);
        log.info("Starting Benchmark");
        log.info(HORIZONTAL_RULE);

        SecureRandom rnd = new SecureRandom();
        rnd.setSeed(System.identityHashCode(Thread.currentThread()));
        long icnt = 0;
        try {
            // print periodic statistics to the console
            benchmarkStartTS = System.currentTimeMillis();
            schedulePeriodicStats();

            // Run the benchmark loop for the requested duration
            // The throughput may be throttled depending on client configuration
            // Save the key/value pairs so they can be verified through the database
            log.info("Running benchmark...");
            final long benchmarkEndTime = System.currentTimeMillis() + (1000l * config.duration);
            while (benchmarkEndTime > System.currentTimeMillis()) {
                long value = System.currentTimeMillis();
                long key = icnt;
                exportProc.insertExport(key, value);
                icnt++;
            }
            // check for export completion
            exportMon.waitForStreamedAllocatedMemoryZero();
            // importMon.waitForStreamedAllocatedMemoryZero();
            // exportProc.insertFinal(-1, -1);
            log.info("Done waiting for export table");
        } finally {
            // cancel periodic stats printing
            // log.info("Cancel periodic stats");
            // statsTimer.cancel();
            finalInsertCount.addAndGet(icnt);
        }
    }

    public static class BenchmarkRunner extends Thread {
        private final KafkaImportBenchmark benchmark;

        public BenchmarkRunner(KafkaImportBenchmark bm) {
            benchmark = bm;
        }

        @Override
        public void run() {
            try {
                benchmark.runBenchmark();
            } catch (Exception ex) {
                ex.printStackTrace();
            }
        }
    }

    /**
     * Main routine creates a benchmark instance and kicks off the run method.
     *
     * @param args Command line arguments.
     * @throws Exception if anything goes wrong.
     * @see {@link VoterConfig}
     */
    public static void main(String[] args) throws Exception {
        VoltLogger log = new VoltLogger("Benchmark.main");
        // create a configuration from the arguments
        Config config = new Config();
        config.parse(KafkaImportBenchmark.class.getName(), args);

        // connect to one or more servers, loop until success
        dbconnect(config.servers);

        // instance handles inserts to Kafka export table and its mirror DB table
        exportProc = new InsertExport(client);

        // get instances to track track export completion using @Statistics
        exportMon = new TableChangeMonitor(client, "StreamedTable", "KAFKAEXPORTTABLE1");
        importMon = new TableChangeMonitor(client, "PersistentTable", "KAFKAIMPORTTABLE1");

        log.info("starting KafkaImportBenchmark...");
        KafkaImportBenchmark benchmark = new KafkaImportBenchmark(config);
        BenchmarkRunner runner = new BenchmarkRunner(benchmark);
        runner.start();

        // start watcher that compares mirror table which contains all
        // the export data with the import table that's rows back from Kafka.
        // Arg is interval to wait between checks
        // log.info("starting data checker...");
        // @SuppressWarnings("static-access")
        // Timer t = matchChecks.checkTimer(5000, client);

        runner.join(); // writers are done

        // final check time since the import and export tables have quiesced.
        // check that the mirror table is empty. If not, that indicates that
        // not all the rows got to Kafka or not all the rows got imported back.
        long count = 0;
        long prev = 0;
        do {
            count = MatchChecks.getMirrorTableRowCount(client);
            log.info("Mirror table count: " + count);
            if (prev != 0) {
                log.info("Import rate: " + (prev-count)/END_WAIT + " tps");
            }
            Thread.sleep(END_WAIT*1000);
            prev = count;
        } while (count > 0);

        boolean testResult = FinalCheck.check(client);
        client.drain();
        client.close();

        if (testResult == true) {
            log.info("Test passed!");
            System.exit(0);
        } else {
            log.info("Test failed!");
            System.exit(1);
        }
    }
}<|MERGE_RESOLUTION|>--- conflicted
+++ resolved
@@ -151,12 +151,7 @@
      * syntax (where :port is optional). Assumes 21212 if not specified otherwise.
      * @throws InterruptedException if anything bad happens with the threads.
      */
-<<<<<<< HEAD
-    @SuppressWarnings("static-access")
-    static void dbconnect(String servers) throws InterruptedException, Exception {
-=======
 	static void dbconnect(String servers) throws InterruptedException, Exception {
->>>>>>> a785add7
         final Splitter COMMA_SPLITTER = Splitter.on(",").omitEmptyStrings().trimResults();
 
         log.info("Connecting to VoltDB Interface...");
