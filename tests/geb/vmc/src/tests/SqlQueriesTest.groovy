/* This file is part of VoltDB.
 * Copyright (C) 2008-2015 VoltDB Inc.
 *
 * Permission is hereby granted, free of charge, to any person obtaining
 * a copy of this software and associated documentation files (the
 * "Software"), to deal in the Software without restriction, including
 * without limitation the rights to use, copy, modify, merge, publish,
 * distribute, sublicense, and/or sell copies of the Software, and to
 * permit persons to whom the Software is furnished to do so, subject to
 * the following conditions:
 *
 * The above copyright notice and this permission notice shall be
 * included in all copies or substantial portions of the Software.
 *
 * THE SOFTWARE IS PROVIDED "AS IS", WITHOUT WARRANTY OF ANY KIND,
 * EXPRESS OR IMPLIED, INCLUDING BUT NOT LIMITED TO THE WARRANTIES OF
 * MERCHANTABILITY, FITNESS FOR A PARTICULAR PURPOSE AND NONINFRINGEMENT.
 * IN NO EVENT SHALL THE AUTHORS BE LIABLE FOR ANY CLAIM, DAMAGES OR
 * OTHER LIABILITY, WHETHER IN AN ACTION OF CONTRACT, TORT OR OTHERWISE,
 * ARISING FROM, OUT OF OR IN CONNECTION WITH THE SOFTWARE OR THE USE OR
 * OTHER DEALINGS IN THE SOFTWARE.
 */

package vmcTest.tests

import geb.*
import groovy.json.*
import java.util.List;
import java.util.Map;
import spock.lang.*
import vmcTest.pages.*

/**
 * This class contains tests of the 'SQL Query' tab of the VoltDB Management
 * Center (VMC) page, which is the VoltDB (new) web UI.
 */
<<<<<<< HEAD
class SqlQueriesTest extends SqlQueriesTestBase {
=======

class SqlQueriesTest extends TestBase {
>>>>>>> 64c2c038

    static final int DEFAULT_NUM_ROWS_TO_INSERT = 2
    static final boolean DEFAULT_INSERT_JSON = false

    static final String SQL_QUERY_FILE = 'src/resources/sqlQueries.txt';
    static final String TABLES_FILE = 'src/resources/expectedTables.txt';
    static final String VIEWS_FILE  = 'src/resources/expectedViews.txt';
    static final String SYSTEM_STORED_PROCS_FILE  = 'src/resources/expectedSystemStoredProcs.txt';
    static final String DEFAULT_STORED_PROCS_FILE = 'src/resources/expectedDefaultStoredProcs.txt';
    static final String USER_STORED_PROCS_FILE    = 'src/resources/expectedUserStoredProcs.txt';

    // Names of tables from the 'genqa' test app that are needed for testing
    static final List<String> GENQA_TEST_TABLES = ['PARTITIONED_TABLE', 'REPLICATED_TABLE']
    // Indicates the partitioning column (if any) for the corresponding table
    static final List<String> GENQA_TEST_TABLE_PARTITION_COLUMN = ['rowid', null]
    // Indicates whether the corresponding table has been created
    static List<Boolean> createdGenqaTestTable = [false, false]
    // Names of *all* tables from the 'genqa' test app
    static List<String> GENQA_ALL_TABLES = ['EXPORT_MIRROR_PARTITIONED_TABLE']

    static List<String> savedTables = []
    static List<String> savedViews = []
    static Boolean runningGenqa = null;

    @Shared def sqlQueriesFile = new File(SQL_QUERY_FILE)
    @Shared def tablesFile = new File(TABLES_FILE)
    @Shared def viewsFile  = new File(VIEWS_FILE)
    @Shared def systemStoredProcsFile  = new File(SYSTEM_STORED_PROCS_FILE)
    @Shared def defaultStoredProcsFile = new File(DEFAULT_STORED_PROCS_FILE)
    @Shared def userStoredProcsFile    = new File(USER_STORED_PROCS_FILE)

    @Shared def sqlQueryLines = []
    @Shared def tableLines = []
    @Shared def viewLines  = []
    @Shared def systemStoredProcLines = []
    @Shared def defaultStoredProcLines = []
    @Shared def userStoredProcLines = []

    @Shared def fileLinesPairs = [
            [sqlQueriesFile, sqlQueryLines],
            [tablesFile, tableLines],
            [viewsFile, viewLines],
            [systemStoredProcsFile, systemStoredProcLines],
            [defaultStoredProcsFile, defaultStoredProcLines],
            [userStoredProcsFile, userStoredProcLines],
    ]
    @Shared def slurper = new JsonSlurper()

    def setupSpec() { // called once, before any tests
        // List of all 'genqa' tables should include the 'genqa' test tables
        GENQA_ALL_TABLES.addAll(GENQA_TEST_TABLES)
        // Move contents of the various files into memory
        fileLinesPairs.each { file, lines -> lines.addAll(getFileLines(file, '#', false)) }
    }

    def setup() { // called before each test
        // TestBase.setup gets called first (automatically)
        int count = 0

        while(count<numberOfTrials) {
            count ++
            try{
                when: 'click the SQL Query link (if needed)'
                ensureOnSqlQueryPage()
                then: 'should be on SQL Query page'
                at SqlQueryPage
                break
            } catch(org.openqa.selenium.ElementNotVisibleException e) {


            }
        }
        // Create tables from the 'genqa' app, needed for testing (e.g.
        // PARTITIONED_TABLE, REPLICATED_TABLE), if they don't already exist
        boolean createdNewTable = false;
        for (int i=0; i < GENQA_TEST_TABLES.size(); i++) {
            if (!createdGenqaTestTable.get(i)) {
                createdGenqaTestTable.set(i, createTableIfDoesNotExist(page, GENQA_TEST_TABLES.get(i),
                        GENQA_TEST_TABLE_PARTITION_COLUMN.get(i)))
                createdNewTable = createdNewTable || createdGenqaTestTable.get(i)
            }
        }
        // If new table(s) created, refresh the page, and therby the list of tables
        if (createdNewTable) {
            driver.navigate().refresh()
        }
    }

    def cleanupSpec() { // called once, after all the tests
        // Drop any tables that were created in setup()
        for (int i=0; i < GENQA_TEST_TABLES.size(); i++) {
            if (createdGenqaTestTable.get(i)) {
                ensureOnSqlQueryPage()
                runQuery(page, 'Drop table ' + GENQA_TEST_TABLES.get(i) + ';')
            }
        }
    }

    /**
     * Returns the list of table names, as displayed on the page, but saving
     * the list for later, so you don't need to get it over and over again.
     * @param sqp - the SqlQueryPage from which to get the list of table names.
     * @return the list of table names, as displayed on the page.
     */
    static List<String> getTables(SqlQueryPage sqp) {
        if (savedTables == null || savedTables.isEmpty()) {
            savedTables = sqp.getTableNames()
        }
        return savedTables
    }

    /**
     * Returns the list of view names, as displayed on the page, but saving
     * the list for later, so you don't need to get it over and over again.
     * @param sqp - the SqlQueryPage from which to get the list of view names.
     * @return the list of view names, as displayed on the page.
     */
    static List<String> getViews(SqlQueryPage sqp) {
        if (savedViews == null || savedViews.isEmpty()) {
            savedViews = sqp.getViewNames()
        }
        return savedViews
    }

    /**
     * Creates a table with the specified name, if that table does not already
     * exist in the database, and with the column names and types found in the
     * PARTITIONED_TABLE and REPLICATED_TABLE, in the 'genqa' test app.
     * @param sqp - the SqlQueryPage from which to get the list of view names.
     * @param sqp - the name of the table to be created (if necessary).
     * @return the list of view names, as displayed on the page.
     */
    def boolean createTableIfDoesNotExist(SqlQueryPage sqp, String tableName, String partitionColumn='') {
        if (getTables(sqp).contains(tableName)) {
            return false
        } else {
            String ddl = 'Create table ' + tableName + ' (\n' +
                    '  rowid                     BIGINT        NOT NULL,\n' +
                    '  rowid_group               TINYINT       NOT NULL,\n' +
                    '  type_null_tinyint         TINYINT,\n' +
                    '  type_not_null_tinyint     TINYINT       NOT NULL,\n' +
                    '  type_null_smallint        SMALLINT,\n' +
                    '  type_not_null_smallint    SMALLINT      NOT NULL,\n' +
                    '  type_null_integer         INTEGER,\n' +
                    '  type_not_null_integer     INTEGER       NOT NULL,\n' +
                    '  type_null_bigint          BIGINT,\n' +
                    '  type_not_null_bigint      BIGINT        NOT NULL,\n' +
                    '  type_null_timestamp       TIMESTAMP,\n' +
                    '  type_not_null_timestamp   TIMESTAMP     NOT NULL,\n' +
                    '  type_null_float           FLOAT,\n' +
                    '  type_not_null_float       FLOAT         NOT NULL,\n' +
                    '  type_null_decimal         DECIMAL,\n' +
                    '  type_not_null_decimal     DECIMAL       NOT NULL,\n' +
                    '  type_null_varchar25       VARCHAR(32),\n' +
                    '  type_not_null_varchar25   VARCHAR(32)   NOT NULL,\n' +
                    '  type_null_varchar128      VARCHAR(128),\n' +
                    '  type_not_null_varchar128  VARCHAR(128)  NOT NULL,\n' +
                    '  type_null_varchar1024     VARCHAR(1024),\n' +
                    '  type_not_null_varchar1024 VARCHAR(1024) NOT NULL,\n' +
                    '  PRIMARY KEY (rowid)\n' +
                    ');'
            if (partitionColumn) {
                ddl += '\nPartition table ' + tableName + ' on column ' + partitionColumn + ';'
            }
            runQuery(sqp, ddl)
            // Ensure the list of tables will get updated, to include this new one
            savedTables = null
            return true
        }
    }

    /**
     * Returns whether or not we are currently running the 'genqa' test app,
     * based on whether the expected tables are listed on the page.
     * @param sqp - the SqlQueryPage from which to get the list of table names.
     * @return true if we are currently running the 'genqa' test app.
     */
    static boolean isRunningGenqa(SqlQueryPage sqp) {
        if (runningGenqa == null) {
            runningGenqa = getTables(sqp).containsAll(GENQA_ALL_TABLES)
        }
        return runningGenqa
    }

    /**
     * Runs, on the specified SqlQueryPage, and for each specified table or
     * view, a 'select * from ...' query, with an 'order by' and a limit 10'
     * clause. (Also, if DEBUG is true, prints: the table or view name, a list
     * of all column names, a list of all column types; and everything that
     * that runQuery prints, for each query.)
     * @param sqp - the SqlQueryPage on which to run the query.
     * @param tables - the list of tables or views to be queried.
     * @param tableOrView - this should be "Table" or "View" - whichever is
     * contained in the list.
     */
    def queryFrom(SqlQueryPage sqp, List<String> tables, String tableOrView) {
        tables.each {
            def columnNames = null
            def columnTypes = null
            if (tableOrView != null && tableOrView.equalsIgnoreCase("View")) {
                columnNames = sqp.getViewColumnNames(it)
                columnTypes = sqp.getViewColumnTypes(it)
            } else {
                columnNames = sqp.getTableColumnNames(it)
                columnTypes = sqp.getTableColumnTypes(it)
            }
            debugPrint "\n" + tableOrView + ": " + it
            debugPrint "Column names: " + columnNames
            debugPrint "Column types: " + columnTypes
            runQuery(sqp, 'select * from ' + it + ' order by ' + columnNames.get(0) + ' limit 10')
        }
    }

    /**
     * Runs, on the specified SqlQueryPage, and for each specified table or
     * view, a 'select count(*) as numrows from ...' query, and returns the
     * result of each query, as a List of Integers. (Also, if DEBUG is true,
     * prints everything that runQuery prints, namely: the query, the result,
     * an error message, if any, and the query duration.)
     * @param sqp - the SqlQueryPage on which to run the query.
     * @param tables - the list of tables or views to be queried.
     */
    def List<Integer> queryCount(SqlQueryPage sqp, List<String> tables) {
        def cqResults = []
        tables.each {
            def result = runQuery(sqp, 'select count(*) as numrows from ' + it)
            cqResults.add(Integer.parseInt(result.get('numrows').get(0)))
        }
        return cqResults
    }

    /**
     * Runs, on the specified SqlQueryPage, and for each specified table (or
     * view), a 'delete from ...' query. (Also, if DEBUG is true, prints
     * everything that runQuery prints, namely: the query, the result, an
     * error message, if any, and the query duration.)
     * @param sqp - the SqlQueryPage on which to run the query.
     * @param tables - the list of tables (or views) to be queried.
     */
    def deleteFrom(SqlQueryPage sqp, List<String> tables) {
        tables.each {
            runQuery(sqp, 'delete from ' + it)
        }
    }

    /**
     * Runs, on the specified SqlQueryPage, and for each specified table (or
     * view), the specified number of 'insert into ...' or 'upsert into ...'
     * queries. (Also, if debugPrint is true, prints everything that runQuery
     * prints, namely: the query, the result, an error message, if any, and
     * the query duration.)
     * @param sqp - the SqlQueryPage on which to run the query.
     * @param tables - the list of tables (or views) to be queried.
     * @param numToInsert - the number of rows to be inserted (or upserted).
     * @param minIntValue - the minimum int value to be inserted (or upserted).
     * @param insertOrUpsert - must be either 'insert' or 'upsert'.
     */
    def insertOrUpsertInto(SqlQueryPage sqp, List<String> tables, int numToInsert,
                           int minIntValue, String insertOrUpsert) {
        def insertJson = getBooleanSystemProperty('insertJson', DEFAULT_INSERT_JSON)
        tables.each {
            def columns = sqp.getTableColumns(it)
            def count = 0
            for (int i = 1; i <= numToInsert; i++) {
                String query = insertOrUpsert + " into " + it + " values ("
                for (int j = 0; j < columns.size(); j++) {
                    if (columns.get(j).contains('varchar')) {
                        if (insertJson) {
                            query += (j > 0 ? ", " : "") + "'{\"id\":\"z" + i + "\"}'"
                        } else {
                            query += (j > 0 ? ", " : "") + "'z" + i + "'"
                        }
                    } else {
                        query += (j > 0 ? ", " : "") + (minIntValue + i)
                    }
                }
                query += ")"
                runQuery(sqp, query)
            }
        }
    }

    /**
     * Runs, on the specified SqlQueryPage, and for each specified table (or
     * view), the specified number of 'insert into ...' queries. (Also, if
     * debugPrint is true, prints everything that runQuery prints, namely: the
     * query, the result, an error message, if any, and the query duration.)
     * @param sqp - the SqlQueryPage on which to run the query.
     * @param tables - the list of tables (or views) to be queried.
     * @param numToInsert - the number of rows to be inserted.
     * @param minIntValue - the minimum int value to be inserted.
     */
    def insertInto(SqlQueryPage sqp, List<String> tables, int numToInsert, int minIntValue) {
        insertOrUpsertInto(sqp, tables, numToInsert, minIntValue, 'insert')
    }

    /**
     * Runs, on the specified SqlQueryPage, and for each specified table (or
     * view), the specified number of 'upsert into ...' queries. (Also, if
     * debugPrint is true, prints everything that runQuery prints, namely: the
     * query, the result, an error message, if any, and the query duration.)
     * @param sqp - the SqlQueryPage on which to run the query.
     * @param tables - the list of tables (or views) to be queried.
     * @param numToInsert - the number of rows to be upserted.
     * @param minIntValue - the minimum int value to be upserted.
     */
    def upsertInto(SqlQueryPage sqp, List<String> tables, int numToInsert, int minIntValue) {
        insertOrUpsertInto(sqp, tables, numToInsert, minIntValue, 'upsert')
    }

    /**
     * Tests the query result format options (which normally are "HTML", "CSV"
     * and "Monospace").
     */
    def queryResultFormat() {
        when: 'get the query result format options (text)'
        def options = page.getQueryResultFormatOptions()
        debugPrint "\nQuery result format options (text): " + options

        and: 'get the query result format options values'
        def values = page.getQueryResultFormatOptionValues()
        debugPrint "Query result format option values: " + values

        and: 'get the initially selected query result format'
        def format = page.getSelectedQueryResultFormat()
        debugPrint "Initially selected query result format: " + format

        then: 'the query result format options (text) should match the values'
        options == values

        and: 'the query result format options should match the expected list'
        options == ['HTML', 'CSV', 'Monospace']

        and: 'the HTML format option should be selected initially'
        format == 'HTML'

        options.each {
            when: 'select one of the query result format to the options'
            page.selectQueryResultFormat(it)
            format = page.getSelectedQueryResultFormat()
            debugPrint "Currently selected query result format: " + format

            then: 'the query result format should be set to the selected option'
            format == it
        }

        cleanup: 'reset the query result format to the default option'
        page.selectQueryResultFormat('HTML')
        format = page.getSelectedQueryResultFormat()
        debugPrint "Final     selected query result format: " + format
        assert format == 'HTML'
    }

    /**
     * Runs insert into, upsert into, query from, count query, and delete from
     * queries, for every Table listed on the SQL Query page of the VMC; and,
     * when appropriate, for every View.
     * <p>Note: this can run against any VoltDB database, since it gets the
     * Table and View names from system properties, or from the UI.
     */
    def insertQueryCountAndDeleteForTablesAndViews() {
        setup: 'get the list of Tables to test'
        boolean startedWithEmptyTables = false
        String testTables = System.getProperty('testTables', '')
        def tables = []
        if ('ALL'.equalsIgnoreCase(testTables)) {
            tables = getTables(page)
        } else if (testTables) {
            tables = Arrays.asList(testTables.split(','))
        }
        debugPrint "\nTables to test:  " + tables

        and: 'get the list of Views to test'
        String testViews = System.getProperty('testViews', '')
        def views = []
        if ('ALL'.equalsIgnoreCase(testViews)) {
            views = getViews(page)
        } else if (testViews) {
            views = Arrays.asList(testViews.split(','))
        }
        debugPrint "\nViews to test:  " + views

        when: 'perform initial count queries on all Tables'
        def cqResults = queryCount(page, tables)

        then: 'number of count query results should match number of Tables'
        cqResults.size() == tables.size()

        when: 'check whether all Tables are empty (otherwise, delete at end would be dangerous)'
        boolean allTablesEmpty = true
        def minValuesForEachTable = [:]
        cqResults.eachWithIndex { res, i ->
            if (res > 0) {
                allTablesEmpty = false
                // TODO: improve this (to get max values, and insert/delete above them)
                //def 
                //minValuesForEachTable.put(tables[i], getFirstColumnAndMaxValue(tables[i]))
            }
        }
        startedWithEmptyTables = allTablesEmpty

        and: 'insert data into the test Tables'
        def numRows = getIntSystemProperty('numRowsToInsert', DEFAULT_NUM_ROWS_TO_INSERT)
        insertInto(page, tables, numRows, 100)

        and: 'perform queries from the test Tables (after insert)'
        queryFrom(page, tables, "Table")

        and: 'perform queries from the test Views (after insert)'
        queryFrom(page, views, "View")

        and: 'perform count queries on the test Tables (after insert)'
        cqResults = queryCount(page, tables)

        then: 'the test Tables should have the number of rows that were inserted above'
        cqResults.size() == tables.size()
        cqResults.each { assert it ==  numRows}

        when: 'perform count queries on the test Views (after insert)'
        cqResults = queryCount(page, views)
        debugPrint "\nViews:  " + views

        then: 'the test Views should have the number of rows that were inserted above'
        cqResults.size() == views.size()
        // Note: this might not always be true, but it works for 'genqa'
        if (isRunningGenqa(page)) {
            cqResults.each { assert it ==  numRows}
        }

        when: 'upsert data into the test Tables'
        startedWithEmptyTables = true  // true, if we made it this far
        upsertInto(page, tables, numRows, 101)

        and: 'perform queries from the test Tables (after upsert)'
        queryFrom(page, tables, "Table")

        and: 'perform queries from the test Views (after upsert)'
        queryFrom(page, views, "View")

        and: 'perform count queries on the test Tables (after upsert)'
        cqResults = queryCount(page, tables)

        then: 'the test Tables should have the number of rows that were inserted/upserted above'
        cqResults.size() == tables.size()
        cqResults.each { assert it == numRows + 1}

        when: 'perform count queries on the test Views (after upsert)'
        cqResults = queryCount(page, views)

        then: 'the test Views should have the number of rows that were inserted/upserted above'
        cqResults.size() == views.size()
        // Note: this might not always be true, but it works for 'genqa'
        if (isRunningGenqa(page)) {
            cqResults.each { assert it == numRows + 1}
        }

        cleanup: 'delete all data added to the test Tables (only if they were all empty)'
        if (startedWithEmptyTables) {
            deleteFrom(page, tables)
        }
    }

    /**
     * Check that the list of Tables displayed on the page matches the expected
     * list (for the 'genqa' test app).
     */
    def checkTables() {
        expect: 'List of displayed Tables should match expected list'
        printAndCompare('Tables', TABLES_FILE, isRunningGenqa(page), tableLines, getTables(page))
    }

    /**
     * Check that the list of Views displayed on the page matches the expected
     * list (for the 'genqa' test app).
     */
    def checkViews() {
        expect: 'List of displayed Views should match expected list'
        printAndCompare('Views', VIEWS_FILE, isRunningGenqa(page), viewLines, getViews(page))
    }

    /**
     * Check that the list of System Stored Procedures displayed on the page
     * matches the expected list (for any app, not just 'genqa'!).
     */
    def checkSystemStoredProcs() {
        expect: 'List of displayed System Stored Procedures should match expected list'
        printAndCompare('System Stored Procedures', SYSTEM_STORED_PROCS_FILE, true,
                systemStoredProcLines, page.getSystemStoredProcedures())
    }

    /**
     * Check that the list of Default Stored Procedures displayed on the page
     * matches the expected list (for the 'genqa' test app).
     */
    def checkDefaultStoredProcs() {
        expect: 'List of displayed Default Stored Procedures should match expected list'
        printAndCompare('Default Stored Procedures', DEFAULT_STORED_PROCS_FILE, isRunningGenqa(page),
                defaultStoredProcLines, page.getDefaultStoredProcedures())
    }

    /**
     * Check that the list of User Stored Procedures displayed on the page
     * matches the expected list (for the 'genqa' test app).
     */
    def checkUserStoredProcs() {
        expect: 'List of displayed User Stored Procedures should match expected list'
        printAndCompare('User Stored Procedures', USER_STORED_PROCS_FILE, isRunningGenqa(page),
                userStoredProcLines, page.getUserStoredProcedures())
    }

    /**
     * Tests all the SQL queries specified in the sqlQueries.txt file.
     */
    @Unroll // performs this method for each test in the SQL Query text file
    def '#sqlQueriesTestName'() {

        setup: 'execute the next query (or queries)'
        runQuery(page, query)

        when: 'get the Query Result'
        def qResult = page.getQueryResult()

        debugPrint "\nquery         : " + query
        debugPrint "expect status : " + expectedResponse.status
        debugPrint "expect result : " + expectedResponse.result
        debugPrint "\nactual results: " + page.getQueryResults()
        debugPrint "last result   : " + qResult

        and: 'get the Error status, and Query Duration'
        def status   = 'SUCCESS'
        def error    = page.getQueryError()
        def duration = page.getQueryDuration()
        if (error != null) {
            status  = 'FAILURE'
            qResult = 'ERROR'
            debugPrint "actual error  : " + error
        }
        debugPrint "actual status : " + status
        debugPrint "query duration: " + duration
        if (duration == null || duration.isEmpty()) {
            println "WARNING: query duration '" + duration + "', for test '" +
                    sqlQueriesTestName + "' is null or empty!"
        }

        then: 'check the error status, and query result'
        expectedResponse.result == qResult
        expectedResponse.status == status

        cleanup: 'delete all rows from the tables'
        runQuery(page, 'delete from partitioned_table;\ndelete from replicated_table')

        where: 'list of queries to test and expected responses'
        line << sqlQueryLines
        iter = slurper.parseText(line)
        sqlQueriesTestName = iter.testName
        query = iter.sqlCmd
        expectedResponse = iter.response
    }

    //sql queries test for admin-client port


    def "Check sqlquery client to admin port switching for cancel popup"() {

        when: 'click the SQL Query link (if needed)'
        openSqlQueryPage()
        then: 'should be on SQL Query page'
        at SqlQueryPage

        String checkQuery = page.getQueryToCreateTable()

        when: 'set create query in the box'
        page.setQueryText(checkQuery)
        then: 'run the query'
        page.runQuery()

        try {
            waitFor(10) {
                page.cancelpopupquery.isDisplayed()
                page.cancelpopupquery.click()
                page.queryDurHtml.isDisplayed()
                println("result shown without popup, hence it is in admin port")
                println("cancel button clicked")

            }



        } catch (geb.error.RequiredPageContentNotPresent e) {
            println("pop up won't occurr due to already in running state")
            println("it is already in admin port")

        } catch (geb.waiting.WaitTimeoutException e) {


            println("already in admin port state")

        }

        when: 'click the Admin link (if needed)'
        page.openAdminPage()
        then: 'should be on Admin page'
        at AdminPage

        try {
            waitFor(10) {
                page.networkInterfaces.clusterClientPortValue.isDisplayed()
                cluster.pausebutton.isDisplayed()
            }
            cluster.pausebutton.click()
            waitFor(10) { cluster.pauseok.isDisplayed() }
            cluster.pauseok.click()
            println("Pause button displayed and clicked!!")

        } catch (geb.error.RequiredPageContentNotPresent e) {
            println("Already in pause state!! in admin page.")

        } catch (geb.waiting.WaitTimeoutException e) {

            page.networkInterfaces.clusterClientPortValue.isDisplayed()
            println("rechecking due to geb waiting exception")

        }

        when: 'click the SQL Query link (if needed)'
        openSqlQueryPage()
        then: 'should be on SQL Query page'
        at SqlQueryPage

        String createQuery = page.getQueryToCreateTable()
        String deleteQuery = page.getQueryToDeleteTable()
        String tablename = page.getTablename()

        when: 'set create query in the box'
        page.setQueryText(createQuery)
        then: 'run the query'
        page.runQuery()
        try {
            waitFor(15) {
                page.cancelpopupquery.isDisplayed()
                page.okpopupquery.isDisplayed()
                page.switchadminport.isDisplayed()
                page.queryexecutionerror.isDisplayed()
                page.queryerrortxt.isDisplayed()
            }

            page.cancelpopupquery.click()
            println("all popup query verified for creating table!!")
        }catch(geb.waiting.WaitTimeoutException e) {println("waiting time exceed here")}

        when: 'set select query in the box'
        page.setQueryText("SELECT * FROM " + tablename)
        then: 'run the query'
        page.runQuery()
        try {
            waitFor(5) {
                page.cancelpopupquery.isDisplayed()
                page.okpopupquery.isDisplayed()
                page.switchadminport.isDisplayed()
                page.queryexecutionerror.isDisplayed()
                page.queryerrortxt.isDisplayed()
            }
            page.cancelpopupquery.click()
            println("all popup query verified for selecting data from table!!")

            when: 'set delete query in the box'
            page.setQueryText(deleteQuery)
            then: 'run the query'
            page.runQuery()
            waitFor(5) {
                page.cancelpopupquery.isDisplayed()
                page.okpopupquery.isDisplayed()
                page.switchadminport.isDisplayed()
                page.queryexecutionerror.isDisplayed()
                page.queryerrortxt.isDisplayed()
            }
            page.cancelpopupquery.click()
            println("all popup for query verified for deleting data from table!!")
        }catch(geb.error.RequiredPageContentNotPresent e) {println("element not found")}

        catch(geb.waiting.WaitTimeoutException e) {println("waiting time exceed here")}
    }



    def "Check sqlquery client to admin port switching for ok poup"() {
        when: 'click the Admin link (if needed)'
        page.openAdminPage()
        then: 'should be on Admin page'
        at AdminPage

        try {
            waitFor(10) {

                page.networkInterfaces.clusterClientPortValue.isDisplayed()
                cluster.pausebutton.click()
                cluster.pauseok.click()
                println("Pause button displayed and clicked!!")}

        } catch (geb.error.RequiredPageContentNotPresent e) {
            println("Already in resume state!!")

        } catch (geb.waiting.WaitTimeoutException e) {

            page.networkInterfaces.clusterClientPortValue.isDisplayed()
            println("rechecking due to geb waiting exception")

        }

        when: 'click the SQL Query link (if needed)'
        openSqlQueryPage()
        then: 'should be on SQL Query page'
        at SqlQueryPage

        String createQuery = page.getQueryToCreateTable()
        String deleteQuery = page.getQueryToDeleteTable()
        String tablename = page.getTablename()

        when: 'set create query in the box'
        page.setQueryText(createQuery)
        then: 'run the query'
        page.runQuery()

        try {
            waitFor(10) {


                page.cancelpopupquery.isDisplayed()
                page.okpopupquery.isDisplayed()
                page.switchadminport.isDisplayed()
                page.queryexecutionerror.isDisplayed()
                page.queryerrortxt.isDisplayed()
            }

            page.okpopupquery.click()
            println("all popup query verified for creating table!!")
        } catch(geb.waiting.WaitTimeoutException e) {println("waiting time exceed")}

        try {
            if(waitFor(5){page.htmlresultallcolumns.isDisplayed()}){
                println("all columns displayed for creating table as: " +page.htmlresultallcolumns.text())}
            if(waitFor(5){page.htmltableresult.isDisplayed()}){
                println("table result shown for creating table HTML format i.e, "+page.htmltableresult.text())
            }

        }catch (geb.waiting.WaitTimeoutException e) {println("couldn't check due to server not online error or waiting time error")}


        when: 'set select query in the box'
        page.setQueryText("SELECT * FROM " + tablename)
        then: 'run the query'
        page.runQuery()

        try {
            if(waitFor(5){page.htmlresultselect.isDisplayed()}){
                println("all columns displayed for selecting table as: " +page.htmlresultselect.text())}

        }catch (geb.waiting.WaitTimeoutException e) {println("couldn't check due to server not online error or waiting time error")}


        when: 'set delete query in the box'
        page.setQueryText(deleteQuery)
        then: 'run the query'
        page.runQuery()

    }


// for tables

    def "Check created table by refreshing in SQL QUERY tab and Schema tab"() {

        when: 'click the SQL Query link (if needed)'
        openSqlQueryPage()
        then: 'should be on SQL Query page'
        at SqlQueryPage

        String checkQuery = page.getQueryToCreateTable()

        when: 'set create query in the box'
        page.setQueryText(checkQuery)
        then: 'run the query'
        page.runQuery()


        try {
            waitFor(10) {
                page.cancelpopupquery.isDisplayed()
                page.okpopupquery.click()

            }

        } catch (geb.error.RequiredPageContentNotPresent e) {
            println("pop up won't occurr due to already in running state")


        } catch (geb.waiting.WaitTimeoutException e) {


            println("already in admin port state")

        }

        waitFor(5){page.refreshquery.isDisplayed()}
        page.refreshquery.click()
        println("refresh button clicked and created table shown in SQLQuery tab!!")


        // In Schema Page Schema Tab
        when: 'click the Schema (page) link'
        page.openSchemaPage()
        then: 'should be on Schema page'
        at SchemaPage

        when: 'go to schema tab'
        page.openSchemaPageSchemaTab()
        then: 'at schema tab'
        at SchemaPageSchemaTab
        waitFor(5){page.refreshtableschema.isDisplayed()}
        page.refreshtableschema.click()
        println("refresh button clicked and created table shown in schema page of schema tab")


        // In Schema page DDL Source tab
        when: 'go to DDL source tab'
        page.openSchemaPageDdlSourceTab()
        then: 'at DDL source tab'
        at SchemaPageDdlSourceTab

        waitFor(5){page.refreshddl.isDisplayed()}
        page.refreshddl.click()
        println("refresh button clicked and created table shown in Schema page of DDL source tab")

        // In Size and Worksheet tab
        when: 'go to size worksheet tab'
        page.openSchemaPageSizeWorksheetTab()
        then: 'at size worksheet tab'
        at SchemaPageSizeWorksheetTab

        waitFor(5){page.refreshtableworksheet.isDisplayed()}
        page.refreshtableworksheet.click()
        println("refresh button clicked and created table shown in schema page of Size and worksheet tab")


        when: 'click the SQL Query link (if needed)'
        openSqlQueryPage()
        then: 'should be on SQL Query page'
        at SqlQueryPage


        String createQuery = page.getQueryToCreateTable()
        String deleteQuery = page.getQueryToDeleteTable()
        String tablename =  page.getTablename()

        when: 'set delete query in the box'
        page.setQueryText(deleteQuery)
        then: 'run the query'
        page.runQuery()
        waitFor(5){page.refreshquery.isDisplayed()}
        page.refreshquery.click()
        println("created table deleted!! in SQL Query tab")


        // In Schema Page Schema Tab for checking deleted table
        when: 'click the Schema (page) link'
        page.openSchemaPage()
        then: 'should be on Schema page'
        at SchemaPage

        when: 'go to schema tab'
        page.openSchemaPageSchemaTab()
        then: 'at schema tab'
        at SchemaPageSchemaTab
        waitFor(5){page.refreshtableschema.isDisplayed()}
        page.refreshtableschema.click()
        println("refresh button clicked and created table deleted in schema tab")

        // In Schema page DDL Source tab for checking deleted table
        when: 'go to DDL source tab'
        page.openSchemaPageDdlSourceTab()
        then: 'at DDL source tab'
        at SchemaPageDdlSourceTab

        waitFor(5){page.refreshddl.isDisplayed()}
        page.refreshddl.click()
        println("refresh button clicked and created table deleted in Schema page of DDL source tab")

        // In Size and Worksheet tab for checking deleted table
        when: 'go to size worksheet tab'
        page.openSchemaPageSizeWorksheetTab()
        then: 'at size worksheet tab'
        at SchemaPageSizeWorksheetTab

        waitFor(5){page.refreshtableworksheet.isDisplayed()}
        page.refreshtableworksheet.click()
        println("refresh button clicked and created table deleted in schema page of Size and worksheet tab")

    }

// for views

    def "Check created views by refreshing in SQL QUERY tab and Schema tab"() {

        when: 'click the SQL Query link (if needed)'
        openSqlQueryPage()
        then: 'should be on SQL Query page'
        at SqlQueryPage

        String checkQuery = page.getQueryToCreateView()

        when: 'set create query in the box'
        page.setQueryText(checkQuery)
        then: 'run the query'
        page.runQuery()


        try {
            waitFor(10) {
                page.cancelpopupquery.isDisplayed()
                page.okpopupquery.click()

            }

        } catch (geb.error.RequiredPageContentNotPresent e) {
            println("pop up won't occurr due to already in running state")


        } catch (geb.waiting.WaitTimeoutException e) {


            println("already in admin port state")

        }



        waitFor(5){page.refreshquery.isDisplayed()}
        page.refreshquery.click()
        try {
            waitFor(15){page.checkview.isDisplayed()}
            page.checkview.click()} catch (geb.error.RequiredPageContentNotPresent e) {println("element not found")}catch (geb.waiting.WaitTimeoutException e){println("waiting timeout")}
        println("views that is created has been displayed!!")

        // In Schema Page Schema Tab
        when: 'click the Schema (page) link'
        page.openSchemaPage()
        then: 'should be on Schema page'
        at SchemaPage

        when: 'go to schema tab'
        page.openSchemaPageSchemaTab()
        then: 'at schema tab'
        at SchemaPageSchemaTab
        waitFor(5){page.refreshtableschema.isDisplayed()}
        page.refreshtableschema.click()
        println("refresh button clicked and created views shown in schema page of schema tab")


        // In Schema page DDL Source tab
        when: 'go to DDL source tab'
        page.openSchemaPageDdlSourceTab()
        then: 'at DDL source tab'
        at SchemaPageDdlSourceTab

        waitFor(5){page.refreshddl.isDisplayed()}
        page.refreshddl.click()
        println("refresh button clicked and created views shown in Schema page of DDL source tab")

        // In Size and Worksheet tab
        when: 'go to size worksheet tab'
        page.openSchemaPageSizeWorksheetTab()
        then: 'at size worksheet tab'
        at SchemaPageSizeWorksheetTab

        waitFor(5){page.refreshtableworksheet.isDisplayed()}
        page.refreshtableworksheet.click()
        println("refresh button clicked and created views shown in schema page of Size and worksheet tab")


        when: 'click the SQL Query link (if needed)'
        openSqlQueryPage()
        then: 'should be on SQL Query page'
        at SqlQueryPage


        String createQuery = page.getQueryToCreateView()
        String deleteQuery = page.getQueryToDeleteView()
        String tablename =  page.getTablename()

        when: 'set delete query in the box'
        page.setQueryText(deleteQuery)
        then: 'run the query'
        page.runQuery()

        waitFor(5){page.refreshquery.isDisplayed()}
        page.refreshquery.click()
        waitFor(10){page.checkview.isDisplayed()}
        page.checkview.click()
        println("created views has been deleted!! in SQL Query tab")


        // In Schema Page Schema Tab for checking deleted table
        when: 'click the Schema (page) link'
        page.openSchemaPage()
        then: 'should be on Schema page'
        at SchemaPage

        when: 'go to schema tab'
        page.openSchemaPageSchemaTab()
        then: 'at schema tab'
        at SchemaPageSchemaTab
        waitFor(5){page.refreshtableschema.isDisplayed()}
        page.refreshtableschema.click()
        println("refresh button clicked and created views deleted in schema tab")

        // In Schema page DDL Source tab for checking deleted table
        when: 'go to DDL source tab'
        page.openSchemaPageDdlSourceTab()
        then: 'at DDL source tab'
        at SchemaPageDdlSourceTab

        waitFor(5){page.refreshddl.isDisplayed()}
        page.refreshddl.click()
        println("refresh button clicked and created views deleted in Schema page of DDL source tab")

        // In Size and Worksheet tab for checking deleted table
        when: 'go to size worksheet tab'
        page.openSchemaPageSizeWorksheetTab()
        then: 'at size worksheet tab'
        at SchemaPageSizeWorksheetTab

        waitFor(5){page.refreshtableworksheet.isDisplayed()}
        page.refreshtableworksheet.click()
        println("refresh button clicked and created views deleted in schema page of Size and worksheet tab")

    }


}<|MERGE_RESOLUTION|>--- conflicted
+++ resolved
@@ -34,12 +34,8 @@
  * This class contains tests of the 'SQL Query' tab of the VoltDB Management
  * Center (VMC) page, which is the VoltDB (new) web UI.
  */
-<<<<<<< HEAD
-class SqlQueriesTest extends SqlQueriesTestBase {
-=======
 
 class SqlQueriesTest extends TestBase {
->>>>>>> 64c2c038
 
     static final int DEFAULT_NUM_ROWS_TO_INSERT = 2
     static final boolean DEFAULT_INSERT_JSON = false
