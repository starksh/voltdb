--- conflicted
+++ resolved
@@ -105,15 +105,10 @@
     ArrayList<CommandLine> m_cmdLines = null;
     ServerThread m_localServer = null;
     ProcessBuilder m_procBuilder;
-<<<<<<< HEAD
     private final ArrayList<EEProcess> m_eeProcs = new ArrayList<EEProcess>();
-
-=======
-    private final ArrayList<ArrayList<EEProcess>> m_eeProcs = new ArrayList<ArrayList<EEProcess>>();
     //This is additional process invironment variables that can be passed.
     // This is used to pass JMX port. Any additional use cases can use this too.
     private Map<String, String> m_additionalProcessEnv = null;
->>>>>>> 1622ff42
     // Produce a (presumably) available IP port number.
     public final PortGeneratorForTest portGenerator = new PortGeneratorForTest();
 
