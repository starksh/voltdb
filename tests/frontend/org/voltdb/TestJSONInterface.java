--- conflicted
+++ resolved
@@ -632,11 +632,7 @@
         builder.addSchema(schemaPath);
         builder.addPartitionInfo("HELLOWORLD", "DIALECT");
 
-<<<<<<< HEAD
-        GroupInfo gi = new GroupInfo("foo", true, false, true, true, false);
-=======
-        GroupInfo gi = new GroupInfo("foo", true, true, true, false, false);
->>>>>>> c263b5e0
+        GroupInfo gi = new GroupInfo("foo", true, false, true, true, false, false);
         builder.addGroups(new GroupInfo[] { gi } );
 
         // create 20 users, only the first one has an interesting user/pass
