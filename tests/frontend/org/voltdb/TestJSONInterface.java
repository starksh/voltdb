--- conflicted
+++ resolved
@@ -1627,8 +1627,6 @@
             gotValue = mapper.readValue(jdep, DeploymentType.class);
             assertEquals("90%", gotValue.getSystemsettings().getResourcemonitor().getMemorylimit().getSize());
 
-<<<<<<< HEAD
-=======
             // decimal values not allowed for percentages
             memLimit.setSize("90.5%25");
             ndeptype = mapper.writeValueAsString(deptype);
@@ -1639,7 +1637,6 @@
             // must be still the old value
             assertEquals("90%", gotValue.getSystemsettings().getResourcemonitor().getMemorylimit().getSize());
 
->>>>>>> 7b525849
         } finally {
             if (server != null) {
                 server.shutdown();
