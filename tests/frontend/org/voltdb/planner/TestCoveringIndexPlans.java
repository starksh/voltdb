/* This file is part of VoltDB.
 * Copyright (C) 2008-2012 VoltDB Inc.
 *
 * Permission is hereby granted, free of charge, to any person obtaining
 * a copy of this software and associated documentation files (the
 * "Software"), to deal in the Software without restriction, including
 * without limitation the rights to use, copy, modify, merge, publish,
 * distribute, sublicense, and/or sell copies of the Software, and to
 * permit persons to whom the Software is furnished to do so, subject to
 * the following conditions:
 *
 * The above copyright notice and this permission notice shall be
 * included in all copies or substantial portions of the Software.
 *
 * THE SOFTWARE IS PROVIDED "AS IS", WITHOUT WARRANTY OF ANY KIND,
 * EXPRESS OR IMPLIED, INCLUDING BUT NOT LIMITED TO THE WARRANTIES OF
 * MERCHANTABILITY, FITNESS FOR A PARTICULAR PURPOSE AND NONINFRINGEMENT.
 * IN NO EVENT SHALL THE AUTHORS BE LIABLE FOR ANY CLAIM, DAMAGES OR
 * OTHER LIABILITY, WHETHER IN AN ACTION OF CONTRACT, TORT OR OTHERWISE,
 * ARISING FROM, OUT OF OR IN CONNECTION WITH THE SOFTWARE OR THE USE OR
 * OTHER DEALINGS IN THE SOFTWARE.
 */

package org.voltdb.planner;

import java.util.List;

import junit.framework.TestCase;

import org.voltdb.catalog.CatalogMap;
import org.voltdb.catalog.Cluster;
import org.voltdb.catalog.Table;
import org.voltdb.plannodes.AbstractPlanNode;
import org.voltdb.plannodes.IndexScanPlanNode;
import org.voltdb.plannodes.ProjectionPlanNode;
import org.voltdb.plannodes.SeqScanPlanNode;
import org.voltdb.types.IndexLookupType;

public class TestCoveringIndexPlans extends TestCase {

    private PlannerTestAideDeCamp aide;

    private AbstractPlanNode compile(String sql, int paramCount,
                                     boolean singlePartition)
    {
        List<AbstractPlanNode> pn = null;
        try {
            pn =  aide.compile(sql, paramCount, singlePartition);
        }
        catch (NullPointerException ex) {
            // aide may throw NPE if no plangraph was created
            ex.printStackTrace();
            fail();
        }
        catch (Exception ex) {
            ex.printStackTrace();
            fail();
        }
        assertTrue(pn != null);
        assertFalse(pn.isEmpty());
        assertTrue(pn.get(0) != null);
        return pn.get(0);
    }

    @Override
    protected void setUp() throws Exception {
        aide = new PlannerTestAideDeCamp(TestCoveringIndexPlans.class.getResource("testplans-indexvshash-ddl.sql"),
                                         "testindexvshashplans");

        // Set all tables to non-replicated.
        Cluster cluster = aide.getCatalog().getClusters().get("cluster");
        CatalogMap<Table> tmap = cluster.getDatabases().get("database").getTables();
        for (Table t : tmap) {
            t.setIsreplicated(false);
        }
        System.out.println(aide.getCatalog().serialize());
    }

    @Override
    protected void tearDown() throws Exception {
        super.tearDown();
        aide.tearDown();
    }

    // The planner should choose cover2_tree, which is over columns a and b.
    // It should use this index as a covering index, so it should be a
    // greater-than lookup type
    public void testEng1023()
    {
        AbstractPlanNode pn = null;
        pn =
            compile("select a from t where a = ? and b < ?;", 2, true);
        assertTrue(pn != null);

        pn = pn.getChild(0);
        if (pn != null) {
            System.out.println(pn.toJSONString());
        }
        if (pn instanceof ProjectionPlanNode) {
            assertTrue(pn.getChildCount() == 1);
            pn = pn.getChild(0);
        }
        assertTrue(pn instanceof IndexScanPlanNode);
        IndexScanPlanNode ispn = (IndexScanPlanNode)pn;
        assertEquals("COVER2_TREE", ispn.getTargetIndexName());
        assertEquals(IndexLookupType.GTE, ispn.getLookupType());
        assertEquals(1, ispn.getSearchKeyExpressions().size());
    }

    public void testCover2ColumnsWithEquality()
    {
        AbstractPlanNode pn = null;
        pn =
            compile("select a from t where a = ? and b = ?;", 2, true);
        assertTrue(pn != null);

        pn = pn.getChild(0);
        if (pn != null) {
            System.out.println(pn.toJSONString());
        }
        assertTrue(pn instanceof ProjectionPlanNode);
        assertTrue(pn.getChildCount() == 1 && pn.getChild(0) instanceof IndexScanPlanNode);
        IndexScanPlanNode ispn = (IndexScanPlanNode)pn.getChild(0);
        assertEquals("COVER2_TREE", ispn.getTargetIndexName());
        assertEquals(IndexLookupType.EQ, ispn.getLookupType());
        assertEquals(2, ispn.getSearchKeyExpressions().size());
    }

    public void testCover3ColumnsInOrderWithLessThan()
    {
        AbstractPlanNode pn = null;
        pn =
            compile("select a from t where a = ? and c = ? and b < ?;", 3, true);
        assertTrue(pn != null);

        pn = pn.getChild(0);
        if (pn != null) {
            System.out.println(pn.toJSONString());
        }
        assertTrue(pn instanceof ProjectionPlanNode);
        assertTrue(pn.getChildCount() == 1 && pn.getChild(0) instanceof IndexScanPlanNode);
        IndexScanPlanNode ispn = (IndexScanPlanNode)pn.getChild(0);
        assertEquals("COVER3_TREE", ispn.getTargetIndexName());
        assertEquals(IndexLookupType.GTE, ispn.getLookupType());
        assertEquals(2, ispn.getSearchKeyExpressions().size());
    }

    public void testCover3ColumnsInOrderWithLessThanAndOrderBy()
    {
        AbstractPlanNode pn = null;
        pn =
            compile("select a, b from t where a = ? and c = ? and b < ? order by b;", 3, true);
        assertTrue(pn != null);

        pn = pn.getChild(0).getChild(0).getChild(0);
        if (pn != null) {
            System.out.println(pn.toJSONString());
        }
        assertTrue(pn instanceof IndexScanPlanNode);
        IndexScanPlanNode ispn = (IndexScanPlanNode)pn;
        assertEquals("COVER3_TREE", ispn.getTargetIndexName());
        assertEquals(IndexLookupType.GTE, ispn.getLookupType());
        assertEquals(2, ispn.getSearchKeyExpressions().size());
    }

    public void testCover3ColumnsOutOfOrderWithLessThan()
    {
        AbstractPlanNode pn = null;
        pn =
            compile("select a from t where a = ? and b = ? and c < ?;", 3, true);
        assertTrue(pn != null);

        pn = pn.getChild(0);
        if (pn != null) {
            System.out.println(pn.toJSONString());
        }
        assertTrue(pn instanceof ProjectionPlanNode);
        assertTrue(pn.getChildCount() == 1 && pn.getChild(0) instanceof IndexScanPlanNode);
        IndexScanPlanNode ispn = (IndexScanPlanNode)pn.getChild(0);
        assertEquals("COVER2_TREE", ispn.getTargetIndexName());
        assertEquals(IndexLookupType.EQ, ispn.getLookupType());
        assertEquals(2, ispn.getSearchKeyExpressions().size());
    }

    public void testSingleColumnLessThan()
    {
        AbstractPlanNode pn = null;
        pn =
            compile("select a from t where a < ?;", 1, true);
        assertTrue(pn != null);

        pn = pn.getChild(0);
        if (pn != null) {
            System.out.println(pn.toJSONString());
        }
        assertTrue(pn instanceof ProjectionPlanNode);
<<<<<<< HEAD
        assertTrue(pn.getChildCount() == 1 && pn.getChild(0) instanceof SeqScanPlanNode);
=======
        assertTrue(pn.getChildCount() == 1 && pn.getChild(0) instanceof IndexScanPlanNode);
>>>>>>> 8852cbcb
    }
}<|MERGE_RESOLUTION|>--- conflicted
+++ resolved
@@ -194,10 +194,6 @@
             System.out.println(pn.toJSONString());
         }
         assertTrue(pn instanceof ProjectionPlanNode);
-<<<<<<< HEAD
-        assertTrue(pn.getChildCount() == 1 && pn.getChild(0) instanceof SeqScanPlanNode);
-=======
         assertTrue(pn.getChildCount() == 1 && pn.getChild(0) instanceof IndexScanPlanNode);
->>>>>>> 8852cbcb
     }
 }