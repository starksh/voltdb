/* This file is part of VoltDB.
 * Copyright (C) 2008-2012 VoltDB Inc.
 *
 * This file contains original code and/or modifications of original code.
 * Any modifications made by VoltDB Inc. are licensed under the following
 * terms and conditions:
 *
 * Permission is hereby granted, free of charge, to any person obtaining
 * a copy of this software and associated documentation files (the
 * "Software"), to deal in the Software without restriction, including
 * without limitation the rights to use, copy, modify, merge, publish,
 * distribute, sublicense, and/or sell copies of the Software, and to
 * permit persons to whom the Software is furnished to do so, subject to
 * the following conditions:
 *
 * The above copyright notice and this permission notice shall be
 * included in all copies or substantial portions of the Software.
 *
 * THE SOFTWARE IS PROVIDED "AS IS", WITHOUT WARRANTY OF ANY KIND,
 * EXPRESS OR IMPLIED, INCLUDING BUT NOT LIMITED TO THE WARRANTIES OF
 * MERCHANTABILITY, FITNESS FOR A PARTICULAR PURPOSE AND NONINFRINGEMENT.
 * IN NO EVENT SHALL THE AUTHORS BE LIABLE FOR ANY CLAIM, DAMAGES OR
 * OTHER LIABILITY, WHETHER IN AN ACTION OF CONTRACT, TORT OR OTHERWISE,
 * ARISING FROM, OUT OF OR IN CONNECTION WITH THE SOFTWARE OR THE USE OR
 * OTHER DEALINGS IN THE SOFTWARE.
 */
/* Copyright (C) 2008 by H-Store Project
 * Brown University
 * Massachusetts Institute of Technology
 * Yale University
 *
 * Permission is hereby granted, free of charge, to any person obtaining
 * a copy of this software and associated documentation files (the
 * "Software"), to deal in the Software without restriction, including
 * without limitation the rights to use, copy, modify, merge, publish,
 * distribute, sublicense, and/or sell copies of the Software, and to
 * permit persons to whom the Software is furnished to do so, subject to
 * the following conditions:
 *
 * The above copyright notice and this permission notice shall be
 * included in all copies or substantial portions of the Software.
 *
 * THE SOFTWARE IS PROVIDED "AS IS", WITHOUT WARRANTY OF ANY KIND,
 * EXPRESS OR IMPLIED, INCLUDING BUT NOT LIMITED TO THE WARRANTIES OF
 * MERCHANTABILITY, FITNESS FOR A PARTICULAR PURPOSE AND NONINFRINGEMENT
 * IN NO EVENT SHALL THE AUTHORS BE LIABLE FOR ANY CLAIM, DAMAGES OR
 * OTHER LIABILITY, WHETHER IN AN ACTION OF CONTRACT, TORT OR OTHERWISE,
 * ARISING FROM, OUT OF OR IN CONNECTION WITH THE SOFTWARE OR THE USE OR
 * OTHER DEALINGS IN THE SOFTWARE.
 */

#include "harness.h"
#include "common/common.h"
#include "common/NValue.hpp"
#include "common/ValueFactory.hpp"
#include "common/tabletuple.h"
#include "indexes/tableindex.h"
#include "indexes/tableindexfactory.h"

using namespace std;
using namespace voltdb;

class CompactingHashIndexTest : public Test {
public:
    CompactingHashIndexTest() {}
};

TableTuple *newTuple(TupleSchema *schema, int idx, long value) {
    TableTuple *tuple = new TableTuple(schema);
    char *data = new char[tuple->tupleLength()];
    memset(data, 0, tuple->tupleLength());
    tuple->move(data);

    tuple->setNValue(idx, ValueFactory::getBigIntValue(value));
    return tuple;
}

TEST_F(CompactingHashIndexTest, ENG1193) {
    TableIndex *index = NULL;
    vector<int> columnIndices;
    vector<ValueType> columnTypes;
    vector<int32_t> columnLengths;
    vector<bool> columnAllowNull;

    columnIndices.push_back(0);
    columnTypes.push_back(VALUE_TYPE_BIGINT);
    columnLengths.push_back(NValue::getTupleStorageSize(VALUE_TYPE_BIGINT));
    columnAllowNull.push_back(false);

    TupleSchema *schema = TupleSchema::createTupleSchema(columnTypes,
                                                         columnLengths,
                                                         columnAllowNull,
                                                         true);

    TableIndexScheme scheme("test_index", HASH_TABLE_INDEX,
<<<<<<< HEAD
                            columnIndices, TableIndex::indexColumnsDirectly(),
                            false, false, true, schema);
=======
                            columnIndices,
                            false, false, schema);
>>>>>>> 394c152f
    index = TableIndexFactory::getInstance(scheme);

    TableTuple *tuple1 = newTuple(schema, 0, 10);
    index->addEntry(tuple1);
    TableTuple *tuple2 = newTuple(schema, 0, 11);
    index->addEntry(tuple2);
    TableTuple *tuple3 = newTuple(schema, 0, 12);
    index->addEntry(tuple3);

    TableTuple *tuple4 = newTuple(schema, 0, 10);
    EXPECT_TRUE(index->replaceEntryNoKeyChange(*tuple4, *tuple1));

    EXPECT_FALSE(index->exists(tuple1));
    EXPECT_TRUE(index->exists(tuple2));
    EXPECT_TRUE(index->exists(tuple3));
    EXPECT_TRUE(index->exists(tuple4));

    delete index;
    TupleSchema::freeTupleSchema(schema);
    delete[] tuple1->address();
    delete tuple1;
    delete[] tuple2->address();
    delete tuple2;
    delete[] tuple3->address();
    delete tuple3;
    delete[] tuple4->address();
    delete tuple4;
}

int main()
{
    return TestSuite::globalInstance()->runAll();
}<|MERGE_RESOLUTION|>--- conflicted
+++ resolved
@@ -93,13 +93,8 @@
                                                          true);
 
     TableIndexScheme scheme("test_index", HASH_TABLE_INDEX,
-<<<<<<< HEAD
-                            columnIndices, TableIndex::indexColumnsDirectly(),
+                            columnIndices, TableIndex::simplyIndexColumns(),
                             false, false, true, schema);
-=======
-                            columnIndices,
-                            false, false, schema);
->>>>>>> 394c152f
     index = TableIndexFactory::getInstance(scheme);
 
     TableTuple *tuple1 = newTuple(schema, 0, 10);
