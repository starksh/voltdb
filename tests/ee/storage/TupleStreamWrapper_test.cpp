--- conflicted
+++ resolved
@@ -129,25 +129,20 @@
 
     void appendTuple(int64_t lastCommittedTxnId, int64_t currentTxnId)
     {
-        m_context.setupTxnIdsForPlanFragments(currentTxnId, lastCommittedTxnId);
+        m_context.setupForPlanFragments(currentTxnId, lastCommittedTxnId);
         // fill a tuple
         for (int col = 0; col < COLUMN_COUNT; col++) {
             int value = rand();
             m_tuple.setNValue(col, ValueFactory::getIntegerValue(value));
         }
         // append into the buffer
-<<<<<<< HEAD
         m_wrapper.appendTuple(1, m_tuple,
-=======
-        m_wrapper->appendTuple(lastCommittedTxnId,
-                               currentTxnId, 1, 1, 1, *m_tuple,
->>>>>>> 77209f07
-                               TupleStreamWrapper::INSERT);
+                              TupleStreamWrapper::INSERT);
     }
 
     void periodicFlush(int64_t lastCommittedTxnId,
                        int64_t currentTxnId) {
-        m_context.setupTxnIdsForPlanFragments(currentTxnId, lastCommittedTxnId);
+        m_context.setupForPlanFragments(currentTxnId, lastCommittedTxnId);
         m_wrapper.periodicFlush(-1);
     }
 
