/**
 * Licensed to the Apache Software Foundation (ASF) under one
 * or more contributor license agreements.  See the NOTICE file
 * distributed with this work for additional information
 * regarding copyright ownership.  The ASF licenses this file
 * to you under the Apache License, Version 2.0 (the
 * "License"); you may not use this file except in compliance
 * with the License.  You may obtain a copy of the License at
 *
 *     http://www.apache.org/licenses/LICENSE-2.0
 *
 * Unless required by applicable law or agreed to in writing, software
 * distributed under the License is distributed on an "AS IS" BASIS,
 * WITHOUT WARRANTIES OR CONDITIONS OF ANY KIND, either express or implied.
 * See the License for the specific language governing permissions and
 * limitations under the License.
 */

package org.apache.zookeeper_voltpatches.server;

import java.io.BufferedWriter;
import java.io.ByteArrayOutputStream;
import java.io.IOException;
import java.io.InputStream;
import java.io.PrintWriter;
import java.io.StringWriter;
import java.io.Writer;
import java.net.InetAddress;
import java.net.InetSocketAddress;
import java.nio.ByteBuffer;
import java.nio.channels.CancelledKeyException;
import java.nio.channels.Channel;
import java.nio.channels.SelectionKey;
import java.nio.channels.Selector;
import java.nio.channels.ServerSocketChannel;
import java.nio.channels.SocketChannel;
import java.util.ArrayList;
import java.util.Collections;
import java.util.Date;
import java.util.HashMap;
import java.util.HashSet;
import java.util.List;
import java.util.Set;
import java.util.concurrent.LinkedBlockingQueue;
import java.util.concurrent.atomic.AtomicLong;

import org.apache.jute_voltpatches.BinaryInputArchive;
import org.apache.jute_voltpatches.BinaryOutputArchive;
import org.apache.jute_voltpatches.Record;
import org.apache.log4j.Logger;
import org.apache.zookeeper_voltpatches.Environment;
import org.apache.zookeeper_voltpatches.KeeperException;
import org.apache.zookeeper_voltpatches.Version;
import org.apache.zookeeper_voltpatches.WatchedEvent;
import org.apache.zookeeper_voltpatches.Watcher;
import org.apache.zookeeper_voltpatches.ZooDefs.OpCode;
import org.apache.zookeeper_voltpatches.data.Id;
import org.apache.zookeeper_voltpatches.jmx.MBeanRegistry;
import org.apache.zookeeper_voltpatches.proto.AuthPacket;
import org.apache.zookeeper_voltpatches.proto.ConnectRequest;
import org.apache.zookeeper_voltpatches.proto.ConnectResponse;
import org.apache.zookeeper_voltpatches.proto.ReplyHeader;
import org.apache.zookeeper_voltpatches.proto.RequestHeader;
import org.apache.zookeeper_voltpatches.proto.WatcherEvent;
import org.apache.zookeeper_voltpatches.server.auth.AuthenticationProvider;
import org.apache.zookeeper_voltpatches.server.auth.ProviderRegistry;
import org.voltcore.logging.VoltLogger;

/**
 * This class handles communication with clients using NIO. There is one per
 * client, but only one thread doing the communication.
 */
public class NIOServerCnxn implements Watcher, ServerCnxn {
    private static final VoltLogger LOG = new VoltLogger("ZK-SERVER");

    private ConnectionBean jmxConnectionBean;

    static public class Factory extends Thread {
        static {
            Thread.setDefaultUncaughtExceptionHandler(new Thread.UncaughtExceptionHandler() {
                @Override
                public void uncaughtException(Thread t, Throwable e) {
                    LOG.error("Thread " + t + " died", e);
                }
            });
            /**
             * this is to avoid the jvm bug:
             * NullPointerException in Selector.open()
             * http://bugs.sun.com/view_bug.do?bug_id=6427854
             */
            try {
                Selector.open().close();
            } catch(IOException ie) {
                LOG.error("Selector failed to open", ie);
            }
        }

        ZooKeeperServer zks;

        final ServerSocketChannel ss;

        final Selector selector = Selector.open();

        /**
         * We use this buffer to do efficient socket I/O. Since there is a single
         * sender thread per NIOServerCnxn instance, we can use a member variable to
         * only allocate it once.
        */
        final ByteBuffer directBuffer = ByteBuffer.allocateDirect(64 * 1024);

        final HashSet<NIOServerCnxn> cnxns = new HashSet<NIOServerCnxn>();
        final HashMap<InetAddress, Set<NIOServerCnxn>> ipMap =
            new HashMap<InetAddress, Set<NIOServerCnxn>>( );

        int outstandingLimit = 1;

        int maxClientCnxns = 10;

        /**
         * Construct a new server connection factory which will accept an unlimited number
         * of concurrent connections from each client (up to the file descriptor
         * limits of the operating system). startup(zks) must be called subsequently.
         * @param port
         * @throws IOException
         */
        public Factory(InetSocketAddress addr) throws IOException {
            this(addr, 0);
        }


        /**
         * Constructs a new server connection factory where the number of concurrent connections
         * from a single IP address is limited to maxcc (or unlimited if 0).
         * startup(zks) must be called subsequently.
         * @param port - the port to listen on for connections.
         * @param maxcc - the number of concurrent connections allowed from a single client.
         * @throws IOException
         */
        public Factory(InetSocketAddress addr, int maxcc) throws IOException {
            super("NIOServerCxn.Factory:" + addr);
            setDaemon(true);
            maxClientCnxns = maxcc;
            this.ss = ServerSocketChannel.open();
            ss.socket().setReuseAddress(true);
            LOG.info("binding to port " + addr);
            try {
                ss.socket().bind(addr);
                ss.configureBlocking(false);
                ss.register(selector, SelectionKey.OP_ACCEPT);
            } catch (IOException e) {
<<<<<<< HEAD
                // LOG.fatal("Unable to bind to ZooKeeper client socket", e);
                org.voltdb.VoltDB.crashLocalVoltDB(
                        "Unable to bind to ZooKeeper client socket", true, e);
=======
                String msg = "ZooKeeper server failed to bind to address: " + addr.toString();
                VoltDB.crashLocalVoltDB(msg, true, e);
>>>>>>> 6f76b618
            }
        }

        @Override
        public void start() {
            // ensure thread is started once and only once
            if (getState() == Thread.State.NEW) {
                super.start();
            }
        }

        public void startup(ZooKeeperServer zks) throws IOException,
                InterruptedException {
            start();
            zks.startup();
            setZooKeeperServer(zks);
        }

        public void setZooKeeperServer(ZooKeeperServer zks) {
            this.zks = zks;
            if (zks != null) {
                this.outstandingLimit = zks.getGlobalOutstandingLimit();
                zks.setServerCnxnFactory(this);
            } else {
                this.outstandingLimit = 1;
            }
        }

        public ZooKeeperServer getZooKeeperServer() {
            return this.zks;
        }

        public InetSocketAddress getLocalAddress(){
            return (InetSocketAddress)ss.socket().getLocalSocketAddress();
        }

        public int getLocalPort(){
            return ss.socket().getLocalPort();
        }

        public int getMaxClientCnxns() {
            return maxClientCnxns;
        }

        private void addCnxn(NIOServerCnxn cnxn) {
            synchronized (cnxns) {
                cnxns.add(cnxn);
                synchronized (ipMap){
                    InetAddress addr = cnxn.sock.socket().getInetAddress();
                    Set<NIOServerCnxn> s = ipMap.get(addr);
                    if (s == null) {
                        // in general we will see 1 connection from each
                        // host, setting the initial cap to 2 allows us
                        // to minimize mem usage in the common case
                        // of 1 entry --  we need to set the initial cap
                        // to 2 to avoid rehash when the first entry is added
                        s = new HashSet<NIOServerCnxn>(2);
                        s.add(cnxn);
                        ipMap.put(addr,s);
                    } else {
                        s.add(cnxn);
                    }
                }
            }
        }

        protected NIOServerCnxn createConnection(SocketChannel sock,
                SelectionKey sk) throws IOException {
            return new NIOServerCnxn(zks, sock, sk, this);
        }

        private int getClientCnxnCount(InetAddress cl) {
            // The ipMap lock covers both the map, and its contents
            // (that is, the cnxn sets shouldn't be modified outside of
            // this lock)
            synchronized (ipMap) {
                Set<NIOServerCnxn> s = ipMap.get(cl);
                if (s == null) return 0;
                return s.size();
            }
        }

        @Override
        public void run() {
            while (!ss.socket().isClosed()) {
                try {
                    selector.select(1000);
                    Set<SelectionKey> selected;
                    synchronized (this) {
                        selected = selector.selectedKeys();
                    }
                    ArrayList<SelectionKey> selectedList = new ArrayList<SelectionKey>(
                            selected);
                    Collections.shuffle(selectedList);
                    for (SelectionKey k : selectedList) {
                        if ((k.readyOps() & SelectionKey.OP_ACCEPT) != 0) {
                            SocketChannel sc = ((ServerSocketChannel) k
                                    .channel()).accept();
                            InetAddress ia = sc.socket().getInetAddress();
                            int cnxncount = getClientCnxnCount(ia);
                            if (maxClientCnxns > 0 && cnxncount >= maxClientCnxns){
                                LOG.warn("Too many connections from " + ia
                                         + " - max is " + maxClientCnxns );
                                sc.close();
                            } else {
                                LOG.info("Accepted socket connection from "
                                        + sc.socket().getRemoteSocketAddress());
                                sc.configureBlocking(false);
                                SelectionKey sk = sc.register(selector,
                                        SelectionKey.OP_READ);
                                NIOServerCnxn cnxn = createConnection(sc, sk);
                                sk.attach(cnxn);
                                addCnxn(cnxn);
                            }
                        } else if ((k.readyOps() & (SelectionKey.OP_READ | SelectionKey.OP_WRITE)) != 0) {
                            NIOServerCnxn c = (NIOServerCnxn) k.attachment();
                            c.doIO(k);
                        } else {
                            if (LOG.isDebugEnabled()) {
                                LOG.debug("Unexpected ops in select "
                                          + k.readyOps());
                            }
                        }
                    }
                    selected.clear();
                } catch (RuntimeException e) {
                    LOG.warn("Ignoring unexpected runtime exception", e);
                } catch (Exception e) {
                    LOG.warn("Ignoring exception", e);
                }
            }
            clear();
            LOG.debug("NIOServerCnxn factory exited run method");
        }

        /**
         * Clear all the connections in the selector.
         *
         * You must first close ss (the serversocketchannel) if you wish
         * to block any new connections from being established.
         *
         */
        @SuppressWarnings("unchecked")
        synchronized public void clear() {
            selector.wakeup();
            HashSet<NIOServerCnxn> cnxns;
            synchronized (this.cnxns) {
                cnxns = (HashSet<NIOServerCnxn>)this.cnxns.clone();
            }
            // got to clear all the connections that we have in the selector
            for (NIOServerCnxn cnxn: cnxns) {
                try {
                    // don't hold this.cnxns lock as deadlock may occur
                    cnxn.close();
                } catch (Exception e) {
                    LOG.warn("Ignoring exception closing cnxn sessionid 0x"
                            + Long.toHexString(cnxn.sessionId), e);
                }
            }
        }

        public void shutdown() {
            try {
                ss.close();
                clear();
                this.interrupt();
                this.join();
            } catch (InterruptedException e) {
                LOG.warn("Ignoring interrupted exception during shutdown", e);
            } catch (Exception e) {
                LOG.warn("Ignoring unexpected exception during shutdown", e);
            }
            try {
                selector.close();
            } catch (IOException e) {
                LOG.warn("Selector closing", e);
            }
            if (zks != null) {
                zks.shutdown();
            }
        }

        synchronized void closeSession(long sessionId) {
            selector.wakeup();
            closeSessionWithoutWakeup(sessionId);
        }

        @SuppressWarnings("unchecked")
        private void closeSessionWithoutWakeup(long sessionId) {
            HashSet<NIOServerCnxn> cnxns;
            synchronized (this.cnxns) {
                cnxns = (HashSet<NIOServerCnxn>)this.cnxns.clone();
            }

            for (NIOServerCnxn cnxn : cnxns) {
                if (cnxn.sessionId == sessionId) {
                    try {
                        cnxn.close();
                    } catch (Exception e) {
                        LOG.warn("exception during session close", e);
                    }
                    break;
                }
            }
        }
    }

    /**
     * The buffer will cause the connection to be close when we do a send.
     */
    static final ByteBuffer closeConn = ByteBuffer.allocate(0);

    final Factory factory;

    /** The ZooKeeperServer for this connection. May be null if the server
     * is not currently serving requests (for example if the server is not
     * an active quorum participant.
     */
    private final ZooKeeperServer zk;

    private SocketChannel sock;

    private final SelectionKey sk;

    boolean initialized;

    ByteBuffer lenBuffer = ByteBuffer.allocate(4);

    ByteBuffer incomingBuffer = lenBuffer;

    LinkedBlockingQueue<ByteBuffer> outgoingBuffers = new LinkedBlockingQueue<ByteBuffer>();

    int sessionTimeout;

    ArrayList<Id> authInfo = new ArrayList<Id>();

    /* Send close connection packet to the client, doIO will eventually
     * close the underlying machinery (like socket, selectorkey, etc...)
     */
    @Override
    public void sendCloseSession() {
        sendBuffer(closeConn);
    }

    /**
     * send buffer without using the asynchronous
     * calls to selector and then close the socket
     * @param bb
     */
    void sendBufferSync(ByteBuffer bb) {
       try {
           /* configure socket to be blocking
            * so that we dont have to do write in
            * a tight while loop
            */
           sock.configureBlocking(true);
           if (bb != closeConn) {
               if (sock != null) {
                   sock.write(bb);
               }
               packetSent();
           }
       } catch (IOException ie) {
           LOG.error("Error sending data synchronously ", ie);
       }
    }

    void sendBuffer(ByteBuffer bb) {
        try {
            if (bb != closeConn) {
                // We check if write interest here because if it is NOT set,
                // nothing is queued, so we can try to send the buffer right
                // away without waking up the selector
                if ((sk.interestOps() & SelectionKey.OP_WRITE) == 0) {
                    try {
                        sock.write(bb);
                    } catch (IOException e) {
                        // we are just doing best effort right now
                    }
                }
                // if there is nothing left to send, we are done
                if (bb.remaining() == 0) {
                    packetSent();
                    return;
                }
            }

            synchronized(this.factory){
                sk.selector().wakeup();
                if (LOG.isTraceEnabled()) {
                    LOG.trace("Add a buffer to outgoingBuffers, sk " + sk
                            + " is valid: " + sk.isValid());
                }
                outgoingBuffers.add(bb);
                if (sk.isValid()) {
                    sk.interestOps(sk.interestOps() | SelectionKey.OP_WRITE);
                }
            }

        } catch(Exception e) {
            LOG.error("Unexpected Exception: ", e);
        }
    }

    private static class CloseRequestException extends IOException {
        private static final long serialVersionUID = -7854505709816442681L;

        public CloseRequestException(String msg) {
            super(msg);
        }
    }

    private static class EndOfStreamException extends IOException {
        private static final long serialVersionUID = -8255690282104294178L;

        public EndOfStreamException(String msg) {
            super(msg);
        }

        @Override
        public String toString() {
            return "EndOfStreamException: " + getMessage();
        }
    }

    /** Read the request payload (everything followng the length prefix) */
    private void readPayload() throws IOException, InterruptedException {
        if (incomingBuffer.remaining() != 0) { // have we read length bytes?
            int rc = sock.read(incomingBuffer); // sock is non-blocking, so ok
            if (rc < 0) {
                throw new EndOfStreamException(
                        "Unable to read additional data from client sessionid 0x"
                        + Long.toHexString(sessionId)
                        + ", likely client has closed socket");
            }
        }

        if (incomingBuffer.remaining() == 0) { // have we read length bytes?
            packetReceived();
            incomingBuffer.flip();
            if (!initialized) {
                readConnectRequest();
            } else {
                readRequest();
            }
            lenBuffer.clear();
            incomingBuffer = lenBuffer;
        }
    }

    void doIO(SelectionKey k) throws InterruptedException {
        try {
            if (sock == null) {
                LOG.warn("trying to do i/o on a null socket for session:0x"
                         + Long.toHexString(sessionId));

                return;
            }
            if (k.isReadable()) {
                int rc = sock.read(incomingBuffer);
                if (rc < 0) {
                    throw new EndOfStreamException(
                            "Unable to read additional data from client sessionid 0x"
                            + Long.toHexString(sessionId)
                            + ", likely client has closed socket");
                }
                if (incomingBuffer.remaining() == 0) {
                    boolean isPayload;
                    if (incomingBuffer == lenBuffer) { // start of next request
                        incomingBuffer.flip();
                        isPayload = readLength(k);
                        incomingBuffer.clear();
                    } else {
                        // continuation
                        isPayload = true;
                    }
                    if (isPayload) { // not the case for 4letterword
                        readPayload();
                    }
                    else {
                        // four letter words take care
                        // need not do anything else
                        return;
                    }
                }
            }
            if (k.isWritable()) {
                // ZooLog.logTraceMessage(LOG,
                // ZooLog.CLIENT_DATA_PACKET_TRACE_MASK
                // "outgoingBuffers.size() = " +
                // outgoingBuffers.size());
                if (outgoingBuffers.size() > 0) {
                    // ZooLog.logTraceMessage(LOG,
                    // ZooLog.CLIENT_DATA_PACKET_TRACE_MASK,
                    // "sk " + k + " is valid: " +
                    // k.isValid());

                    /*
                     * This is going to reset the buffer position to 0 and the
                     * limit to the size of the buffer, so that we can fill it
                     * with data from the non-direct buffers that we need to
                     * send.
                     */
                    ByteBuffer directBuffer = factory.directBuffer;
                    directBuffer.clear();

                    for (ByteBuffer b : outgoingBuffers) {
                        if (directBuffer.remaining() < b.remaining()) {
                            /*
                             * When we call put later, if the directBuffer is to
                             * small to hold everything, nothing will be copied,
                             * so we've got to slice the buffer if it's too big.
                             */
                            b = (ByteBuffer) b.slice().limit(
                                    directBuffer.remaining());
                        }
                        /*
                         * put() is going to modify the positions of both
                         * buffers, put we don't want to change the position of
                         * the source buffers (we'll do that after the send, if
                         * needed), so we save and reset the position after the
                         * copy
                         */
                        int p = b.position();
                        directBuffer.put(b);
                        b.position(p);
                        if (directBuffer.remaining() == 0) {
                            break;
                        }
                    }
                    /*
                     * Do the flip: limit becomes position, position gets set to
                     * 0. This sets us up for the write.
                     */
                    directBuffer.flip();

                    int sent = sock.write(directBuffer);
                    ByteBuffer bb;

                    // Remove the buffers that we have sent
                    while (outgoingBuffers.size() > 0) {
                        bb = outgoingBuffers.peek();
                        if (bb == closeConn) {
                            throw new CloseRequestException("close requested");
                        }
                        int left = bb.remaining() - sent;
                        if (left > 0) {
                            /*
                             * We only partially sent this buffer, so we update
                             * the position and exit the loop.
                             */
                            bb.position(bb.position() + sent);
                            break;
                        }
                        packetSent();
                        /* We've sent the whole buffer, so drop the buffer */
                        sent -= bb.remaining();
                        outgoingBuffers.remove();
                    }
                    // ZooLog.logTraceMessage(LOG,
                    // ZooLog.CLIENT_DATA_PACKET_TRACE_MASK, "after send,
                    // outgoingBuffers.size() = " + outgoingBuffers.size());
                }

                synchronized(this.factory){
                    if (outgoingBuffers.size() == 0) {
                        if (!initialized
                                && (sk.interestOps() & SelectionKey.OP_READ) == 0) {
                            throw new CloseRequestException("responded to info probe");
                        }
                        sk.interestOps(sk.interestOps()
                                & (~SelectionKey.OP_WRITE));
                    } else {
                        sk.interestOps(sk.interestOps()
                                | SelectionKey.OP_WRITE);
                    }
                }
            }
        } catch (CancelledKeyException e) {
            LOG.warn("Exception causing close of session 0x"
                    + Long.toHexString(sessionId)
                    + " due to " + e);
            if (LOG.isDebugEnabled()) {
                LOG.debug("CancelledKeyException stack trace", e);
            }
            close();
        } catch (CloseRequestException e) {
            // expecting close to log session closure
            close();
        } catch (EndOfStreamException e) {
            LOG.warn(e); // tell user why

            // expecting close to log session closure
            close();
        } catch (IOException e) {
            LOG.warn("Exception causing close of session 0x"
                    + Long.toHexString(sessionId)
                    + " due to " + e);
            if (LOG.isDebugEnabled()) {
                LOG.debug("IOException stack trace", e);
            }
            close();
        }
    }

    private void readRequest() throws IOException {
        // We have the request, now process and setup for next
        InputStream bais = new ByteBufferInputStream(incomingBuffer);
        BinaryInputArchive bia = BinaryInputArchive.getArchive(bais);
        RequestHeader h = new RequestHeader();
        h.deserialize(bia, "header");
        // Through the magic of byte buffers, txn will not be
        // pointing
        // to the start of the txn
        incomingBuffer = incomingBuffer.slice();
        if (h.getType() == OpCode.auth) {
            AuthPacket authPacket = new AuthPacket();
            ZooKeeperServer.byteBuffer2Record(incomingBuffer, authPacket);
            String scheme = authPacket.getScheme();
            AuthenticationProvider ap = ProviderRegistry.getProvider(scheme);
            if (ap == null
                    || (ap.handleAuthentication(this, authPacket.getAuth())
                            != KeeperException.Code.OK)) {
                if (ap == null) {
                    LOG.warn("No authentication provider for scheme: "
                            + scheme + " has "
                            + ProviderRegistry.listProviders());
                } else {
                    LOG.warn("Authentication failed for scheme: " + scheme);
                }
                // send a response...
                ReplyHeader rh = new ReplyHeader(h.getXid(), 0,
                        KeeperException.Code.AUTHFAILED.intValue());
                sendResponse(rh, null, null);
                // ... and close connection
                sendCloseSession();
                disableRecv();
            } else {
                if (LOG.isDebugEnabled()) {
                    LOG.debug("Authentication succeeded for scheme: "
                              + scheme);
                }
                ReplyHeader rh = new ReplyHeader(h.getXid(), 0,
                        KeeperException.Code.OK.intValue());
                sendResponse(rh, null, null);
            }
            return;
        } else {
            Request si = new Request(this, sessionId, h.getXid(), h.getType(), incomingBuffer, authInfo);
            si.setOwner(ServerCnxn.me);
            zk.submitRequest(si);
        }
        if (h.getXid() >= 0) {
            synchronized (this) {
                outstandingRequests++;
            }
            synchronized (this.factory) {
                // check throttling
                if (zk.getInProcess() > factory.outstandingLimit) {
                    if (LOG.isDebugEnabled()) {
                        LOG.debug("Throttling recv " + zk.getInProcess());
                    }
                    disableRecv();
                    // following lines should not be needed since we are
                    // already reading
                    // } else {
                    // enableRecv();
                }
            }
        }
    }

    public void disableRecv() {
        sk.interestOps(sk.interestOps() & (~SelectionKey.OP_READ));
    }

    public void enableRecv() {
        if (sk.isValid()) {
            int interest = sk.interestOps();
            if ((interest & SelectionKey.OP_READ) == 0) {
                sk.interestOps(interest | SelectionKey.OP_READ);
            }
        }
    }

    private void readConnectRequest() throws IOException, InterruptedException {
        BinaryInputArchive bia = BinaryInputArchive
                .getArchive(new ByteBufferInputStream(incomingBuffer));
        ConnectRequest connReq = new ConnectRequest();
        connReq.deserialize(bia, "connect");
        if (LOG.isDebugEnabled()) {
            LOG.debug("Session establishment request from client "
                    + sock.socket().getRemoteSocketAddress()
                    + " client's lastZxid is 0x"
                    + Long.toHexString(connReq.getLastZxidSeen()));
        }
        if (zk == null) {
            throw new IOException("ZooKeeperServer not running");
        }
        if (connReq.getLastZxidSeen() > zk.getZKDatabase().getDataTreeLastProcessedZxid()) {
            String msg = "Refusing session request for client "
                + sock.socket().getRemoteSocketAddress()
                + " as it has seen zxid 0x"
                + Long.toHexString(connReq.getLastZxidSeen())
                + " our last zxid is 0x"
                + Long.toHexString(zk.getZKDatabase().getDataTreeLastProcessedZxid())
                + " client must try another server";

            LOG.info(msg);
            throw new CloseRequestException(msg);
        }
        sessionTimeout = connReq.getTimeOut();
        byte passwd[] = connReq.getPasswd();
        int minSessionTimeout = zk.getMinSessionTimeout();
        if (sessionTimeout < minSessionTimeout) {
            sessionTimeout = minSessionTimeout;
        }
        int maxSessionTimeout = zk.getMaxSessionTimeout();
        if (sessionTimeout > maxSessionTimeout) {
            sessionTimeout = maxSessionTimeout;
        }
        // We don't want to receive any packets until we are sure that the
        // session is setup
        disableRecv();
        if (connReq.getSessionId() != 0) {
            throw new IOException("Reopening sessions is not supported anymore");
        } else {
            LOG.info("Client attempting to establish new session at "
                    + sock.socket().getRemoteSocketAddress());
            zk.createSession(this, passwd, sessionTimeout);
        }
        initialized = true;
    }

    private void packetReceived() {
        stats.incrPacketsReceived();
        if (zk != null) {
            zk.serverStats().incrementPacketsReceived();
        }
    }

    private void packetSent() {
        stats.incrPacketsSent();
        if (zk != null) {
            zk.serverStats().incrementPacketsSent();
        }
    }

    /*
     * See <a href="{@docRoot}/../../../docs/zookeeperAdmin.html#sc_zkCommands">
     * Zk Admin</a>. this link is for all the commands.
     */
    private final static int confCmd =
        ByteBuffer.wrap("conf".getBytes()).getInt();

    /*
     * See <a href="{@docRoot}/../../../docs/zookeeperAdmin.html#sc_zkCommands">
     * Zk Admin</a>. this link is for all the commands.
     */
    private final static int consCmd =
        ByteBuffer.wrap("cons".getBytes()).getInt();

    /*
     * See <a href="{@docRoot}/../../../docs/zookeeperAdmin.html#sc_zkCommands">
     * Zk Admin</a>. this link is for all the commands.
     */
    private final static int crstCmd =
        ByteBuffer.wrap("crst".getBytes()).getInt();

    /*
     * See <a href="{@docRoot}/../../../docs/zookeeperAdmin.html#sc_zkCommands">
     * Zk Admin</a>. this link is for all the commands.
     */
    private final static int dumpCmd =
        ByteBuffer.wrap("dump".getBytes()).getInt();

    /*
     * See <a href="{@docRoot}/../../../docs/zookeeperAdmin.html#sc_zkCommands">
     * Zk Admin</a>. this link is for all the commands.
     */
    private final static int enviCmd =
        ByteBuffer.wrap("envi".getBytes()).getInt();

    /*
     * See <a href="{@docRoot}/../../../docs/zookeeperAdmin.html#sc_zkCommands">
     * Zk Admin</a>. this link is for all the commands.
     */
    private final static int getTraceMaskCmd =
        ByteBuffer.wrap("gtmk".getBytes()).getInt();

    /*
     * See <a href="{@docRoot}/../../../docs/zookeeperAdmin.html#sc_zkCommands">
     * Zk Admin</a>. this link is for all the commands.
     */
    private final static int ruokCmd =
        ByteBuffer.wrap("ruok".getBytes()).getInt();
    /*
     * See <a href="{@docRoot}/../../../docs/zookeeperAdmin.html#sc_zkCommands">
     * Zk Admin</a>. this link is for all the commands.
     */
    private final static int setTraceMaskCmd =
        ByteBuffer.wrap("stmk".getBytes()).getInt();

    /*
     * See <a href="{@docRoot}/../../../docs/zookeeperAdmin.html#sc_zkCommands">
     * Zk Admin</a>. this link is for all the commands.
     */
    private final static int srvrCmd =
        ByteBuffer.wrap("srvr".getBytes()).getInt();

    /*
     * See <a href="{@docRoot}/../../../docs/zookeeperAdmin.html#sc_zkCommands">
     * Zk Admin</a>. this link is for all the commands.
     */
    private final static int srstCmd =
        ByteBuffer.wrap("srst".getBytes()).getInt();

    /*
     * See <a href="{@docRoot}/../../../docs/zookeeperAdmin.html#sc_zkCommands">
     * Zk Admin</a>. this link is for all the commands.
     */
    private final static int statCmd =
        ByteBuffer.wrap("stat".getBytes()).getInt();

    /*
     * See <a href="{@docRoot}/../../../docs/zookeeperAdmin.html#sc_zkCommands">
     * Zk Admin</a>. this link is for all the commands.
     */
    private final static int wchcCmd =
        ByteBuffer.wrap("wchc".getBytes()).getInt();

    /*
     * See <a href="{@docRoot}/../../../docs/zookeeperAdmin.html#sc_zkCommands">
     * Zk Admin</a>. this link is for all the commands.
     */
    private final static int wchpCmd =
        ByteBuffer.wrap("wchp".getBytes()).getInt();

    /*
     * See <a href="{@docRoot}/../../../docs/zookeeperAdmin.html#sc_zkCommands">
     * Zk Admin</a>. this link is for all the commands.
     */
    private final static int wchsCmd =
        ByteBuffer.wrap("wchs".getBytes()).getInt();

    private final static HashMap<Integer, String> cmd2String =
        new HashMap<Integer, String>();

    // specify all of the commands that are available
    static {
        cmd2String.put(confCmd, "conf");
        cmd2String.put(consCmd, "cons");
        cmd2String.put(crstCmd, "crst");
        cmd2String.put(dumpCmd, "dump");
        cmd2String.put(enviCmd, "envi");
        cmd2String.put(getTraceMaskCmd, "gtmk");
        cmd2String.put(ruokCmd, "ruok");
        cmd2String.put(setTraceMaskCmd, "stmk");
        cmd2String.put(srstCmd, "srst");
        cmd2String.put(srvrCmd, "srvr");
        cmd2String.put(statCmd, "stat");
        cmd2String.put(wchcCmd, "wchc");
        cmd2String.put(wchpCmd, "wchp");
        cmd2String.put(wchsCmd, "wchs");
    }

    /**
     * clean up the socket related to a command and also make sure we flush the
     * data before we do that
     *
     * @param pwriter
     *            the pwriter for a command socket
     */
    private void cleanupWriterSocket(PrintWriter pwriter) {
        try {
            if (pwriter != null) {
                pwriter.flush();
                pwriter.close();
            }
        } catch (Exception e) {
            LOG.info("Error closing PrintWriter ", e);
        } finally {
            try {
                close();
            } catch (Exception e) {
                LOG.error("Error closing a command socket ", e);
            }
        }
    }

    /**
     * This class wraps the sendBuffer method of NIOServerCnxn. It is
     * responsible for chunking up the response to a client. Rather
     * than cons'ing up a response fully in memory, which may be large
     * for some commands, this class chunks up the result.
     */
    private class SendBufferWriter extends Writer {
        private StringBuffer sb = new StringBuffer();

        /**
         * Check if we are ready to send another chunk.
         * @param force force sending, even if not a full chunk
         */
        private void checkFlush(boolean force) {
            if ((force && sb.length() > 0) || sb.length() > 2048) {
                sendBufferSync(ByteBuffer.wrap(sb.toString().getBytes()));
                // clear our internal buffer
                sb.setLength(0);
            }
        }

        @Override
        public void close() throws IOException {
            if (sb == null) return;
            checkFlush(true);
            sb = null; // clear out the ref to ensure no reuse
        }

        @Override
        public void flush() throws IOException {
            checkFlush(true);
        }

        @Override
        public void write(char[] cbuf, int off, int len) throws IOException {
            sb.append(cbuf, off, len);
            checkFlush(false);
        }
    }

    private static final String ZK_NOT_SERVING =
        "This ZooKeeper instance is not currently serving requests";

    /**
     * Set of threads for commmand ports. All the 4
     * letter commands are run via a thread. Each class
     * maps to a correspoding 4 letter command. CommandThread
     * is the abstract class from which all the others inherit.
     */
    private abstract class CommandThread extends Thread {
        PrintWriter pw;

        CommandThread(PrintWriter pw) {
            this.pw = pw;
        }

        @Override
        public void run() {
            try {
                commandRun();
            } catch (IOException ie) {
                LOG.error("Error in running command ", ie);
            } finally {
                cleanupWriterSocket(pw);
            }
        }

        public abstract void commandRun() throws IOException;
    }

    private class RuokCommand extends CommandThread {
        public RuokCommand(PrintWriter pw) {
            super(pw);
        }

        @Override
        public void commandRun() {
            pw.print("imok");

        }
    }

    private class TraceMaskCommand extends CommandThread {
        TraceMaskCommand(PrintWriter pw) {
            super(pw);
        }

        @Override
        public void commandRun() {
            long traceMask = ZooTrace.getTextTraceLevel();
            pw.print(traceMask);
        }
    }

    private class SetTraceMaskCommand extends CommandThread {
        long trace = 0;
        SetTraceMaskCommand(PrintWriter pw, long trace) {
            super(pw);
            this.trace = trace;
        }

        @Override
        public void commandRun() {
            pw.print(trace);
        }
    }

    private class EnvCommand extends CommandThread {
        EnvCommand(PrintWriter pw) {
            super(pw);
        }

        @Override
        public void commandRun() {
            List<Environment.Entry> env = Environment.list();

            pw.println("Environment:");
            for(Environment.Entry e : env) {
                pw.print(e.getKey());
                pw.print("=");
                pw.println(e.getValue());
            }

        }
    }

    private class ConfCommand extends CommandThread {
        ConfCommand(PrintWriter pw) {
            super(pw);
        }

        @Override
        public void commandRun() {
            if (zk == null) {
                pw.println(ZK_NOT_SERVING);
            } else {
                zk.dumpConf(pw);
            }
        }
    }

    private class StatResetCommand extends CommandThread {
        public StatResetCommand(PrintWriter pw) {
            super(pw);
        }

        @Override
        public void commandRun() {
            if (zk == null) {
                pw.println(ZK_NOT_SERVING);
            }
            else {
                zk.serverStats().reset();
                pw.println("Server stats reset.");
            }
        }
    }

    private class CnxnStatResetCommand extends CommandThread {
        public CnxnStatResetCommand(PrintWriter pw) {
            super(pw);
        }

        @Override
        public void commandRun() {
            if (zk == null) {
                pw.println(ZK_NOT_SERVING);
            } else {
                synchronized(factory.cnxns){
                    for(NIOServerCnxn c : factory.cnxns){
                        c.getStats().reset();
                    }
                }
                pw.println("Connection stats reset.");
            }
        }
    }

    private class DumpCommand extends CommandThread {
        public DumpCommand(PrintWriter pw) {
            super(pw);
        }

        @Override
        public void commandRun() {
            if (zk == null) {
                pw.println(ZK_NOT_SERVING);
            }
            else {
                pw.println("SessionTracker dump:");
                zk.sessionTracker.dumpSessions(pw);
                pw.println("ephemeral nodes dump:");
                zk.dumpEphemerals(pw);
            }
        }
    }

    private class StatCommand extends CommandThread {
        int len;
        public StatCommand(PrintWriter pw, int len) {
            super(pw);
            this.len = len;
        }

        @SuppressWarnings("unchecked")
        @Override
        public void commandRun() {
            if (zk == null) {
                pw.println(ZK_NOT_SERVING);
            }
            else {
                pw.print("Zookeeper version: ");
                pw.println(Version.getFullVersion());
                if (len == statCmd) {
                    LOG.info("Stat command output");
                    pw.println("Clients:");
                    // clone should be faster than iteration
                    // ie give up the cnxns lock faster
                    HashSet<NIOServerCnxn> cnxnset;
                    synchronized(factory.cnxns){
                        cnxnset = (HashSet<NIOServerCnxn>)factory
                        .cnxns.clone();
                    }
                    for(NIOServerCnxn c : cnxnset){
                        ((CnxnStats)c.getStats())
                        .dumpConnectionInfo(pw, true);
                    }
                    pw.println();
                }
                pw.print(zk.serverStats().toString());
                pw.print("Node count: ");
                pw.println(zk.getZKDatabase().getNodeCount());
            }

        }
    }

    private class ConsCommand extends CommandThread {
        public ConsCommand(PrintWriter pw) {
            super(pw);
        }

        @SuppressWarnings("unchecked")
        @Override
        public void commandRun() {
            if (zk == null) {
                pw.println(ZK_NOT_SERVING);
            } else {
                // clone should be faster than iteration
                // ie give up the cnxns lock faster
                HashSet<NIOServerCnxn> cnxns;
                synchronized (factory.cnxns) {
                    cnxns = (HashSet<NIOServerCnxn>) factory.cnxns.clone();
                }
                for (NIOServerCnxn c : cnxns) {
                    ((CnxnStats) c.getStats()).dumpConnectionInfo(pw, false);
                }
                pw.println();
            }
        }
    }

    private class WatchCommand extends CommandThread {
        int len = 0;
        public WatchCommand(PrintWriter pw, int len) {
            super(pw);
            this.len = len;
        }

        @Override
        public void commandRun() {
            if (zk == null) {
                pw.println(ZK_NOT_SERVING);
            } else {
                DataTree dt = zk.getZKDatabase().getDataTree();
                if (len == wchsCmd) {
                    dt.dumpWatchesSummary(pw);
                } else if (len == wchpCmd) {
                    dt.dumpWatches(pw, true);
                } else {
                    dt.dumpWatches(pw, false);
                }
                pw.println();
            }
        }
    }


    /** Return if four letter word found and responded to, otw false **/
    private boolean checkFourLetterWord(final SelectionKey k, final int len)
    throws IOException
    {
        // We take advantage of the limited size of the length to look
        // for cmds. They are all 4-bytes which fits inside of an int
        String cmd = cmd2String.get(len);
        if (cmd == null) {
            return false;
        }
        LOG.info("Processing " + cmd + " command from "
                + sock.socket().getRemoteSocketAddress());
        packetReceived();

        /** cancel the selection key to remove the socket handling
         * from selector. This is to prevent netcat problem wherein
         * netcat immediately closes the sending side after sending the
         * commands and still keeps the receiving channel open.
         * The idea is to remove the selectionkey from the selector
         * so that the selector does not notice the closed read on the
         * socket channel and keep the socket alive to write the data to
         * and makes sure to close the socket after its done writing the data
         */
        if (k != null) {
            try {
                k.cancel();
            } catch(Exception e) {
                LOG.error("Error cancelling command selection key ", e);
            }
        }

        final PrintWriter pwriter = new PrintWriter(
                new BufferedWriter(new SendBufferWriter()));
        if (len == ruokCmd) {
            RuokCommand ruok = new RuokCommand(pwriter);
            ruok.start();
            return true;
        } else if (len == getTraceMaskCmd) {
            TraceMaskCommand tmask = new TraceMaskCommand(pwriter);
            tmask.start();
            return true;
        } else if (len == setTraceMaskCmd) {
            int rc = sock.read(incomingBuffer);
            if (rc < 0) {
                throw new IOException("Read error");
            }

            incomingBuffer.flip();
            long traceMask = incomingBuffer.getLong();
            ZooTrace.setTextTraceLevel(traceMask);
            SetTraceMaskCommand setMask = new SetTraceMaskCommand(pwriter, traceMask);
            setMask.start();
            return true;
        } else if (len == enviCmd) {
            EnvCommand env = new EnvCommand(pwriter);
            env.start();
            return true;
        } else if (len == confCmd) {
            ConfCommand ccmd = new ConfCommand(pwriter);
            ccmd.start();
            return true;
        } else if (len == srstCmd) {
            StatResetCommand strst = new StatResetCommand(pwriter);
            strst.start();
            return true;
        } else if (len == crstCmd) {
            CnxnStatResetCommand crst = new CnxnStatResetCommand(pwriter);
            crst.start();
            return true;
        } else if (len == dumpCmd) {
            DumpCommand dump = new DumpCommand(pwriter);
            dump.start();
            return true;
        } else if (len == statCmd || len == srvrCmd) {
            StatCommand stat = new StatCommand(pwriter, len);
            stat.start();
            return true;
        } else if (len == consCmd) {
            ConsCommand cons = new ConsCommand(pwriter);
            cons.start();
            return true;
        } else if (len == wchpCmd || len == wchcCmd || len == wchsCmd) {
            WatchCommand wcmd = new WatchCommand(pwriter, len);
            wcmd.start();
            return true;
        }
        return false;
    }

    /** Reads the first 4 bytes of lenBuffer, which could be true length or
     *  four letter word.
     *
     * @param k selection key
     * @return true if length read, otw false (wasn't really the length)
     * @throws IOException if buffer size exceeds maxBuffer size
     */
    private boolean readLength(SelectionKey k) throws IOException {
        // Read the length, now get the buffer
        int len = lenBuffer.getInt();
        if (!initialized && checkFourLetterWord(k, len)) {
            return false;
        }
        if (len < 0 || len > BinaryInputArchive.maxBuffer) {
            throw new IOException("Len error " + len);
        }
        if (zk == null) {
            throw new IOException("ZooKeeperServer not running");
        }
        incomingBuffer = ByteBuffer.allocate(len);
        return true;
    }

    /**
     * The number of requests that have been submitted but not yet responded to.
     */
    int outstandingRequests;

    /*
     * (non-Javadoc)
     *
     * @see org.apache.zookeeper.server.ServerCnxnIface#getSessionTimeout()
     */
    @Override
    public int getSessionTimeout() {
        return sessionTimeout;
    }

    /**
     * This is the id that uniquely identifies the session of a client. Once
     * this session is no longer active, the ephemeral nodes will go away.
     */
    long sessionId;

    static long nextSessionId = 1;

    public NIOServerCnxn(ZooKeeperServer zk, SocketChannel sock,
            SelectionKey sk, Factory factory) throws IOException {
        this.zk = zk;
        this.sock = sock;
        this.sk = sk;
        this.factory = factory;
        sock.socket().setTcpNoDelay(true);
        sock.socket().setSoLinger(true, 2);
        InetAddress addr = ((InetSocketAddress) sock.socket()
                .getRemoteSocketAddress()).getAddress();
        authInfo.add(new Id("ip", addr.getHostAddress()));
        sk.interestOps(SelectionKey.OP_READ);
    }

    @Override
    public String toString() {
        return "NIOServerCnxn object with sock = " + sock + " and sk = " + sk;
    }

    /*
     * Close the cnxn and remove it from the factory cnxns list.
     *
     * This function returns immediately if the cnxn is not on the cnxns list.
     */
    public void close() {
        synchronized(factory.cnxns){
            // if this is not in cnxns then it's already closed
            if (!factory.cnxns.remove(this)) {
                return;
            }

            synchronized (factory.ipMap) {
                Set<NIOServerCnxn> s =
                    factory.ipMap.get(sock.socket().getInetAddress());
                s.remove(this);
            }

            // unregister from JMX
            try {
                if(jmxConnectionBean != null){
                    MBeanRegistry.getInstance().unregister(jmxConnectionBean);
                }
            } catch (Exception e) {
                LOG.warn("Failed to unregister with JMX", e);
            }
            jmxConnectionBean = null;

            if (zk != null) {
                zk.removeCnxn(this);
            }

            closeSock();

            if (sk != null) {
                try {
                    // need to cancel this selection key from the selector
                    sk.cancel();
                } catch (Exception e) {
                    if (LOG.isDebugEnabled()) {
                        LOG.debug("ignoring exception during selectionkey cancel", e);
                    }
                }
            }
        }
    }

    /**
     * Close resources associated with the sock of this cnxn.
     */
    private void closeSock() {
        if (sock == null) {
            return;
        }

        LOG.debug("Closed socket connection for client "
                + sock.socket().getRemoteSocketAddress()
                + (sessionId != 0 ?
                        " which had sessionid 0x" + Long.toHexString(sessionId) :
                        " (no session established for client)"));
        try {
            /*
             * The following sequence of code is stupid! You would think that
             * only sock.close() is needed, but alas, it doesn't work that way.
             * If you just do sock.close() there are cases where the socket
             * doesn't actually close...
             */
            sock.socket().shutdownOutput();
        } catch (IOException e) {
            // This is a relatively common exception that we can't avoid
            if (LOG.isDebugEnabled()) {
                LOG.debug("ignoring exception during output shutdown", e);
            }
        }
        try {
            sock.socket().shutdownInput();
        } catch (IOException e) {
            // This is a relatively common exception that we can't avoid
            if (LOG.isDebugEnabled()) {
                LOG.debug("ignoring exception during input shutdown", e);
            }
        }
        try {
            sock.socket().close();
        } catch (IOException e) {
            if (LOG.isDebugEnabled()) {
                LOG.debug("ignoring exception during socket close", e);
            }
        }
        try {
            sock.close();
            // XXX The next line doesn't seem to be needed, but some posts
            // to forums suggest that it is needed. Keep in mind if errors in
            // this section arise.
            // factory.selector.wakeup();
        } catch (IOException e) {
            if (LOG.isDebugEnabled()) {
                LOG.debug("ignoring exception during socketchannel close", e);
            }
        }
        sock = null;
    }

    private final static byte fourBytes[] = new byte[4];

    /*
     * (non-Javadoc)
     *
     * @see org.apache.zookeeper.server.ServerCnxnIface#sendResponse(org.apache.zookeeper.proto.ReplyHeader,
     *      org.apache.jute.Record, java.lang.String)
     */
    @Override
    synchronized public void sendResponse(ReplyHeader h, Record r, String tag) {
        try {
            ByteArrayOutputStream baos = new ByteArrayOutputStream();
            // Make space for length
            BinaryOutputArchive bos = BinaryOutputArchive.getArchive(baos);
            try {
                baos.write(fourBytes);
                bos.writeRecord(h, "header");
                if (r != null) {
                    bos.writeRecord(r, tag);
                }
                baos.close();
            } catch (IOException e) {
                LOG.error("Error serializing response");
            }
            byte b[] = baos.toByteArray();
            ByteBuffer bb = ByteBuffer.wrap(b);
            bb.putInt(b.length - 4).rewind();
            sendBuffer(bb);
            if (h.getXid() > 0) {
                synchronized(this){
                    outstandingRequests--;
                }
                // check throttling
                synchronized (this.factory) {
                    if (zk.getInProcess() < factory.outstandingLimit
                            || outstandingRequests < 1) {
                        sk.selector().wakeup();
                        enableRecv();
                    }
                }
            }
         } catch(Exception e) {
            LOG.warn("Unexpected exception. Destruction averted.", e);
         }
    }

    /*
     * (non-Javadoc)
     *
     * @see org.apache.zookeeper.server.ServerCnxnIface#process(org.apache.zookeeper.proto.WatcherEvent)
     */
    @Override
    synchronized public void process(WatchedEvent event) {
        ReplyHeader h = new ReplyHeader(-1, -1L, 0);
        if (LOG.isTraceEnabled()) {
            ZooTrace.logTraceMessage(LOG, ZooTrace.EVENT_DELIVERY_TRACE_MASK,
                                     "Deliver event " + event + " to 0x"
                                     + Long.toHexString(this.sessionId)
                                     + " through " + this);
        }

        // Convert WatchedEvent to a type that can be sent over the wire
        WatcherEvent e = event.getWrapper();

        sendResponse(h, e, "notification");
    }

    @Override
    public void finishSessionInit(boolean valid) {
        // register with JMX
        try {
            jmxConnectionBean = new ConnectionBean(this, zk);
            MBeanRegistry.getInstance().register(jmxConnectionBean, zk.jmxServerBean);
        } catch (Exception e) {
            LOG.warn("Failed to register with JMX", e);
            jmxConnectionBean = null;
        }

        try {
            ConnectResponse rsp = new ConnectResponse(0, valid ? sessionTimeout
                    : 0, valid ? sessionId : 0, // send 0 if session is no
                    // longer valid
                    valid ? zk.generatePasswd(sessionId) : new byte[16]);
            ByteArrayOutputStream baos = new ByteArrayOutputStream();
            BinaryOutputArchive bos = BinaryOutputArchive.getArchive(baos);
            bos.writeInt(-1, "len");
            rsp.serialize(bos, "connect");
            baos.close();
            ByteBuffer bb = ByteBuffer.wrap(baos.toByteArray());
            bb.putInt(bb.remaining() - 4).rewind();
            sendBuffer(bb);

            if (!valid) {
                LOG.info("Invalid session 0x"
                        + Long.toHexString(sessionId)
                        + " for client "
                        + sock.socket().getRemoteSocketAddress()
                        + ", probably expired");
                sendCloseSession();
            } else {
                LOG.info("Established session 0x"
                        + Long.toHexString(sessionId)
                        + " with negotiated timeout " + sessionTimeout
                        + " for client "
                        + sock.socket().getRemoteSocketAddress());
            }

            // Now that the session is ready we can start receiving packets
            synchronized (this.factory) {
                sk.selector().wakeup();
                enableRecv();
            }
        } catch (Exception e) {
            LOG.warn("Exception while establishing session, closing", e);
            close();
        }
    }

    /*
     * (non-Javadoc)
     *
     * @see org.apache.zookeeper.server.ServerCnxnIface#getSessionId()
     */
    @Override
    public long getSessionId() {
        return sessionId;
    }

    @Override
    public void setSessionId(long sessionId) {
        this.sessionId = sessionId;
    }

    @Override
    public ArrayList<Id> getAuthInfo() {
        return authInfo;
    }

    @Override
    public synchronized InetSocketAddress getRemoteAddress() {
        if (sock == null) {
            return null;
        }
        return (InetSocketAddress) sock.socket().getRemoteSocketAddress();
    }

    class CnxnStats implements ServerCnxn.Stats {
        private final Date established = new Date();

        private final AtomicLong packetsReceived = new AtomicLong();
        private final AtomicLong packetsSent = new AtomicLong();

        private long minLatency;
        private long maxLatency;
        private String lastOp;
        private long lastCxid;
        private long lastZxid;
        private long lastResponseTime;
        private long lastLatency;

        private long count;
        private long totalLatency;

        CnxnStats() {
            reset();
        }

        @Override
        public synchronized void reset() {
            packetsReceived.set(0);
            packetsSent.set(0);
            minLatency = Long.MAX_VALUE;
            maxLatency = 0;
            lastOp = "NA";
            lastCxid = -1;
            lastZxid = -1;
            lastResponseTime = 0;
            lastLatency = 0;

            count = 0;
            totalLatency = 0;
        }

        long incrPacketsReceived() {
            return packetsReceived.incrementAndGet();
        }

        long incrPacketsSent() {
            return packetsSent.incrementAndGet();
        }

        synchronized void updateForResponse(long cxid, long zxid, String op,
                long start, long end)
        {
            // don't overwrite with "special" xids - we're interested
            // in the clients last real operation
            if (cxid >= 0) {
                lastCxid = cxid;
            }
            lastZxid = zxid;
            lastOp = op;
            lastResponseTime = end;
            long elapsed = end - start;
            lastLatency = elapsed;
            if (elapsed < minLatency) {
                minLatency = elapsed;
            }
            if (elapsed > maxLatency) {
                maxLatency = elapsed;
            }
            count++;
            totalLatency += elapsed;
        }

        @Override
        public Date getEstablished() {
            return established;
        }

        @Override
        public long getOutstandingRequests() {
            synchronized (NIOServerCnxn.this) {
                synchronized (NIOServerCnxn.this.factory) {
                    return outstandingRequests;
                }
            }
        }

        @Override
        public long getPacketsReceived() {
            return packetsReceived.longValue();
        }

        @Override
        public long getPacketsSent() {
            return packetsSent.longValue();
        }

        @Override
        public synchronized long getMinLatency() {
            return minLatency == Long.MAX_VALUE ? 0 : minLatency;
        }

        @Override
        public synchronized long getAvgLatency() {
            return count == 0 ? 0 : totalLatency / count;
        }

        @Override
        public synchronized long getMaxLatency() {
            return maxLatency;
        }

        @Override
        public synchronized String getLastOperation() {
            return lastOp;
        }

        @Override
        public synchronized long getLastCxid() {
            return lastCxid;
        }

        @Override
        public synchronized long getLastZxid() {
            return lastZxid;
        }

        @Override
        public synchronized long getLastResponseTime() {
            return lastResponseTime;
        }

        @Override
        public synchronized long getLastLatency() {
            return lastLatency;
        }

        /**
         * Prints detailed stats information for the connection.
         *
         * @see dumpConnectionInfo(PrintWriter, boolean) for brief stats
         */
        @Override
        public String toString() {
            StringWriter sw = new StringWriter();
            PrintWriter pwriter = new PrintWriter(sw);
            dumpConnectionInfo(pwriter, false);
            pwriter.flush();
            pwriter.close();
            return sw.toString();
        }

        /**
         * Print information about the connection.
         * @param brief iff true prints brief details, otw full detail
         * @return information about this connection
         */
        public synchronized void
        dumpConnectionInfo(PrintWriter pwriter, boolean brief)
        {
            Channel channel = sk.channel();
            if (channel instanceof SocketChannel) {
                pwriter.print(" ");
                pwriter.print(((SocketChannel)channel).socket()
                        .getRemoteSocketAddress());
                pwriter.print("[");
                pwriter.print(sk.isValid() ? Integer.toHexString(sk.interestOps())
                        : "0");
                pwriter.print("](queued=");
                pwriter.print(getOutstandingRequests());
                pwriter.print(",recved=");
                pwriter.print(getPacketsReceived());
                pwriter.print(",sent=");
                pwriter.print(getPacketsSent());

                if (!brief) {
                    long sessionId = getSessionId();
                    if (sessionId != 0) {
                        pwriter.print(",sid=0x");
                        pwriter.print(Long.toHexString(sessionId));
                        pwriter.print(",lop=");
                        pwriter.print(getLastOperation());
                        pwriter.print(",est=");
                        pwriter.print(getEstablished().getTime());
                        pwriter.print(",to=");
                        pwriter.print(getSessionTimeout());
                        long lastCxid = getLastCxid();
                        if (lastCxid >= 0) {
                            pwriter.print(",lcxid=0x");
                            pwriter.print(Long.toHexString(lastCxid));
                        }
                        pwriter.print(",lzxid=0x");
                        pwriter.print(Long.toHexString(getLastZxid()));
                        pwriter.print(",lresp=");
                        pwriter.print(getLastResponseTime());
                        pwriter.print(",llat=");
                        pwriter.print(getLastLatency());
                        pwriter.print(",minlat=");
                        pwriter.print(getMinLatency());
                        pwriter.print(",avglat=");
                        pwriter.print(getAvgLatency());
                        pwriter.print(",maxlat=");
                        pwriter.print(getMaxLatency());
                    }
                }
                pwriter.println(")");
            }
        }
    }

    private final CnxnStats stats = new CnxnStats();
    @Override
    public Stats getStats() {
        return stats;
    }
}<|MERGE_RESOLUTION|>--- conflicted
+++ resolved
@@ -47,7 +47,6 @@
 import org.apache.jute_voltpatches.BinaryInputArchive;
 import org.apache.jute_voltpatches.BinaryOutputArchive;
 import org.apache.jute_voltpatches.Record;
-import org.apache.log4j.Logger;
 import org.apache.zookeeper_voltpatches.Environment;
 import org.apache.zookeeper_voltpatches.KeeperException;
 import org.apache.zookeeper_voltpatches.Version;
@@ -65,6 +64,7 @@
 import org.apache.zookeeper_voltpatches.server.auth.AuthenticationProvider;
 import org.apache.zookeeper_voltpatches.server.auth.ProviderRegistry;
 import org.voltcore.logging.VoltLogger;
+import org.voltdb.VoltDB;
 
 /**
  * This class handles communication with clients using NIO. There is one per
@@ -148,14 +148,8 @@
                 ss.configureBlocking(false);
                 ss.register(selector, SelectionKey.OP_ACCEPT);
             } catch (IOException e) {
-<<<<<<< HEAD
-                // LOG.fatal("Unable to bind to ZooKeeper client socket", e);
-                org.voltdb.VoltDB.crashLocalVoltDB(
-                        "Unable to bind to ZooKeeper client socket", true, e);
-=======
-                String msg = "ZooKeeper server failed to bind to address: " + addr.toString();
+                String msg = "ZooKeeper server failed to bind to client socket: " + addr.toString();
                 VoltDB.crashLocalVoltDB(msg, true, e);
->>>>>>> 6f76b618
             }
         }
 
