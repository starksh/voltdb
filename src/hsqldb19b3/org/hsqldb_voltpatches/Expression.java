--- conflicted
+++ resolved
@@ -34,20 +34,16 @@
 // A VoltDB extension to transfer Expression structures to the VoltDB planner
 // We DO NOT reorganize imports in hsql code. And we try to keep these structured comments in place.
 import java.lang.reflect.Field;
+import java.math.BigDecimal;
 import java.util.ArrayList;
 import java.util.HashMap;
 import java.util.Iterator;
 import java.util.List;
 import java.util.Map;
 
-<<<<<<< HEAD
-=======
-/// We DO NOT reorganize imports in hsql code. And we try to keep these structured comment in place.
-import java.math.BigDecimal;
 import org.hsqldb_voltpatches.types.BinaryData;
+import org.hsqldb_voltpatches.types.NumberType;
 import org.hsqldb_voltpatches.types.TimestampData;
-import org.hsqldb_voltpatches.types.NumberType;
->>>>>>> 15c7ef24
 import org.hsqldb_voltpatches.HSQLInterface.HSQLParseException;
 // End of VoltDB extension
 import org.hsqldb_voltpatches.HsqlNameManager.HsqlName;
@@ -2434,12 +2430,15 @@
             }
 
             // Otherwise just string format the value.
+            String valueString;
             if (dataType instanceof NumberType && ! dataType.isIntegralType()) {
                 // remove the scentific exponent notation
-                exp.attributes.put("value", new BigDecimal(valueData.toString()).toPlainString());
-                return exp;
-            }
-            exp.attributes.put("value", valueData.toString());
+                valueString = new BigDecimal(valueData.toString()).toPlainString();
+            }
+            else {
+                valueString = valueData.toString();
+            }
+            exp.attributes.put("value", valueString);
             return exp;
 
         case OpTypes.COLUMN:
