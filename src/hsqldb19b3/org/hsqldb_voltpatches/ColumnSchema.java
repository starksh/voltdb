/* Copyright (c) 2001-2011, The HSQL Development Group
 * All rights reserved.
 *
 * Redistribution and use in source and binary forms, with or without
 * modification, are permitted provided that the following conditions are met:
 *
 * Redistributions of source code must retain the above copyright notice, this
 * list of conditions and the following disclaimer.
 *
 * Redistributions in binary form must reproduce the above copyright notice,
 * this list of conditions and the following disclaimer in the documentation
 * and/or other materials provided with the distribution.
 *
 * Neither the name of the HSQL Development Group nor the names of its
 * contributors may be used to endorse or promote products derived from this
 * software without specific prior written permission.
 *
 * THIS SOFTWARE IS PROVIDED BY THE COPYRIGHT HOLDERS AND CONTRIBUTORS "AS IS"
 * AND ANY EXPRESS OR IMPLIED WARRANTIES, INCLUDING, BUT NOT LIMITED TO, THE
 * IMPLIED WARRANTIES OF MERCHANTABILITY AND FITNESS FOR A PARTICULAR PURPOSE
 * ARE DISCLAIMED. IN NO EVENT SHALL HSQL DEVELOPMENT GROUP, HSQLDB.ORG,
 * OR CONTRIBUTORS BE LIABLE FOR ANY DIRECT, INDIRECT, INCIDENTAL, SPECIAL,
 * EXEMPLARY, OR CONSEQUENTIAL DAMAGES (INCLUDING, BUT NOT LIMITED TO,
 * PROCUREMENT OF SUBSTITUTE GOODS OR SERVICES;
 * LOSS OF USE, DATA, OR PROFITS; OR BUSINESS INTERRUPTION) HOWEVER CAUSED AND
 * ON ANY THEORY OF LIABILITY, WHETHER IN CONTRACT, STRICT LIABILITY, OR TORT
 * (INCLUDING NEGLIGENCE OR OTHERWISE) ARISING IN ANY WAY OUT OF THE USE OF THIS
 * SOFTWARE, EVEN IF ADVISED OF THE POSSIBILITY OF SUCH DAMAGE.
 */


package org.hsqldb_voltpatches;

import org.hsqldb_voltpatches.HsqlNameManager.HsqlName;
import org.hsqldb_voltpatches.RangeGroup.RangeGroupSimple;
import org.hsqldb_voltpatches.error.Error;
import org.hsqldb_voltpatches.error.ErrorCode;
import org.hsqldb_voltpatches.lib.Iterator;
import org.hsqldb_voltpatches.lib.OrderedHashSet;
import org.hsqldb_voltpatches.rights.Grantee;
import org.hsqldb_voltpatches.types.Type;
import org.hsqldb_voltpatches.types.Types;

/**
 * Implementation of SQL table column metadata.<p>
 *
 * @author Fred Toussi (fredt@users dot sourceforge.net)
 * @version 2.2.9
 * @since 1.9.0
 */
public final class ColumnSchema extends ColumnBase implements SchemaObject {

    public static final ColumnSchema[] emptyArray = new ColumnSchema[]{};

    //
    private HsqlName       columnName;
    private boolean        isPrimaryKey;
    private Expression     defaultExpression;
    private Expression     generatingExpression;
    private NumberSequence sequence;
    private OrderedHashSet references;
    private OrderedHashSet generatedColumnReferences;
    private Expression     accessor;

    /**
     * Creates a column defined in DDL statement.
     */
    public ColumnSchema(HsqlName name, Type type, boolean isNullable,
                        boolean isPrimaryKey, Expression defaultExpression) {

        columnName             = name;
        nullability = isNullable ? SchemaObject.Nullability.NULLABLE
                                 : SchemaObject.Nullability.NO_NULLS;
        this.dataType          = type;
        this.isPrimaryKey      = isPrimaryKey;
        this.defaultExpression = defaultExpression;

        setReferences();
    }

    public int getType() {
        return columnName.type;
    }

    public HsqlName getName() {
        return columnName;
    }

    public String getNameString() {
        return columnName.name;
    }

    public String getTableNameString() {
        return columnName.parent == null ? null
                                         : columnName.parent.name;
    }

    public HsqlName getSchemaName() {
        return columnName.schema;
    }

    public String getSchemaNameString() {
        return columnName.schema == null ? null
                                         : columnName.schema.name;
    }

    public HsqlName getCatalogName() {
        return columnName.schema == null ? null
                                         : columnName.schema.schema;
    }

    public String getCatalogNameString() {

        return columnName.schema == null ? null
                                         : columnName.schema.schema == null
                                           ? null
                                           : columnName.schema.schema.name;
    }

    public Grantee getOwner() {
        return columnName.schema == null ? null
                                         : columnName.schema.owner;
    }

    public OrderedHashSet getReferences() {
        return references;
    }

    public OrderedHashSet getComponents() {
        return null;
    }

    public void compile(Session session, SchemaObject table) {

        if (generatingExpression == null) {
            return;
        }

        generatingExpression.resetColumnReferences();
        generatingExpression.resolveCheckOrGenExpression(
            session,
            new RangeGroupSimple(((Table) table).getDefaultRanges(), false),
            false);

        if (dataType.typeComparisonGroup
                != generatingExpression.getDataType().typeComparisonGroup) {
            throw Error.error(ErrorCode.X_42561);
        }

        setReferences();
    }

    public String getSQL() {

        StringBuffer sb = new StringBuffer();

        switch (parameterMode) {

            case SchemaObject.ParameterModes.PARAM_IN :
                sb.append(Tokens.T_IN).append(' ');
                break;

            case SchemaObject.ParameterModes.PARAM_OUT :
                sb.append(Tokens.T_OUT).append(' ');
                break;

            case SchemaObject.ParameterModes.PARAM_INOUT :
                sb.append(Tokens.T_INOUT).append(' ');
                break;
        }

        if (columnName != null) {
            sb.append(columnName.statementName);
            sb.append(' ');
        }

        sb.append(dataType.getTypeDefinition());

        return sb.toString();
    }

    public long getChangeTimestamp() {
        return 0;
    }

    public void setType(Type type) {

        this.dataType = type;

        setReferences();
    }

    public void setName(HsqlName name) {
        this.columnName = name;
    }

    void setIdentity(NumberSequence sequence) {
        this.sequence = sequence;
        isIdentity    = sequence != null;
    }

    void setType(ColumnSchema other) {
        nullability = other.nullability;
        dataType    = other.dataType;
    }

    public NumberSequence getIdentitySequence() {
        return sequence;
    }

    /**
     *  Is column nullable.
     *
     * @return boolean
     */
    public boolean isNullable() {

        boolean isNullable = super.isNullable();

        if (isNullable) {
            if (dataType.isDomainType()) {
                return dataType.userTypeModifier.isNullable();
            }
        }

        return isNullable;
    }

    public byte getNullability() {
        return isPrimaryKey ? SchemaObject.Nullability.NO_NULLS
                            : super.getNullability();
    }

    public boolean isGenerated() {
        return generatingExpression != null;
    }

    public boolean hasDefault() {
        return getDefaultExpression() != null;
    }

    /**
     * Is column writeable or always generated
     *
     * @return boolean
     */
    public boolean isWriteable() {
        return !isGenerated();
    }

    public void setWriteable(boolean value) {
        throw Error.runtimeError(ErrorCode.U_S0500, "ColumnSchema");
    }

    public boolean isSearchable() {
        return Types.isSearchable(dataType.typeCode);
    }

    /**
     *  Is this single column primary key of the table.
     *
     * @return boolean
     */
    public boolean isPrimaryKey() {
        return isPrimaryKey;
    }

    /**
     *  Set primary key.
     *
     */
    void setPrimaryKey(boolean value) {
        isPrimaryKey = value;
    }

    /**
     *  Returns default value in the session context.
     */
    public Object getDefaultValue(Session session) {

        return defaultExpression == null ? null
                                         : defaultExpression.getValue(session,
                                         dataType);
    }

    /**
     *  Returns generated value in the session context.
     */
    public Object getGeneratedValue(Session session) {

        return generatingExpression == null ? null
                                            : generatingExpression.getValue(
                                            session, dataType);
    }

    /**
     *  Returns SQL for default value.
     */
    public String getDefaultSQL() {

        String ddl = null;

        ddl = defaultExpression == null ? null
                                        : defaultExpression.getSQL();

        return ddl;
    }

    /**
     *  Returns default expression for the column.
     */
    Expression getDefaultExpression() {

        if (defaultExpression == null) {
            if (dataType.isDomainType()) {
                return dataType.userTypeModifier.getDefaultClause();
            }

            return null;
        } else {
            return defaultExpression;
        }
    }

    void setDefaultExpression(Expression expr) {
        defaultExpression = expr;
    }

    /**
     *  Returns generated expression for the column.
     */
    public Expression getGeneratingExpression() {
        return generatingExpression;
    }

    void setGeneratingExpression(Expression expr) {
        generatingExpression = expr;
    }

    public ColumnSchema duplicate() {

        ColumnSchema copy = new ColumnSchema(columnName, dataType, true,
                                             isPrimaryKey, defaultExpression);

        copy.setNullability(this.nullability);
        copy.setGeneratingExpression(generatingExpression);
        copy.setIdentity(sequence);

        return copy;
    }

    public Expression getAccessor() {

        if (accessor == null) {
            accessor = new ExpressionColumnAccessor(this);
        }

        return accessor;
    }

    public OrderedHashSet getGeneratedColumnReferences() {
        return generatedColumnReferences;
    }

    private void setReferences() {

        if (references != null) {
            references.clear();
        }

        if (generatedColumnReferences != null) {
            generatedColumnReferences.clear();
        }

        if (dataType.isDomainType() || dataType.isDistinctType()) {
            HsqlName name = ((SchemaObject) dataType).getName();

            if (references == null) {
                references = new OrderedHashSet();
            }

            references.add(name);
        }

        if (generatingExpression != null) {
            OrderedHashSet set = new OrderedHashSet();

            generatingExpression.collectObjectNames(set);

            Iterator it = set.iterator();

            while (it.hasNext()) {
                HsqlName name = (HsqlName) it.next();

                if (name.type == SchemaObject.COLUMN
                        || name.type == SchemaObject.TABLE) {
                    if (name.type == SchemaObject.COLUMN) {
                        if (generatedColumnReferences == null) {
                            generatedColumnReferences = new OrderedHashSet();
                        }

                        generatedColumnReferences.add(name);
                    }
                } else {
                    if (references == null) {
                        references = new OrderedHashSet();
                    }

                    references.add(name);
                }
            }
        }
    }
<<<<<<< HEAD
    /************************* Volt DB Extensions *************************/
=======
    // A VoltDB extension to export abstract parse trees
>>>>>>> e8e687ce

    /**
     * VoltDB added method to get a non-catalog-dependent
     * representation of this HSQLDB object.
     * @param session The current Session object may be needed to resolve
     * some names.
     * @return XML, correctly indented, representing this object.
     * @throws org.hsqldb_voltpatches.HSQLInterface.HSQLParseException
     */
    VoltXMLElement voltGetColumnXML(Session session)
            throws org.hsqldb_voltpatches.HSQLInterface.HSQLParseException
    {
        VoltXMLElement column = new VoltXMLElement("column");

        // output column metadata
        column.attributes.put("name", columnName.name);
        // TODO: consider breaking sqlTypeToString out from SqlFIle
        // to somewhere more convenient like Types.java.
        String typestring = dataType.getNameString();
        column.attributes.put("valuetype", typestring);
        column.attributes.put("nullable", String.valueOf(isNullable()));
        column.attributes.put("size", String.valueOf(dataType.precision));

        if (dataType.precision > 1048576) {
            String msg = typestring + " column size for column ";
            msg += getTableNameString() + "." + columnName.name;
            msg += " is > 1048576 char maximum.";
            throw new org.hsqldb_voltpatches.HSQLInterface.HSQLParseException(msg);
        }

        if (typestring.compareTo("VARCHAR") == 0) {
            assert(dataType instanceof org.hsqldb_voltpatches.types.CharacterType);
            boolean inBytes = ((org.hsqldb_voltpatches.types.CharacterType)dataType).inBytes;
            column.attributes.put("bytes", String.valueOf(inBytes));
        }

        // see if there is a default value for the column
        Expression exp = getDefaultExpression();

        // if there is a default value for the column
        // and the column value is not NULL. (Ignore "DEFAULT NULL" in DDL)
        if (exp != null) {
            if (exp.valueData != null || (exp instanceof FunctionSQL && ((FunctionSQL)exp).isValueFunction())) {
                exp.dataType = dataType;

                // add default value to body of column element
                VoltXMLElement defaultElem = new VoltXMLElement("default");
                column.children.add(defaultElem);
                defaultElem.children.add(exp.voltGetXML(session));
            }
        }

        return column;
    }
    // End of VoltDB extension
}<|MERGE_RESOLUTION|>--- conflicted
+++ resolved
@@ -411,11 +411,7 @@
             }
         }
     }
-<<<<<<< HEAD
-    /************************* Volt DB Extensions *************************/
-=======
     // A VoltDB extension to export abstract parse trees
->>>>>>> e8e687ce
 
     /**
      * VoltDB added method to get a non-catalog-dependent
