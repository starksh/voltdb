--- conflicted
+++ resolved
@@ -1260,23 +1260,14 @@
                                                    idx.isConstraint(),
                                                    idx.isForward());
 
-<<<<<<< HEAD
             newIdx.setClustered(idx.isClustered());
-            // A VoltDB extension to support indexed expressions and assume unique attribute
-=======
             // A VoltDB extension to support indexed expressions and assume unique attribute and partial indexes
->>>>>>> 6851109c
             if (exprArr != null) {
                 newIdx = newIdx.withExpressions(adjustExprs(exprArr, colIndex, adjust));
             }
-<<<<<<< HEAD
             newIdx = newIdx.setAssumeUnique(assumeUnique);
-=======
-            if (idx.getPredicate() != null) {
-                idx = idx.withPredicate(idx.getPredicate());
-            }
-            idx = idx.setAssumeUnique(assumeUnique);
->>>>>>> 6851109c
+            newIdx = newIdx.withPredicate(idx.getPredicate());
+            newidx = newIdx.setAssumeUnique(assumeUnique);
             // End of VoltDB extension
             tn.addIndex(session, newIdx);
         }
