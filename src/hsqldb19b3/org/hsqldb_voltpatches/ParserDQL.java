--- conflicted
+++ resolved
@@ -73,17 +73,10 @@
     protected Session              session;
     protected final CompileContext compileContext;
     HsqlException                  lastError;
-<<<<<<< HEAD
-=======
-    boolean                        strictSQLNames;
-    boolean                        strictSQLIdentifierParts;
     // A VoltDB extension to reject quoted (delimited) names.
     // TODO: Set flag from property?
     boolean rejectQuotedSchemaObjectNames = true;
     // End of VoltDB extension
-
-    //
->>>>>>> f330c7a3
 
     /**
      *  Constructs a new Parser object with the given context.
