/* Copyright (c) 2001-2009, The HSQL Development Group
 * All rights reserved.
 *
 * Redistribution and use in source and binary forms, with or without
 * modification, are permitted provided that the following conditions are met:
 *
 * Redistributions of source code must retain the above copyright notice, this
 * list of conditions and the following disclaimer.
 *
 * Redistributions in binary form must reproduce the above copyright notice,
 * this list of conditions and the following disclaimer in the documentation
 * and/or other materials provided with the distribution.
 *
 * Neither the name of the HSQL Development Group nor the names of its
 * contributors may be used to endorse or promote products derived from this
 * software without specific prior written permission.
 *
 * THIS SOFTWARE IS PROVIDED BY THE COPYRIGHT HOLDERS AND CONTRIBUTORS "AS IS"
 * AND ANY EXPRESS OR IMPLIED WARRANTIES, INCLUDING, BUT NOT LIMITED TO, THE
 * IMPLIED WARRANTIES OF MERCHANTABILITY AND FITNESS FOR A PARTICULAR PURPOSE
 * ARE DISCLAIMED. IN NO EVENT SHALL HSQL DEVELOPMENT GROUP, HSQLDB.ORG,
 * OR CONTRIBUTORS BE LIABLE FOR ANY DIRECT, INDIRECT, INCIDENTAL, SPECIAL,
 * EXEMPLARY, OR CONSEQUENTIAL DAMAGES (INCLUDING, BUT NOT LIMITED TO,
 * PROCUREMENT OF SUBSTITUTE GOODS OR SERVICES;
 * LOSS OF USE, DATA, OR PROFITS; OR BUSINESS INTERRUPTION) HOWEVER CAUSED AND
 * ON ANY THEORY OF LIABILITY, WHETHER IN CONTRACT, STRICT LIABILITY, OR TORT
 * (INCLUDING NEGLIGENCE OR OTHERWISE) ARISING IN ANY WAY OUT OF THE USE OF THIS
 * SOFTWARE, EVEN IF ADVISED OF THE POSSIBILITY OF SUCH DAMAGE.
 */


package org.hsqldb_voltpatches;

import java.sql.Timestamp;
import java.util.HashMap;
import java.util.Map;

import org.hsqldb_voltpatches.error.Error;
import org.hsqldb_voltpatches.error.ErrorCode;
import org.hsqldb_voltpatches.types.Type;


/**
 * Implementation of calls to VoltDB functions that may have no SQL standard equivalent.<p>
 *
 * @author Fred Toussi (fredt@users dot sourceforge.net)
 * @version 1.9.0
 * @since 1.9.0
 */
public class FunctionForVoltDB extends FunctionSQL {

    static class FunctionId {
        final private String m_name;
        final private int m_id;
        final private Type m_type;
        final private int m_typeParameter;
        final private Type[] m_paramTypes;
        final private short[] m_paramParseList;

        public String getName() {
            return m_name;
        }

        public int getId() {
            return m_id;
        }

        public Type getDataType() {
            return m_type;
        }

        public Type[] getParamTypes() {
            return m_paramTypes;
        }

        public short[] getParamParseList() {
            return m_paramParseList;
        }

        private FunctionId(String name, Type type, int id, int typeParameter, Type[] paramTypes, short[] paramParseList) {
            m_name = name;
            m_type = type;
            m_id = id;
            m_typeParameter = typeParameter;
            m_paramTypes = paramTypes;
            m_paramParseList = paramParseList;
        }

        // These ID numbers need to be unique values for FunctionSQL.functType.
        // Assume that 1-19999 are reserved for existing HSQL functions.
        // That leaves new VoltDB-specific functions free to use values in the 20000s.
        static final int FUNC_CONCAT                     = 124;

        private static final int FUNC_VOLT_SQL_ERROR     = 20000;
        private static final int FUNC_VOLT_DECODE        = 20001;
        private static final int FUNC_VOLT_FIELD         = 20002;
        private static final int FUNC_VOLT_ARRAY_ELEMENT = 20003;
        private static final int FUNC_VOLT_ARRAY_LENGTH  = 20004;

        static final int FUNC_VOLT_SINCE_EPOCH               = 20005;
        static final int FUNC_VOLT_SINCE_EPOCH_SECOND        = 20006;
        static final int FUNC_VOLT_SINCE_EPOCH_MILLISECOND   = 20007;
        static final int FUNC_VOLT_SINCE_EPOCH_MICROSECOND   = 20008;

        static final int FUNC_VOLT_TO_TIMESTAMP              = 20009;
        static final int FUNC_VOLT_TO_TIMESTAMP_SECOND       = 20010;
        static final int FUNC_VOLT_TO_TIMESTAMP_MILLISECOND  = 20011;
        static final int FUNC_VOLT_TO_TIMESTAMP_MICROSECOND  = 20012;

        static final int FUNC_VOLT_TRUNCATE_TIMESTAMP     = 20013;
        static final int FUNC_VOLT_TRUNCATE_YEAR          = 20014;
        static final int FUNC_VOLT_TRUNCATE_QUARTER       = 20015;
        static final int FUNC_VOLT_TRUNCATE_MONTH         = 20016;
        static final int FUNC_VOLT_TRUNCATE_DAY           = 20017;
        static final int FUNC_VOLT_TRUNCATE_HOUR          = 20018;
        static final int FUNC_VOLT_TRUNCATE_MINUTE        = 20019;
        static final int FUNC_VOLT_TRUNCATE_SECOND        = 20020;
        static final int FUNC_VOLT_TRUNCATE_MILLISECOND   = 20021;
        static final int FUNC_VOLT_TRUNCATE_MICROSECOND   = 20022;

        static final int FUNC_VOLT_FROM_UNIXTIME          = 20023;

        static final int FUNC_VOLT_SET_FIELD              = 20024;

        static final int FUNC_VOLT_FORMAT_CURRENCY        = 20025;

        static final int FUNC_VOLT_BITNOT                 = 20026;
        static final int FUNC_VOLT_BIT_SHIFT_LEFT         = 20027;
        static final int FUNC_VOLT_BIT_SHIFT_RIGHT        = 20028;
        static final int FUNC_VOLT_HEX                    = 20029;
        static final int FUNC_VOLT_BIN                    = 20030;

        private static final FunctionId[] instances = {

            new FunctionId("sql_error", null, FUNC_VOLT_SQL_ERROR, 0,
                    new Type[] { null, Type.SQL_VARCHAR },
                    new short[] { Tokens.OPENBRACKET, Tokens.QUESTION,
                                  Tokens.X_OPTION, 2, Tokens.COMMA, Tokens.QUESTION, Tokens.CLOSEBRACKET }),

            new FunctionId("bit_shift_left", Type.SQL_BIGINT, FUNC_VOLT_BIT_SHIFT_LEFT, -1,
                    new Type[] { Type.SQL_BIGINT, Type.SQL_BIGINT },
                    new short[] { Tokens.OPENBRACKET, Tokens.QUESTION,
                                  Tokens.COMMA, Tokens.QUESTION, Tokens.CLOSEBRACKET }),

            new FunctionId("bit_shift_right", Type.SQL_BIGINT, FUNC_VOLT_BIT_SHIFT_RIGHT, -1,
                    new Type[] { Type.SQL_BIGINT, Type.SQL_BIGINT },
                    new short[] { Tokens.OPENBRACKET, Tokens.QUESTION,
                                  Tokens.COMMA, Tokens.QUESTION, Tokens.CLOSEBRACKET }),

            new FunctionId("decode", null, FUNC_VOLT_DECODE, 2,
                    new Type[] { null, null },
                    new short[] { Tokens.OPENBRACKET, Tokens.QUESTION, Tokens.COMMA, Tokens.QUESTION,
                                  Tokens.X_REPEAT, 2, Tokens.COMMA, Tokens.QUESTION,
                                  Tokens.CLOSEBRACKET }),

            new FunctionId("field", Type.SQL_VARCHAR, FUNC_VOLT_FIELD, -1,
                    new Type[] { Type.SQL_VARCHAR, Type.SQL_VARCHAR },
                    new short[] { Tokens.OPENBRACKET, Tokens.QUESTION,
                                  Tokens.COMMA, Tokens.QUESTION,
                                  Tokens.CLOSEBRACKET}),

            new FunctionId("set_field", Type.SQL_VARCHAR, FUNC_VOLT_SET_FIELD, -1,
                    new Type[] { Type.SQL_VARCHAR, Type.SQL_VARCHAR, Type.SQL_VARCHAR },
                    new short[] { Tokens.OPENBRACKET, Tokens.QUESTION,
                                  Tokens.COMMA, Tokens.QUESTION,
                                  Tokens.COMMA, Tokens.QUESTION,
                                  Tokens.CLOSEBRACKET }),

            new FunctionId("array_element", Type.SQL_VARCHAR, FUNC_VOLT_ARRAY_ELEMENT, -1,
                    new Type[] { Type.SQL_VARCHAR, Type.SQL_INTEGER },
                    new short[] { Tokens.OPENBRACKET, Tokens.QUESTION,
                                  Tokens.COMMA, Tokens.QUESTION,
                                  Tokens.CLOSEBRACKET}),

            new FunctionId("array_length", Type.SQL_INTEGER, FUNC_VOLT_ARRAY_LENGTH, -1,
                    new Type[] { Type.SQL_VARCHAR },
                    new short[] { Tokens.OPENBRACKET, Tokens.QUESTION, Tokens.CLOSEBRACKET}),

            new FunctionId("since_epoch", Type.SQL_BIGINT, FUNC_VOLT_SINCE_EPOCH, -1,
                    new Type[] { Type.SQL_VARCHAR, Type.SQL_TIMESTAMP },
                    new short[] {  Tokens.OPENBRACKET, Tokens.X_KEYSET, 5,
                    Tokens.SECOND, Tokens.MILLIS, Tokens.MICROS,
                    Tokens.MILLISECOND, Tokens.MICROSECOND,
                    Tokens.COMMA, Tokens.QUESTION, Tokens.CLOSEBRACKET }),

            new FunctionId("to_timestamp", Type.SQL_TIMESTAMP, FUNC_VOLT_TO_TIMESTAMP, -1,
                    new Type[] { Type.SQL_VARCHAR, Type.SQL_BIGINT },
                    new short[] {  Tokens.OPENBRACKET, Tokens.X_KEYSET, 5,
                    Tokens.SECOND, Tokens.MILLIS, Tokens.MICROS,
                    Tokens.MILLISECOND, Tokens.MICROSECOND,
                    Tokens.COMMA, Tokens.QUESTION, Tokens.CLOSEBRACKET }),

            new FunctionId("truncate", Type.SQL_TIMESTAMP, FUNC_VOLT_TRUNCATE_TIMESTAMP, -1,
                    new Type[] { Type.SQL_VARCHAR, Type.SQL_TIMESTAMP },
                    new short[] {  Tokens.OPENBRACKET, Tokens.X_KEYSET, 11,
                    Tokens.YEAR, Tokens.QUARTER, Tokens.MONTH, Tokens.DAY, Tokens.HOUR,
                    Tokens.MINUTE, Tokens.SECOND, Tokens.MILLIS, Tokens.MILLISECOND,
                    Tokens.MICROS, Tokens.MICROSECOND,
                    Tokens.COMMA, Tokens.QUESTION, Tokens.CLOSEBRACKET }),

            new FunctionId("from_unixtime", Type.SQL_TIMESTAMP, FUNC_VOLT_FROM_UNIXTIME, -1,
                    new Type[] { Type.SQL_BIGINT },
                    new short[] {  Tokens.OPENBRACKET, Tokens.QUESTION, Tokens.CLOSEBRACKET }),

            new FunctionId("format_currency", Type.SQL_VARCHAR, FUNC_VOLT_FORMAT_CURRENCY, -1,
                    new Type[] { Type.SQL_DECIMAL, Type.SQL_INTEGER},
                    new short[] {  Tokens.OPENBRACKET, Tokens.QUESTION, Tokens.COMMA,
                    Tokens.QUESTION, Tokens.CLOSEBRACKET }),

            new FunctionId("bitnot", Type.SQL_BIGINT, FUNC_VOLT_BITNOT, -1,
                    new Type[] { Type.SQL_BIGINT },
                    new short[] {  Tokens.OPENBRACKET, Tokens.QUESTION, Tokens.CLOSEBRACKET }),

            new FunctionId("concat", Type.SQL_VARCHAR, FUNC_CONCAT, -1,
                    new Type[] { Type.SQL_VARCHAR, Type.SQL_VARCHAR },
                    new short[] { Tokens.OPENBRACKET, Tokens.QUESTION, Tokens.COMMA, Tokens.QUESTION,
                                  Tokens.X_REPEAT, 2, Tokens.COMMA, Tokens.QUESTION,
                                  Tokens.CLOSEBRACKET }),

            new FunctionId("hex", Type.SQL_VARCHAR, FUNC_VOLT_HEX, -1,
                    new Type[] { Type.SQL_BIGINT },
                    new short[] {  Tokens.OPENBRACKET, Tokens.QUESTION, Tokens.CLOSEBRACKET }),

            new FunctionId("bin", Type.SQL_VARCHAR, FUNC_VOLT_BIN, -1,
                    new Type[] { Type.SQL_BIGINT },
                    new short[] {  Tokens.OPENBRACKET, Tokens.QUESTION, Tokens.CLOSEBRACKET }),


        };

        private static Map<String, FunctionId> by_LC_name = new HashMap<String, FunctionId>();

        static {
            for (FunctionId fn : instances) {
                by_LC_name.put(fn.m_name, fn);
            }
        }

        static FunctionId fn_by_name(String anyCase) {
            String upCase = anyCase.toLowerCase();
            return by_LC_name.get(upCase);
        }

        public int getTypeParameter() {
            return m_typeParameter;
        }

    }

    private final FunctionId m_def;

    public static FunctionSQL newVoltDBFunction(String token, int tokenType) {
        FunctionId def = FunctionId.fn_by_name(token);
        if (def == null) {
            return null;
        }
        FunctionSQL function = new FunctionForVoltDB(def);
        return function;
    }

    public FunctionForVoltDB(FunctionId fn) {
        super();
        m_def     = fn;
        funcType  = m_def.getId();
        name      = m_def.getName();
        parseList = m_def.getParamParseList();
        parameterArg = m_def.getTypeParameter();
    }

    @Override
    public void setArguments(Expression[] nodes) {
        //TODO; Here's where we might re-order arguments or insert implied values for functions that were implemented as aliases for other functions.
        /*
        switch (m_def.getId()) {
        default :
            break;
        }
        */
        super.setArguments(nodes);
    }

    @Override
    public Expression getFunctionExpression() {
        //TODO; Here's where we might substitute wholesale some other HSQL Expression for a function expression that is really just an alias.
        /*
        switch (m_def.getId()) {
        default :
            break;
        }
        */
        return super.getFunctionExpression();
    }

    @Override
    Object getValue(Session session, Object[] data) {
        //TODO; Here's where we implement the function for HSQL backends so it can be used for regression testing -- GOOD LUCK!
        /*
        switch (m_def.getId()) {
        default :
            break;
        }
        */
        throw Error.runtimeError(ErrorCode.U_S0500, "This FunctionForVoltDB is not implemented in HSQL backends -- or in HSQL constant-folding.");
    }

    @Override
    public void resolveTypes(Session session, Expression parent) {

        Type[] paramTypes = m_def.getParamTypes();

        for (int i = 0; i < nodes.length; i++) {
            if (nodes[i] != null) {
                nodes[i].resolveTypes(session, this);
            }
        }

        switch(m_def.getId()) {
        case FunctionId.FUNC_CONCAT:
            for (int ii = 0; ii < nodes.length; ii++) {
                if (nodes[ii].dataType == null && nodes[ii].isUnresolvedParam()) {
                    nodes[ii].dataType = Type.SQL_VARCHAR;
                }
            }
            break;
        /*
         * The types to the FIELD functions parameters are VARCHAR
         */
        case FunctionId.FUNC_VOLT_FIELD:
            if (nodes[0].dataType == null && nodes[0].isUnresolvedParam()) {
                nodes[0].dataType = Type.SQL_VARCHAR;
            }
            if (nodes[1].dataType == null && nodes[1].isUnresolvedParam()) {
                nodes[1].dataType = Type.SQL_VARCHAR;
            }
            break;

            /*
             * Infer parameter types to make the types of the 1st, 2nd, and (if not the last) 4th, 6th, etc.
             * arguments to DECODE as consistent as possible,
             * and the types of the 3rd, 5th, 7th, etc. and LAST arguments as consistent as possible.
             * Punt to inferring VARCHAR if the other arguments give no clue or are inconsistent
             * -- the VoltDB EE complains about NULL-typed parameters but is somewhat forgiving about
             * mixed argument types.
             */
        case FunctionId.FUNC_VOLT_DECODE:
            // Track whether parameter type hinting is needed for either key or value arguments.
            // For simplicity(?), parameters are not tracked explicitly (by position)
            // or even by category (key vs. value). So, if any parameter hinting is required at all,
            // all arguments get re-checked.
            boolean needParamType = false;
            Type inputTypeInferred = null;
            Type resultTypeInferred = null;

            for (int ii = 0; ii < nodes.length; ii++) {
                Type argType = nodes[ii].dataType;
                if (argType == null) {
                    // A param here means work to do, below.
                    if (nodes[ii].isUnresolvedParam() || nodes[ii].valueData == null) {
                        needParamType = true;
                    }
                    continue;
                }
                // Except for the first and the optional last/"default" argument,
                // the arguments alternate between candidate inputs and candidate results.
                if ((((ii % 2) == 0) || ii == nodes.length-1) && (ii != 0)) {
                    // These arguments represent candidate result values
                    // that may hint at the result type or require hinting from the other result values.
                    if (resultTypeInferred == null) {
                        resultTypeInferred = argType; // Take the first result type hint.
                    } else if (resultTypeInferred.typeComparisonGroup != argType.typeComparisonGroup) {
                        resultTypeInferred = Type.SQL_VARCHAR; // Discard contradictory hints.
                    }
                } else {
                    // These arguments represent candidate input keys
                    // that may hint at the input type or may require hinting from the other input keys.
                    if (inputTypeInferred == null) {
                        inputTypeInferred = argType; // Take the first input type hint.
                    } else if (inputTypeInferred.typeComparisonGroup != argType.typeComparisonGroup) {
                        inputTypeInferred = Type.SQL_VARCHAR; // Discard contradictory hints, falling back to string type.
                    }
                }
            }

            // With any luck, there are no parameter "?" arguments to worry about.
            if ( ! needParamType) {
                break;
            }

            // No luck, try to infer the parameters' types.
            // Punt to guessing VARCHAR for lack of better information.
            if (inputTypeInferred == null) {
                inputTypeInferred = Type.SQL_VARCHAR;
            }
            if (resultTypeInferred == null) {
                resultTypeInferred = Type.SQL_VARCHAR;
            }

            for (int ii = 0; ii < nodes.length; ii++) {
                Type argType = nodes[ii].dataType;
                if ((argType != null) || ! (nodes[ii].isUnresolvedParam() || nodes[ii].valueData == null)) {
                    continue;
                }
                // This is the same test as above for determining that the argument
                // is a candidate result vs. a candidate input.
                if ((((ii % 2) == 0) || ii == nodes.length-1) && (ii != 0)) {
                    nodes[ii].dataType = resultTypeInferred;
                } else {
                    nodes[ii].dataType = inputTypeInferred;
                }
            }
            break;

        case FunctionId.FUNC_VOLT_BITNOT:
            voltResolveToBigintTypesForBitwise(session);
            break;

        case FunctionId.FUNC_VOLT_BIT_SHIFT_LEFT:
        case FunctionId.FUNC_VOLT_BIT_SHIFT_RIGHT:
            // the first parameter has to be BigInteger
            voltResolveToBigintType(session, 0);
            voltResolveToBigintCompatibleType(session, 1);

            dataType = Type.SQL_BIGINT;
            break;

        case FunctionId.FUNC_VOLT_HEX:
<<<<<<< HEAD
            voltResolveToBigintType(session, 0);
=======
        case FunctionId.FUNC_VOLT_BIN:
            voltResolveToBigintType(0);
>>>>>>> 2bc80179
            dataType = Type.SQL_VARCHAR;
            break;

        default:
            break;
        }

        for (int i = 0; i < nodes.length; i++) {
            if (nodes[i] != null) {
                if (i >= paramTypes.length) {
                 // TODO support type checking for variadic functions
                    break;
                }
                if (paramTypes[i] == null) {
                    continue; // accept all argument types
                }
                if (nodes[i].dataType == null) {
                    // assert that the ambiguous argument (e.g. '?' parameter) has the required type
                    nodes[i].dataType = paramTypes[i];
                    continue;
                }
                else if (paramTypes[i].canConvertFrom(nodes[i].dataType)) {
                    // Add support to pass in a JDBC time string constant
                    if (paramTypes[i].isDateTimeType() && nodes[i].dataType.isCharacterType()) {
                        String datetimestring = (String) nodes[i].valueData;
                        if (datetimestring != null) {
                            datetimestring = datetimestring.trim();
                            try {
                                Timestamp.valueOf(datetimestring);
                            }
                            catch (Exception e) {
                                throw Error.error(ErrorCode.X_42561);
                            }
                            nodes[i].dataType = paramTypes[i];
                        }
                    } else if (paramTypes[i].isNumberType() && !nodes[i].dataType.isNumberType()) {
                        throw Error.error(ErrorCode.X_42565);
                    }
                    continue; // accept compatible argument types
                }
                throw Error.error(ErrorCode.X_42565); // incompatible data type
            }
        }

        dataType = m_def.getDataType();
        if (dataType == null && nodes.length > 0) {
            if (parameterArg < 0 || parameterArg >= nodes.length) {
                throw Error.error(ErrorCode.X_42565); // incompatible data type (so says the error -- we're missing one, actually)
            }
            Expression like_child = nodes[parameterArg];
            if (like_child != null) {
                dataType = like_child.dataType;
            }
        }
    }

    @Override
    public String getSQL() {

        StringBuffer sb = new StringBuffer();
        sb.append(m_def.getName()).append(Tokens.T_OPENBRACKET);

        switch (m_def.getId()) {
        case FunctionId.FUNC_VOLT_SINCE_EPOCH:
        case FunctionId.FUNC_VOLT_TO_TIMESTAMP:
        case FunctionId.FUNC_VOLT_TRUNCATE_TIMESTAMP: {
            int timeUnit = ((Number) nodes[0].valueData).intValue();
            sb.append(Tokens.getKeyword(timeUnit));
            break;
        }
        default:
            sb.append(nodes[0].getSQL());
            break;
        }
        for (int ii = 1; ii < nodes.length; ii++) {
            sb.append(Tokens.T_COMMA).append(nodes[ii].getSQL());
        }
        sb.append(Tokens.T_CLOSEBRACKET);
        return sb.toString();
    }

    // This function will be removed with a new attribute is added XML indicating Function Unit
    public static boolean isUnitFunction(int functionType) {

        switch (functionType) {
            case FunctionId.FUNC_VOLT_SINCE_EPOCH_SECOND:
            case FunctionId.FUNC_VOLT_SINCE_EPOCH_MILLISECOND:
            case FunctionId.FUNC_VOLT_SINCE_EPOCH_MICROSECOND:
            case FunctionId.FUNC_VOLT_TO_TIMESTAMP_SECOND:
            case FunctionId.FUNC_VOLT_TO_TIMESTAMP_MILLISECOND:
            case FunctionId.FUNC_VOLT_TO_TIMESTAMP_MICROSECOND:
            case FunctionId.FUNC_VOLT_TRUNCATE_YEAR:
            case FunctionId.FUNC_VOLT_TRUNCATE_QUARTER:
            case FunctionId.FUNC_VOLT_TRUNCATE_MONTH:
            case FunctionId.FUNC_VOLT_TRUNCATE_DAY:
            case FunctionId.FUNC_VOLT_TRUNCATE_HOUR:
            case FunctionId.FUNC_VOLT_TRUNCATE_MINUTE:
            case FunctionId.FUNC_VOLT_TRUNCATE_SECOND:
            case FunctionId.FUNC_VOLT_TRUNCATE_MILLISECOND:
            case FunctionId.FUNC_VOLT_TRUNCATE_MICROSECOND:
                return true;

            default :
                return false;
        }
    }

}<|MERGE_RESOLUTION|>--- conflicted
+++ resolved
@@ -424,12 +424,8 @@
             break;
 
         case FunctionId.FUNC_VOLT_HEX:
-<<<<<<< HEAD
+        case FunctionId.FUNC_VOLT_BIN:
             voltResolveToBigintType(session, 0);
-=======
-        case FunctionId.FUNC_VOLT_BIN:
-            voltResolveToBigintType(0);
->>>>>>> 2bc80179
             dataType = Type.SQL_VARCHAR;
             break;
 
