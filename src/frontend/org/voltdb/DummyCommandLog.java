--- conflicted
+++ resolved
@@ -56,8 +56,13 @@
     public void initForRejoin(CatalogContext context, long txnId, long perPartitionTxnId[], boolean isRejoin) {}
 
     @Override
-<<<<<<< HEAD
-    public void log(Iv2InitiateTaskMessage message, long spHandle) {}
+    public boolean log(
+            Iv2InitiateTaskMessage message,
+            long spHandle,
+            DurabilityListener l,
+            Object handle) {
+        return false;
+    }
 
     @Override
     public void logIv2Fault(long writerHSId, Set<Long> survivorHSId,
@@ -66,13 +71,4 @@
 
     @Override
     public void logIv2MPFault(long txnId) {}
-=======
-    public boolean log(
-            Iv2InitiateTaskMessage message,
-            long spHandle,
-            DurabilityListener l,
-            Object handle) {
-        return false;
-    }
->>>>>>> 6869e849
 }