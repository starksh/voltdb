/* This file is part of VoltDB.
 * Copyright (C) 2008-2012 VoltDB Inc.
 *
 * VoltDB is free software: you can redistribute it and/or modify
 * it under the terms of the GNU General Public License as published by
 * the Free Software Foundation, either version 3 of the License, or
 * (at your option) any later version.
 *
 * VoltDB is distributed in the hope that it will be useful,
 * but WITHOUT ANY WARRANTY; without even the implied warranty of
 * MERCHANTABILITY or FITNESS FOR A PARTICULAR PURPOSE.  See the
 * GNU General Public License for more details.
 *
 * You should have received a copy of the GNU General Public License
 * along with VoltDB.  If not, see <http://www.gnu.org/licenses/>.
 */

package org.voltdb.plannodes;

import java.util.ArrayList;
import java.util.List;

import org.json_voltpatches.JSONException;
import org.json_voltpatches.JSONObject;
import org.json_voltpatches.JSONStringer;
import org.voltdb.catalog.Cluster;
import org.voltdb.catalog.Database;
import org.voltdb.catalog.Table;
import org.voltdb.compiler.DatabaseEstimates;
import org.voltdb.compiler.ScalarValueHints;
import org.voltdb.expressions.AbstractExpression;
import org.voltdb.expressions.ExpressionUtil;
import org.voltdb.planner.PlanStatistics;
import org.voltdb.planner.StatsField;
import org.voltdb.types.ExpressionType;
import org.voltdb.types.IndexLookupType;
import org.voltdb.types.PlanNodeType;

public class IndexCountPlanNode extends AbstractScanPlanNode {

    public enum Members {
        START_TYPE,
        END_TYPE,
        TARGET_INDEX_NAME,
        START_KEYS,
        END_KEYS;
    }

    /**
     * Attributes
     */

    // The lower bound index lookup operation type
    // -- controls whether bound should be considered inclusive (GTE/EQ) or exclusive (GT).
    protected IndexLookupType m_startType = IndexLookupType.EQ;

    // The upper bound index lookup operation type
    // -- controls whether bound should be considered inclusive (LTE/EQ) or exclusive (LT).
    protected IndexLookupType m_endType = IndexLookupType.EQ;

    // The index to use in the scan operation
    protected String m_targetIndexName;

    // This list of expressions corresponds to the values that we will use
    // at runtime in the lower bound lookup on the index
    protected List<AbstractExpression> m_startKeys = new ArrayList<AbstractExpression>();

    // This list of expressions corresponds to the values that we will use
    // at runtime in the upper bound lookup on the index
    final protected List<AbstractExpression> m_endKeys = new ArrayList<AbstractExpression>();

    private ArrayList<AbstractExpression> m_bindings;

    public IndexCountPlanNode() {
        super();
    }

    private IndexCountPlanNode(IndexScanPlanNode isp, AggregatePlanNode apn,
                               IndexLookupType endType, List<AbstractExpression> endKeys)
    {
        super();
        m_targetTableName = isp.getTargetTableName();
        m_targetIndexName = isp.getTargetIndexName();

        m_startType = isp.getLookupType();
        m_startKeys = isp.getSearchKeyExpressions();

        m_estimatedOutputTupleCount = 1;
        m_predicate = null;
        m_bindings = isp.getBindings();

        m_outputSchema = apn.getOutputSchema().clone();
<<<<<<< HEAD
        setEndKeyExpression(isp.getEndExpression());
=======

        m_endType = endType;
        m_endkeyExpressions.addAll(endKeys);
    }

    // Create an IndexCountPlanNode that replaces the parent aggregate and chile indexscan
    // UNLESS the indexscan's end expressions aren't a form that can be modeled with an end key.
    // The supported forms for end expression are:
    //   - null
    //   - one filter expression per index key component (ANDed together) as "combined" for the IndexScan.
    //   - fewer filter expressions than index key components with one of them (the last) being a LT comparison.
    // The LT restriction comes because when index key prefixes are identical to the prefix-only end key,
    // the entire index key sorts greater than the prefix-only end-key, because it is always longer.
    // These prefix-equal cases would be missed in an EQ or LTE filter, causing undercounts.
    // A prefix-only LT filter is intended to discard prefix-equal cases, so it is allowed.
    // @return the IndexCountPlanNode or null if one is not possible.
    public static IndexCountPlanNode createOrNull(IndexScanPlanNode isp, AggregatePlanNode apn)
    {
        List<AbstractExpression> endKeys = new ArrayList<AbstractExpression>();
        // Initially assume that there will be an equality filter on all key components.
        IndexLookupType endType = IndexLookupType.EQ;
        List<AbstractExpression> endComparisons = ExpressionUtil.uncombine(isp.getEndExpression());
        for (AbstractExpression ae: endComparisons) {
            // There should be no more end expressions after an LT or LTE has reset the end type.
            assert(endType == IndexLookupType.EQ);

            if (ae.getExpressionType() == ExpressionType.COMPARE_LESSTHAN) {
                endType = IndexLookupType.LT;
            }
            else if (ae.getExpressionType() == ExpressionType.COMPARE_LESSTHANOREQUALTO) {
                endType = IndexLookupType.LTE;
            } else {
                assert(ae.getExpressionType() == ExpressionType.COMPARE_EQUAL);
            }

            // PlanNodes all need private deep copies of expressions
            // so that the resolveColumnIndexes results
            // don't get bashed by other nodes or subsequent planner runs
            try
            {
                endKeys.add((AbstractExpression)ae.getRight().clone());
            }
            catch (CloneNotSupportedException e)
            {
                // This shouldn't ever happen
                e.printStackTrace();
                throw new RuntimeException(e.toString());
            }
        }

        // Avoid the cases that would cause undercounts for prefix matches.
        // A prefix-only key exists and does not use LT.
        if ((endType != IndexLookupType.LT) &&
            (endKeys.size() > 0) &&
            (endKeys.size() < isp.getCatalogIndex().getColumns().size())) {
            return null;
        }
        return new IndexCountPlanNode(isp, apn, endType, endKeys);
>>>>>>> ed9a9ca1
    }

    @Override
    public PlanNodeType getPlanNodeType() {
        return PlanNodeType.INDEXCOUNT;
    }

    @Override
    public void validate() throws Exception {
        super.validate();
        for (AbstractExpression exp : m_startKeys) {
            exp.validate();
        }
        for (AbstractExpression exp : m_endKeys) {
            exp.validate();
        }
    }

    /**
     * Should just return true -- there's only one order for a single row
     * @return true
     */
    @Override
    public boolean isOrderDeterministic() {
        return true;
    }

<<<<<<< HEAD
    public void addEndKeyExpression(AbstractExpression expr)
    {
        if (expr != null)
        {
            // PlanNodes all need private deep copies of expressions
            // so that the resolveColumnIndexes results
            // don't get bashed by other nodes or subsequent planner runs
            try
            {
                m_endKeys.add(0,(AbstractExpression) expr.clone());
            }
            catch (CloneNotSupportedException e)
            {
                // This shouldn't ever happen
                e.printStackTrace();
                throw new RuntimeException(e.getMessage());
            }
        }
    }

    /**
     * When call this function, we can assume there is not post expression
     * when I want to set endKey. And the endKey can not be null.
     * @param endExpr
     */
    public void setEndKeyExpression(AbstractExpression endExpr) {
        if (endExpr != null) {
            ArrayList <AbstractExpression> subEndExpr = endExpr.findAllSubexpressionsOfClass(ComparisonExpression.class);
            for (AbstractExpression ae: subEndExpr) {
                assert (ae.getLeft() instanceof TupleValueExpression);
                if (ae.getExpressionType() == ExpressionType.COMPARE_LESSTHAN)
                    m_endType = IndexLookupType.LT;
                else if (ae.getExpressionType() == ExpressionType.COMPARE_LESSTHANOREQUALTO)
                    m_endType = IndexLookupType.LTE;
                this.addEndKeyExpression(ae.getRight());
            }
        }
    }

=======
>>>>>>> ed9a9ca1
    @Override
    public void generateOutputSchema(Database db){}

    @Override
    public void resolveColumnIndexes(){}

    @Override
    public boolean computeEstimatesRecursively(PlanStatistics stats, Cluster cluster, Database db, DatabaseEstimates estimates, ScalarValueHints[] paramHints) {
        // HOW WE COST INDEX COUNTS
        // Cost out the index traversals. This is mostly a formality.
        // The point is to come up with a relatively small cost so that
        // index counts are preferable to index scans.
        Table target = db.getTables().getIgnoreCase(m_targetTableName);
        assert(target != null);
        DatabaseEstimates.TableEstimates tableEstimates = estimates.getEstimatesForTable(target.getTypeName());
        stats.incrementStatistic(0, StatsField.TREE_INDEX_LEVELS_TRAVERSED, (long)(Math.log(tableEstimates.maxTuples)));

        stats.incrementStatistic(0, StatsField.TUPLES_READ, 1);
        m_estimatedOutputTupleCount = 1;
        return true;
    }

    @Override
    public void toJSONString(JSONStringer stringer) throws JSONException {
        super.toJSONString(stringer);
        stringer.key(Members.START_TYPE.name()).value(m_startType.toString());
        stringer.key(Members.END_TYPE.name()).value(m_endType.toString());
        stringer.key(Members.TARGET_INDEX_NAME.name()).value(m_targetIndexName);

        if ( ! m_startKeys.isEmpty()) {
            listExpressionsToJSONArray(stringer, Members.START_KEYS.name(),  m_startKeys);
        }
        if ( ! m_endKeys.isEmpty()) {
            listExpressionsToJSONArray(stringer, Members.END_KEYS.name(), m_endKeys);
        }
    }

    @Override
    public void loadFromJSONObject( JSONObject jobj, Database db ) throws JSONException {
        super.loadFromJSONObject(jobj, db);

        m_startType = IndexLookupType.get( jobj.getString( Members.START_TYPE.name() ) );
        m_endType = IndexLookupType.get( jobj.getString( Members.END_TYPE.name() ) );
        m_targetIndexName = jobj.getString(Members.TARGET_INDEX_NAME.name());
        loadExpressionsFromJSONArray(jobj, db, m_startKeys, Members.START_KEYS.name());
        loadExpressionsFromJSONArray(jobj, db, m_endKeys, Members.END_KEYS.name());
    }

    @Override
    protected String explainPlanForNode(String indent) {
        int startSize = m_startKeys.size();
        int endSize = m_endKeys.size();
        String usageInfo = String.format("(%d start keys, %d end keys)", startSize, endSize);

        String retval = "INDEX COUNT of \"" + m_targetTableName + "\"";
        retval += " using \"" + m_targetIndexName + "\"";
        retval += " " + usageInfo;
        return retval;
    }

    public ArrayList<AbstractExpression> getBindings() {
        return m_bindings;
    }
}<|MERGE_RESOLUTION|>--- conflicted
+++ resolved
@@ -90,15 +90,11 @@
         m_bindings = isp.getBindings();
 
         m_outputSchema = apn.getOutputSchema().clone();
-<<<<<<< HEAD
-        setEndKeyExpression(isp.getEndExpression());
-=======
-
         m_endType = endType;
-        m_endkeyExpressions.addAll(endKeys);
-    }
-
-    // Create an IndexCountPlanNode that replaces the parent aggregate and chile indexscan
+        m_endKeys.addAll(endKeys);
+    }
+
+    // Create an IndexCountPlanNode that replaces the parent aggregate and child indexscan
     // UNLESS the indexscan's end expressions aren't a form that can be modeled with an end key.
     // The supported forms for end expression are:
     //   - null
@@ -151,7 +147,6 @@
             return null;
         }
         return new IndexCountPlanNode(isp, apn, endType, endKeys);
->>>>>>> ed9a9ca1
     }
 
     @Override
@@ -179,48 +174,6 @@
         return true;
     }
 
-<<<<<<< HEAD
-    public void addEndKeyExpression(AbstractExpression expr)
-    {
-        if (expr != null)
-        {
-            // PlanNodes all need private deep copies of expressions
-            // so that the resolveColumnIndexes results
-            // don't get bashed by other nodes or subsequent planner runs
-            try
-            {
-                m_endKeys.add(0,(AbstractExpression) expr.clone());
-            }
-            catch (CloneNotSupportedException e)
-            {
-                // This shouldn't ever happen
-                e.printStackTrace();
-                throw new RuntimeException(e.getMessage());
-            }
-        }
-    }
-
-    /**
-     * When call this function, we can assume there is not post expression
-     * when I want to set endKey. And the endKey can not be null.
-     * @param endExpr
-     */
-    public void setEndKeyExpression(AbstractExpression endExpr) {
-        if (endExpr != null) {
-            ArrayList <AbstractExpression> subEndExpr = endExpr.findAllSubexpressionsOfClass(ComparisonExpression.class);
-            for (AbstractExpression ae: subEndExpr) {
-                assert (ae.getLeft() instanceof TupleValueExpression);
-                if (ae.getExpressionType() == ExpressionType.COMPARE_LESSTHAN)
-                    m_endType = IndexLookupType.LT;
-                else if (ae.getExpressionType() == ExpressionType.COMPARE_LESSTHANOREQUALTO)
-                    m_endType = IndexLookupType.LTE;
-                this.addEndKeyExpression(ae.getRight());
-            }
-        }
-    }
-
-=======
->>>>>>> ed9a9ca1
     @Override
     public void generateOutputSchema(Database db){}
 
