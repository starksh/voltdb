--- conflicted
+++ resolved
@@ -322,17 +322,15 @@
                 m_hasSignificantOutputSchema = true;
             }
         }
-<<<<<<< HEAD
+
         // Generate the output schema for subqueries
         generateSubqueryExpressionOutputSchema(m_predicate, db);
-=======
 
         AggregatePlanNode aggNode = AggregatePlanNode.getInlineAggregationNode(this);
         if (aggNode != null) {
             m_outputSchema = aggNode.getOutputSchema().copyAndReplaceWithTVE();
             m_hasSignificantOutputSchema = true;
         }
->>>>>>> 8f363097
     }
 
     @Override
@@ -391,10 +389,8 @@
             limit.m_outputSchema = m_outputSchema.clone();
             limit.m_hasSignificantOutputSchema = false; // It's just another cheap knock-off
         }
-<<<<<<< HEAD
         // Resolve subquery expression indexes
         resolveSubqueryExpressionColumnIndexes(m_predicate);
-=======
 
         AggregatePlanNode aggNode = AggregatePlanNode.getInlineAggregationNode(this);
 
@@ -405,7 +401,6 @@
             // EE does not have special code to get output schema from inlined aggregate node.
             m_hasSignificantOutputSchema = true;
         }
->>>>>>> 8f363097
     }
 
     @Override
