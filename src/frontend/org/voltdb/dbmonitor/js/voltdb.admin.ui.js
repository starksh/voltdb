﻿var adminDOMObjects = {};
var adminEditObjects = {};
var adminClusterObjects = {};
var editStates = {
    ShowEdit: 0,
    ShowOkCancel: 1,
    ShowLoading: 2
};
var INT_MAX_VALUE = 2147483647;

function loadAdminPage() {
    adminClusterObjects = {
        btnClusterPause: $('#pauseConfirmation'),
        btnClusterResume: $('#resumeConfirmation'),
        btnClusterShutdown: $('#shutDownConfirmation'),
        btnClusterSaveSnapshot: $('#saveConfirmation'),
        txtSnapshotDirectory: $('#txtSnapshotDirectory'),
        btnClusterPromote: $('#promoteConfirmation'),
        enablePromote: false,
        ignorePromoteUpdateCount: 0,
        ignoreServerListUpdateCount: 0,
        btnErrorClusterPromote: $('#btnErrorPromotePopup'),
        errorPromoteMessage: $('#promoteErrorMessage'),
        updateMessageBar: $('#snapshotBar'),
        errorRestoreMsgContainer: $('#errorRestoreMsgContainer')
    };

    adminDOMObjects = {
        siteNumberHeader: $("#sitePerHost"),
        kSafety: $("#kSafety"),
        partitionDetection: $("#partitionDetectionIcon"),
        partitionDetectionLabel: $("#partitionDetectionLabel"),
        security: $('#securityOptionIcon'),
        securityLabel: $("#spanSecurity"),
        httpAccess: $("#httpAccessIcon"),
        httpAccessLabel: $("#httpAccessLabel"),
        jsonAPI: $("#jsonAPIIcon"),
        jsonAPILabel: $("#txtJsonAPI"),
        autoSnapshot: $("#autoSnapshotIcon"),
        autoSnapshotLabel: $("#txtAutoSnapshot"),
        filePrefix: $("#prefixSpan"),
        frequency: $("#txtFrequency"),
        frequencyLabel: $("#spanFrequencyUnit"),
        retained: $("#retainedSpan"),
        retainedLabel: $("#retainedSpanUnit"),
        commandLog: $("#commandLogIcon"),
        commandLogLabel: $("#commandLogLabel"),
        commandLogFrequencyTime: $("#commandLogFrequencyTime"),
        commandLogFrequencyTimeLabel: $("#commandLogFrequencyUnit"),
        commandLogFrequencyTransactions: $("#commandLogFrequencyTxns"),
        commandLogSegmentSize: $("#commandLogSegmentSize"),
        commandLogSegmentSizeLabel: $("#commandLogSegmentSizeUnit"),
        exportConfiguration: $("#exportConfiguration"),
        target: $("#target"),
        properties: $("#properties"),
        maxJavaHeap: $("#maxJavaHeap"),
        maxJavaHeapLabel: $("#maxJavaHeapUnit"),
        heartBeatTimeout: $("#hrtTimeOutSpan"),
        heartBeatTimeoutLabel: $("#hrtTimeOutUnitSpan"),
        queryTimeout: $("#queryTimeOutSpan"),
        queryTimeoutLabel: $("#queryTimeOutUnitSpan"),
        tempTablesMaxSize: $("#temptablesmaxsize"),
        tempTablesMaxSizeLabel: $("#temptablesmaxsizeUnit"),
        snapshotPriority: $("#snapshotpriority"),
        clientPort: $('#clientport'),
        adminPort: $('#adminport'),
        httpPort: $('#httpport'),
        internalPort: $('#internalPort'),
        zookeeperPort: $('#zookeeperPort'),
        replicationPort: $('#replicationPort'),
        voltdbRoot: $('#voltdbroot'),
        snapshotPath: $('#snapshotpath'),
        exportOverflow: $('#exportOverflow'),
        commandLogPath: $('#commandlogpath'),
        commandLogSnapshotPath: $('#commandlogsnapshotpath'),

        //ServerList Section
        adminServerList: $("#serverListWrapperAdmin > .tblshutdown > tbody")

    };

    adminEditObjects = {
        //Edit Security objects
        loadingSecurity: $("#loadingSecurity"),
        btnEditSecurityOk: $("#btnEditSecurityOk"),
        btnEditSecurityCancel: $("#btnEditSecurityCancel"),
        LinkSecurityEdit: $("#securityEdit"),
        chkSecurity: $("#chkSecurity"),
        chkSecurityValue: $("#chkSecurity").is(":checked"),
        iconSecurityOption: $("#securityOptionIcon"),
        spanSecurity: $("#spanSecurity"),
        securityLabel: $("#securityRow").find("td:first-child").text(),
        editStateSecurity: editStates.ShowEdit,
        securityStateOriginal: { "SecurityStatus": false, "linkSecurityEdit": false },

        //Edit Auto Snapshot objects
        btnEditAutoSnapshotOk: $("#btnEditAutoSnapshotOk"),
        btnEditAutoSnapshotCancel: $("#btnEditAutoSnapshotCancel"),
        LinkAutoSnapshotEdit: $("#autoSnapshotEdit"),
        chkAutoSnapsot: $("#chkAutoSnapshot"),
        chkAutoSnapshotValue: $("#chkAutoSnapshot").is(":checked"),
        iconAutoSnapshotOption: $("#autoSnapshotIcon"),
        txtAutoSnapshot: $("#txtAutoSnapshot"),
        spanAutoSpanEdited: "",
        //File Prefix objects
        tBoxFilePrefix: $("#txtPrefix"),
        tBoxFilePrefixValue: $("#txtPrefix").text(),
        spanAutoSnapshotFilePrefix: $("#prefixSpan"),
        errorAutoSnapshotFilePrefix: $("#errorSnapshotFilePrefix"),
        loadingSnapshotPrefix: $("#loadingSnapshotPrefix"),
        //Frequency objects
        tBoxAutoSnapshotFreq: $("#txtFrequency"),
        tBoxAutoSnapshotFreqValue: $("#frequencySpan").text(),
        spanAutoSnapshotFreq: $("#frequencySpan"),
        ddlAutoSnapshotFreqUnit: $("#ddlfrequencyUnit"),
        ddlAutoSnapshotFreqUnitValue: $("#spanFrequencyUnit").text(),
        spanAutoSnapshotFreqUnit: $("#spanFrequencyUnit"),
        errorAutoSnapshotFreq: $("#errorSnapshotFrequency"),
        loadingSnapshotFrequency: $("#loadingSnapshotFrequency"),
        //Retained objects
        tBoxAutoSnapshotRetained: $("#txtRetained"),
        tBoxAutoSnapshotRetainedValue: $("#retainedSpan").text(),
        spanAutoSnapshotRetained: $("#retainedSpan"),
        errorAutoSnapshotRetained: $("#errorSnapshotRetained"),
        loadingSnapshotRetained: $("#loadingSnapshotRetained"),

        //snapshot
        editStateSnapshot: editStates.ShowEdit,
        loadingSnapshot: $("#loadingSnapshot"),

        //Heartbeat Timeout
        rowHeartbeatTimeout: $("#heartbeatTimeoutRow"),
        btnEditHeartbeatTimeoutOk: $("#btnEditHeartbeatTimeoutOk"),
        btnEditHeartbeatTimeoutCancel: $("#btnEditHeartbeatTimeoutCancel"),
        LinkHeartbeatEdit: $("#btnEditHrtTimeOut"),
        tBoxHeartbeatTimeout: $("#txtHrtTimeOut"),
        tBoxHeartbeatTimeoutValue: $("#hrtTimeOutSpan").text(),
        spanHeartbeatTimeOut: $("#hrtTimeOutSpan"),
        loadingHeartbeatTimeout: $("#loadingHeartbeatTimeout"),
        errorHeartbeatTimeout: $("#errorHeartbeatTimeout"),
        editStateHeartbeatTimeout: editStates.ShowEdit,

        //Query Timeout
        rowQueryTimeout: $("#queryTimoutRow"),
        btnEditQueryTimeoutOk: $("#btnEditQueryTimeoutOk"),
        btnEditQueryTimeoutCancel: $("#btnEditQueryTimeoutCancel"),
        LinkQueryTimeoutEdit: $("#btnEditQueryTimeout"),
        tBoxQueryTimeout: $("#txtQueryTimeout"),
        tBoxQueryTimeoutValue: $("#queryTimeOutSpan").text(),
        spanqueryTimeOut: $("#queryTimeOutSpan"),
        loadingQueryTimeout: $("#loadingQueryTimeout"),
        errorQueryTimeout: $("#errorQueryTimeout"),
        editStateQueryTimeout: editStates.ShowEdit,

        //Update Error
        updateErrorFieldMsg: $("#updateErrorFieldMsg"),
        updateSnapshotErrorFieldMsg: $("#updateSnapshotErrorFieldMsg"),
        heartbeatTimeoutLabel: $("#heartbeatTimeoutRow").find("td:first-child").text(),
        queryTimeoutUpdateErrorFieldMsg: $("#queryTimeoutUpdateErrorFieldMsg"),
        snapshotLabel: $("#row-2").find("td:first-child").text(),
        queryTimeoutFieldLabel: $("#queryTimoutRow").find("td:first-child").text()
    };

    var adminValidationRules = {
        numericRules: {
            required: true,
            min: 0,
            max: INT_MAX_VALUE,
            digits: true,
        },
        numericMessages: {
            required: "Please enter a valid positive number.",
            min: "Please enter a valid positive number.",
            max: "Please enter a positive number between 0 and " + INT_MAX_VALUE + ".",
            digits: "Please enter a positive number without any decimal."
        },

        fileNameRules: {
            required: true,
            minlength: 2,
            regex: /^[a-zA-Z0-9_.]+$/
        },
        fileNameMessages: {
            required: "Please enter a valid file name.",
            minlength: "Please enter at least 2 characters.",
            regex: 'Only alphabets, numbers, _ and . are allowed.'
        },

        directoryPathRules: {
            required: true,
            minlength: 2,
        },
        directoryPathMessages: {
            required: "Please enter a valid directory path.",
            minlength: "Please enter at least 2 characters.",
        },

        restoreSnapshotRules: {
            required: true
        },
        restoreSnapshotMessages: {
            required: "Please select a snapshot to restore."
        }
    };

    //Admin Page download link
    $('#downloadAdminConfigurations').on('click', function (e) {
        var port = VoltDBConfig.GetPortId() != null ? VoltDBConfig.GetPortId() : '8080';
        var url = window.location.protocol + '//' + VoltDBConfig.GetDefaultServerIP() + ":" + port + '/deployment/download/deployment.xml?' + VoltDBCore.shortApiCredentials;
        $(this).attr("href", url);
        setTimeout(function () {
            $('#downloadAdminConfigurations').attr("href", "#");
        }, 100);
    });

    adminEditObjects.chkSecurity.on('ifChanged', function () {
        adminEditObjects.chkSecurityValue = adminEditObjects.chkSecurity.is(":checked");
        adminEditObjects.spanSecurity.text(getOnOffText(adminEditObjects.chkSecurity.is(":checked")));
    });

    adminEditObjects.chkAutoSnapsot.on('ifChanged', function () {
        adminEditObjects.spanAutoSpanEdited = getOnOffText(adminEditObjects.chkAutoSnapsot.is(":checked"));
        adminEditObjects.txtAutoSnapshot.text(getOnOffText(adminEditObjects.chkAutoSnapsot.is(":checked")));
    });

    $(".tblshutdown").find(".edit").on("click", function () {
        var $this = $(this).closest("tr");

        var tdVal = $this.find("td:nth-child(3)");
        var val = tdVal.text();

        if (val == "On") {
            $this.find("td:nth-child(2)").find("div").removeClass("onIcon").addClass("offIcon");
            tdVal.text("Off");
        } else {
            $this.find("td:nth-child(2)").find("div").removeClass("offIcon").addClass("onIcon");
            tdVal.text("On");
        }
    });


    // Make Expandable Rows.
    $('tr.parent > td:first-child' || 'tr.parent > td:fourth-child')
        .css("cursor", "pointer")
        .attr("title", "Click to expand/collapse")
        .click(function () {
            var parent = $(this).parent();
            parent.siblings('.child-' + parent.attr("id")).toggle();
            parent.find(".labelCollapsed").toggleClass("labelExpanded");

            //Handle export configuration
            if ($(this).text() == "Export") {
                //If parent is closed, then hide export configuration
                if (!parent.find('td:first-child > a').hasClass('labelExpanded')) {
                    adminDOMObjects.exportConfiguration.hide();
                    //If parent is open, then open the export configuration.
                } else {
                    adminDOMObjects.exportConfiguration.show();
                }
            }
        });
    $('tr[class^=child-]').hide().children('td');

    // btnServerConfigAdmin
    $('#btnServerConfigAdmin').click(function () {
        $('#serverConfigAdmin').slideToggle("slide");
    });

    $('#serverName').click(function () {
        $('#serverConfigAdmin').slideToggle("slide");
    });

    // Implements Scroll in Server List div
    $('#serverListWrapperAdmin').slimscroll({
        disableFadeOut: true,
        height: '225px'
    });

    $('#shutDownConfirmation').popup({
        open: function (event, ui, ele) {
        },
        afterOpen: function () {
            var popup = $(this)[0];
            $("#btnShutdownConfirmationOk").unbind("click");
            $("#btnShutdownConfirmationOk").on("click", function () {
                var shutdownTimeout = setTimeout(function () {
                    $('#serverShutdownPopup').click();
                    VoltDBCore.isServerConnected = false;
                    window.clearInterval(VoltDbUI.connectionTimeInterval);
                }, 10000);

                voltDbRenderer.shutdownCluster(function (success) {
                    if (!success) {
                        clearTimeout(shutdownTimeout);
                        alert("Unable to shutdown cluster.");
                    }
                    $("#overlay").hide();
                });
                //Close the popup
                popup.close();
            });

            $("#btnShutdownConfirmationCancel").unbind("click");
            $("#btnShutdownConfirmationCancel").on("click", function () {
                popup.close();
            });
        }
    });

    $("#serverShutdownPopup").popup({
        closeDialog: function () {
            VoltDbUI.isConnectionChecked = false;
            VoltDbUI.refreshConnectionTime('20000');
            $('#shutdownInfoPopup').hide();
        }
    });

    $('#pauseConfirmation').popup({
        open: function (event, ui, ele) {
        },
        afterOpen: function () {
            var popup = $(this)[0];
            $("#btnPauseConfirmationOk").unbind("click");
            $("#btnPauseConfirmationOk").on("click", function () {
                $("#overlay").show();
                voltDbRenderer.GetClusterInformation(function (clusterState) {
                    if (clusterState.CLUSTERSTATE.toLowerCase() == 'paused') {
                        alert("The cluster is already in paused state.");
                        $("#pauseConfirmation").hide();
                        $("#resumeConfirmation").show();
                    } else {
                        voltDbRenderer.pauseCluster(function (success) {
                            if (success) {
                                $("#pauseConfirmation").hide();
                                $("#resumeConfirmation").show();
                            } else {
                                alert("Unable to pause cluster.");
                            }
                            $("#overlay").hide();
                        });

                    }
                });

                //Close the popup
                popup.close();
            });

            $("#btnPauseConfirmationCancel").unbind("click");
            $("#btnPauseConfirmationCancel").on("click", function () {
                popup.close();
            });
        }
    });

    $('#resumeConfirmation').popup({
        open: function (event, ui, ele) {
        },
        afterOpen: function () {
            var popup = $(this)[0];
            $("#btnResumeConfirmationOk").unbind("click");
            $("#btnResumeConfirmationOk").on("click", function () {
                $("#overlay").show();
                voltDbRenderer.GetClusterInformation(function (clusterState) {
                    if (clusterState.CLUSTERSTATE.toLowerCase() == 'running') {
                        alert("The cluster is already in running state.");
                        $("#resumeConfirmation").hide();
                        $("#pauseConfirmation").show();
                    } else {
                        voltDbRenderer.resumeCluster(function (success) {
                            if (success) {
                                $("#resumeConfirmation").hide();
                                $("#pauseConfirmation").show();
                            } else {
                                alert("Unable to resume the cluster.");
                            }
                            $("#overlay").hide();
                        });
                    }
                });
                //Close the popup
                popup.close();
            });

            $("#btnResumeConfirmationCancel").unbind("click");
            $("#btnResumeConfirmationCancel").on("click", function () {
                popup.close();
            });
        }
    });

    var toggleSecurityEdit = function (state) {
		var userList = $("#UsersList");
		var userListEditable = $("#UsersListEditable");
        if (adminEditObjects.chkSecurityValue) {
            adminEditObjects.chkSecurity.iCheck('check');
        } else {
            adminEditObjects.chkSecurity.iCheck('uncheck');
        }

        adminEditObjects.spanSecurity.text(getOnOffText(adminEditObjects.chkSecurityValue));
        adminEditObjects.editStateSecurity = state;

        if (state == editStates.ShowLoading) {
            adminEditObjects.chkSecurity.parent().removeClass("customCheckbox");
            adminEditObjects.btnEditSecurityOk.hide();
            adminEditObjects.btnEditSecurityCancel.hide();
            adminEditObjects.LinkSecurityEdit.hide();
            adminEditObjects.iconSecurityOption.hide();
            adminEditObjects.spanSecurity.hide();
            adminEditObjects.loadingSecurity.show();
			
			userList.hide();
			userListEditable.hide();
        }
        else if (state == editStates.ShowOkCancel) {
            adminEditObjects.loadingSecurity.hide();
            adminEditObjects.iconSecurityOption.hide();
            adminEditObjects.LinkSecurityEdit.hide();
            adminEditObjects.spanSecurity.show();
            adminEditObjects.btnEditSecurityOk.show();
            adminEditObjects.btnEditSecurityCancel.show();
            adminEditObjects.chkSecurity.parent().addClass("customCheckbox");
			
			userList.hide();
			userListEditable.show();
        }
        else {
            adminEditObjects.loadingSecurity.hide();
            adminEditObjects.spanSecurity.show();
            adminEditObjects.iconSecurityOption.show();
            adminEditObjects.LinkSecurityEdit.show();
            adminEditObjects.btnEditSecurityOk.hide();
            adminEditObjects.btnEditSecurityCancel.hide();
            adminEditObjects.chkSecurity.parent().removeClass("customCheckbox");
			
			userList.show();
			userListEditable.hide();
        }
    };

    adminEditObjects.LinkSecurityEdit.on("click", function () {
        if (adminEditObjects.securityStateOriginal.linkSecurityEdit == true)
            toggleSecurityEdit(editStates.ShowOkCancel);
    });

    adminEditObjects.btnEditSecurityCancel.on("click", function () {
        adminEditObjects.chkSecurityValue = adminEditObjects.securityStateOriginal.SecurityStatus;
        toggleSecurityEdit(editStates.ShowEdit);
    });

    adminEditObjects.btnEditSecurityOk.popup({
        open: function (event, ui, ele) {
        },
        afterOpen: function () {
            var popup = $(this)[0];
            $("#btnSecurityOk").unbind("click");
            $("#btnSecurityOk").on("click", function () {
                var adminConfigurations = VoltDbAdminConfig.getLatestRawAdminConfigurations();
                if (!adminConfigurations.hasOwnProperty("security")) {
                    adminConfigurations.security = {};
                }

                //Set the new value to be saved.
                adminConfigurations.security.enabled = adminEditObjects.chkSecurity.is(':checked');

                //Call the loading image only after setting the new value to be saved.
                toggleSecurityEdit(editStates.ShowLoading);

                voltDbRenderer.updateAdminConfiguration(adminConfigurations, function (result) {
                    if (result.status == "1") {
                        adminEditObjects.chkSecurityValue = adminConfigurations.security.enabled;

                        //reload the page if security is enabled, user is asked to login upon reload action if user session no longer exist
                        if (adminConfigurations.security.enabled)
                            location.reload(true);

                        //Reload Admin configurations for displaying the updated value
                        voltDbRenderer.GetAdminDeploymentInformation(false, function (adminConfigValues, rawConfigValues) {
                            VoltDbAdminConfig.displayAdminConfiguration(adminConfigValues, rawConfigValues);
                            toggleSecurityEdit(editStates.ShowEdit);
                        });

                    } else {

                        toggleSecurityEdit(editStates.ShowEdit);
                        var msg = '"' + adminEditObjects.securityLabel + '". ';
                        if (result.status == "-1" && result.statusstring == "Query timeout.") {
                            msg += "The DB Monitor service is either down, very slow to respond or the server refused connection. Please try to edit when the server is back online.";
                        } else {
                            msg += "Please try again later.";
                        }

                        adminEditObjects.updateErrorFieldMsg.text(msg);
                        $("#updateErrorPopupLink").trigger("click");
                    }
                });

                if (adminEditObjects.chkSecurity.is(':checked')) {
                    adminEditObjects.iconSecurityOption.removeClass().addClass("onIcon");
                    adminEditObjects.chkSecurityValue = true;
                } else {
                    adminEditObjects.iconSecurityOption.removeClass().addClass("offIcon");
                    adminEditObjects.chkSecurityValue = false;
                }

                //Close the popup
                popup.close();
            });

            $("#btnPopupSecurityCancel").unbind("click");
            $("#btnPopupSecurityCancel").on("click", function () {
                toggleSecurityEdit(editStates.ShowEdit);
                popup.close();
            });

            $(".popup_back").on("click", function () {
                adminEditObjects.chkSecurityValue = adminEditObjects.securityStateOriginal.SecurityStatus;
                toggleSecurityEdit(editStates.ShowEdit);
            });

            $(".popup_close").on("click", function () {
                adminEditObjects.chkSecurityValue = adminEditObjects.securityStateOriginal.SecurityStatus;
                toggleSecurityEdit(editStates.ShowEdit);
            });
        }
    });
    

    $("#loginWarnPopup").popup({
        afterOpen: function (event, ui, ele) {
            var popup = $(this)[0];
           
            $("#btnLoginWarningOk").unbind("click");
            $("#btnLoginWarningOk").on('click', function () {
                if ($.cookie("username") == undefined || $.cookie("username") == 'null') {
                    location.reload(true);
                }

                if (VoltDbUI.CurrentTab == NavigationTabs.Admin) {
                    $("#navDbmonitor").click();
                }

                $("#navAdmin").hide();
                popup.close();
            });
        },
        closeContent: '',
        modal: true
    });

    var showUpdateMessage = function (msg) {
        adminClusterObjects.updateMessageBar.html(msg);
        adminClusterObjects.updateMessageBar.css('display', 'block');
        adminClusterObjects.updateMessageBar.fadeOut(4000);
    };

    $('#saveConfirmation').popup({
        open: function (event, ui, ele) {
            var textName = '<input id="txtSnapshotName" type="text" name="txtSnapshotName" value=' + 'SNAPSHOT_' + getDateTime() + '  />';
            var errorMsg = '<div class="errorLabelMsg"><label id="errorSnapshotFileName" for="txtSnapshotName" class="error" style="display: none;">This field is required.</label></div>';
            $('#tdSnapshotName').html(textName + errorMsg);
            var textDirectory = '<input id="txtSnapshotDirectory" name="txtSnapshotDirectory" type="text"/>';
            var errorDirectoryMsg = '<div class="errorLabelMsg"><label id="errorSnapshotDirectoryPath" for="txtSnapshotDirectory" class="error" style="display: none;">This field is required.</label></div>';
            $('#tdSnapshotDirectory').html(textDirectory + errorDirectoryMsg);

            $("#formSaveSnapshot").validate({
                rules: {
                    txtSnapshotName: adminValidationRules.fileNameRules,
                    txtSnapshotDirectory: adminValidationRules.directoryPathRules,
                },
                messages: {
                    txtSnapshotName: adminValidationRules.fileNameMessages,
                    txtSnapshotDirectory: adminValidationRules.directoryPathMessages,
                }
            });
        },
        afterOpen: function (event) {
            var popup = $(this)[0];
            $("#btnSaveSnapshots").unbind("click");
            $("#btnSaveSnapshots").on("click", function (e) {
                $("#formSaveSnapshot").valid();
                var errorSnapshotFileName = $("#errorSnapshotFileName");
                var errorDirectoryPath = $("#errorSnapshotDirectoryPath");
                if (errorSnapshotFileName.is(":visible") || errorDirectoryPath.is(":visible")) {
                    e.preventDefault();
                    e.stopPropagation();

                    if (errorSnapshotFileName.is(":visible")) {
                        errorSnapshotFileName.css("background-color", "yellow");
                        setTimeout(function () {
                            errorSnapshotFileName.animate({ backgroundColor: 'white' }, 'slow');
                        }, 2000);
                    }

                    if (errorDirectoryPath.is(":visible")) {
                        errorDirectoryPath.css("background-color", "yellow");
                        setTimeout(function () {
                            errorDirectoryPath.animate({ backgroundColor: 'white' }, 'slow');
                        }, 2000);
                    }
                    return;
                }

                var snapShotDirectory = $('#txtSnapshotDirectory').val();
                var snapShotFileName = $('#txtSnapshotName').val();
                voltDbRenderer.saveSnapshot(snapShotDirectory, snapShotFileName, function (success, snapshotStatus) {
                    if (success) {
                        if (snapshotStatus[getCurrentServer()].RESULT.toLowerCase() == "success") {
                            showUpdateMessage('Snapshot saved successfully.');
                        } else {
                            $('#saveSnapshotStatus').html('Failed to save snapshot');
                            $('#saveSnapshotMessage').html(snapshotStatus[getCurrentServer()].ERR_MSG);
                            $('#btnSaveSnapshotPopup').click();
                        }
                    } else {
                        alert("Unable to save snapshot.");
                    }
                });
                //Close the popup
                popup.close();

            });

            $("#btnSaveSnapshotCancel").unbind("click");
            $("#btnSaveSnapshotCancel").on("click", function () {
                popup.close();
            });
        }
    });

    adminClusterObjects.btnClusterPromote.on("click", function (e) {
        if (!adminClusterObjects.enablePromote) {
            e.preventDefault();
            e.stopPropagation();
        }
    });

    adminClusterObjects.btnErrorClusterPromote.popup({
        open: function (event, ui, ele) {
        },
        afterOpen: function () {
            var popup = $(this)[0];
            $("#btnPromoteErrorOk").unbind("click");
            $("#btnPromoteErrorOk").on("click", function () {
                popup.close();
            });
        }
    });

    adminClusterObjects.btnClusterPromote.popup({
        open: function (event, ui, ele) {
        },
        afterOpen: function (event) {
            var popup = $(this)[0];
            $("#promoteConfirmOk").unbind("click");
            $("#promoteConfirmOk").on("click", function (e) {
                $("#adminActionOverlay").show();

                voltDbRenderer.promoteCluster(function (status, statusstring) {
                    if (status == 1) {
                        showUpdateMessage('Cluster promoted successfully.');
                        adminClusterObjects.enablePromote = false;
                        adminClusterObjects.ignorePromoteUpdateCount = 2;
                        adminClusterObjects.btnClusterPromote.removeClass().addClass("promote-disabled");
                    } else {
                        var msg = statusstring;

                        if (msg == null || msg == "") {
                            msg = "An error occurred while promoting the cluster.";
                        }
                        adminClusterObjects.errorPromoteMessage.html(msg);
                        adminClusterObjects.btnErrorClusterPromote.trigger("click");
                    }

                    $("#adminActionOverlay").hide();
                });

                //Close the popup 
                popup.close();
            });

            $("#promoteConfirmCancel").unbind("click");
            $("#promoteConfirmCancel").on("click", function () {
                popup.close();
            });
        }
    });

    var getDateTime = function () {
        var currentDate = new Date();
        return (currentDate.getFullYear() + '.' + (currentDate.getMonth() + 1) + '.' + currentDate.getDate() + '.' + currentDate.getHours() + '.' + currentDate.getMinutes() + '.' + currentDate.getSeconds()).toString();
    };

    $('#restoreConfirmation').popup({
        open: function (event, ui, ele) {
            $('#tblSearchList').html('');
            var textName = '<input id="txtSearchSnapshots" name="txtSearchSnapshots" type="text" value=' + $('#voltdbroot').text() + '/' + $('#snapshotpath').text() + '></td>';
            var errorMsg = '<div class="errorLabelMsgRestore"><label id="errorSearchSnapshotDirectory" for="txtSearchSnapshots" class="error" style="display: none;"></label></div>';
            $('#tdSearchSnapshots').html(textName + errorMsg);
            var btnName = '<a id="btnSearchSnapshots" class="save-search" title="Search" href="#">Search</a>';
            $('#tdSearchSnapshotsBtn').html(btnName);
            $('#btnRestore').addClass('restoreBtn');
            $('#btnRestore').removeClass('btn');
            $('.restoreConfirmation').hide();
            $('.restoreInfo').show();

            $("#formSearchSnapshot").validate({
                rules: {
                    txtSearchSnapshots: adminValidationRules.directoryPathRules,
                },
                messages: {
                    txtSearchSnapshots: adminValidationRules.directoryPathMessages,
                }
            });

            if ($('#voltdbroot').text() + '/' + $('#snapshotpath').text() != '/')
                searchSnapshots();
        },
        afterOpen: function () {
            var popup = $(this)[0];

            $('#btnSearchSnapshots').unbind('click');
            $('#btnSearchSnapshots').on('click', function (e) {
                if (!$("#formSearchSnapshot").valid()) {
                    e.preventDefault();
                    e.stopPropagation();

                    var errorSearchSnapshotDirectory = $("#errorSearchSnapshotDirectory");
                    errorSearchSnapshotDirectory.css("background-color", "yellow");
                    setTimeout(function () {
                        errorSearchSnapshotDirectory.animate({ backgroundColor: 'white' }, 'slow');
                    }, 2000);

                    return;
                }
                searchSnapshots();
            });

            //restore cluster
            $("#btnRestore").unbind("click");
            $("#btnRestore").on("click", function (e) {
                if ($('#btnRestore').hasClass('restoreBtn')) {
                    return;
                }

                if (!$("#formRestoreSnapshot").valid()) {
                    var errorRestoreSnapshot = $("#errorRestoreSnapshot");
                    errorRestoreSnapshot.css("background-color", "yellow");
                    setTimeout(function () {
                        errorRestoreSnapshot.animate({ backgroundColor: 'white' }, 'slow');
                    }, 2000);
                    return;
                }

                $('.restoreInfo').hide();
                $('.restoreConfirmation').show();
            });

            $("#btnRestoreCancel").unbind("click");
            $("#btnRestoreCancel").on("click", function () {
                popup.close();
            });

            $(".confirmNoRestore").unbind("click");
            $(".confirmNoRestore").on("click", function (e) {
                $('.restoreConfirmation').hide();
                $('.restoreInfo').show();
            });

            $("#btnRestoreSnapshotOk").unbind("click");
            $("#btnRestoreSnapshotOk").on("click", function (e) {

                var checkedValue = $('input:radio[name=vemmanual]:checked').val();

                if (checkedValue == undefined) {
                    $($(this).siblings()[0]).trigger("click");
                    $('#saveSnapshotStatus').html('Failed to restore snapshot');
                    $('#saveSnapshotMessage').html('Please select the snapshot file.');
                    $('#btnSaveSnapshotPopup').click();
                    return;
                }
                var value = checkedValue.split('#');
                $("#adminActionOverlay").show();
                voltDbRenderer.restoreSnapShot(value[0], value[1], function (status, snapshotResult, statusString) {
                    if (status) {
                        if (snapshotResult[getCurrentServer()].RESULT.toLowerCase() == "success") {
                            $('#snapshotBar').html('Snapshot restored successfully.');
                            $('#snapshotBar').css('display', 'block');
                            $('#snapshotBar').fadeOut(4000);
                        } else {
                            $('#saveSnapshotStatus').html('Failed to restore snapshot');
                            $('#saveSnapshotMessage').html(snapshotResult[getCurrentServer()].ERR_MSG);
                            $('#btnSaveSnapshotPopup').click();
                        }
                    } else {
                        $('#saveSnapshotStatus').html('Failed to restore snapshot');
                        $('#saveSnapshotMessage').html(statusString);
                        $('#btnSaveSnapshotPopup').click();
                    }
                    $("#adminActionOverlay").hide();
                });

                //Close the popup 
                popup.close();
            });
        }
    });

    var searchSnapshots = function (e) {
        $('#btnRestore').removeClass('btn').addClass('restoreBtn');
        $('#tblSearchList').html('<tr style="border:none"><td colspan="3" align="center"><img src="css/resources/images/loader-small.GIF"></td></tr>');
        voltDbRenderer.GetSnapshotList($('#txtSearchSnapshots').val(), function (snapshotList) {
            var result = '';
            var searchBox = '';
            searchBox += '<tr>' +
                '<th colspan="3" align="left">Snapshot Name</th>' +
                '</tr>';

            var count = 0;
            var searchError = false;
            $.each(snapshotList, function (id, snapshot) {
                if (snapshot.RESULT == "FAILURE") {
                    result += '<tr><td style="color:#c70000" colspan="3"> Error: Failure getting snapshots.' + snapshot.ERR_MSG + '</td></tr>';
                    searchError = true;
                    return false;
                } else if (snapshot.NONCE == undefined) {
                    result += '<tr><td colspan="3">No snapshot is available.' + snapshot.ERR_MSG + '</td></tr>';
                    searchError = true;
                    return false;
                }
                var option = 'checked="checked"';
                if (count != 0)
                    option = '';
                result += '<tr>' +
                    '<td colspan="2" align="left">' + snapshot.NONCE + '</td>' +
                    '<td align="left">' +
                    '<div class="restoreRadio">' +
                    '<input type="radio" value="' + snapshot.PATH + '#' + snapshot.NONCE + '" name="vemmanual" ' + option + '>' +
                    '</div>' +
                    '</td>' +
                    '</tr>';
                count++;
            });

            if (result == '') {
                result = '<td>No snapshots available.</td>';
                $('#btnRestore').addClass('restoreBtn');
                $('#btnRestore').removeClass('btn');
            } else if (searchError) {
                $('#btnRestore').removeClass('btn').addClass('restoreBtn');
            } else {
                $('#btnRestore').addClass('btn');
                $('#btnRestore').removeClass('restoreBtn');
            }

            $('#tblSearchList').html(searchBox + result);
            $("#overlay").hide();

            adminClusterObjects.errorRestoreMsgContainer.html('<label id="errorRestoreSnapshot" for="vemmanual" class="error">Please select a snapshot to restore.</label>');
            $("#formRestoreSnapshot").validate({
                rules: {
                    vemmanual: adminValidationRules.restoreSnapshotRules,
                },
                messages: {
                    vemmanual: adminValidationRules.restoreSnapshotMessages,
                }
            });

            $("#errorRestoreSnapshot").hide();
        });
    };

    var restoreInterval = null;
    var showHideRestoreBtn = function () {
        if (!$('#restoredPopup').is(":visible")) {
            if (!VoltDbAdminConfig.firstResponseReceived) {
                $('#restoreConfirmation').addClass('restoreConfirmationDisable');
                $('#restoreConfirmation').removeClass('restore');
            } else {
                $('#restoreConfirmation').addClass('restore');
                $('#restoreConfirmation').removeClass('restoreConfirmationDisable');
                clearInterval(restoreInterval);

            }
        }
    };

    $('#restoreConfirmation').on("click", function (e) {
        if ($('#restoreConfirmation').hasClass('restoreConfirmationDisable')) {
            e.preventDefault();
            e.stopPropagation();
        }
    });

    restoreInterval = setInterval(showHideRestoreBtn, 2000);
    showHideRestoreBtn();

    $('#stopConfirmation').popup({
        open: function (event, ui, ele) {
        },
        afterOpen: function (event) {
            $("#StoptConfirmOK").unbind("click");
            $("#StoptConfirmOK").on("click", function () {
                $("#stopConfirmation").hide();
                $("#startConfirmation").show();

                //Close the popup
                $($(this).siblings()[0]).trigger("click");

            });
        }
    });


    $('#startConfirmation').popup({
        open: function (event, ui, ele) {
        },
        afterOpen: function () {
            var popup = $(this)[0];
            $("#startConfirmOk").unbind("click");
            $("#startConfirmOk").on("click", function () {

                $("#startConfirmation").hide();
                $("#stopConfirmation").show();

                //Close the popup
                popup.close();
            });

            $("#startConfirmCancel").unbind("click");
            $("#startConfirmCancel").on("click", function () {
                popup.close();
            });
        }
    });


    var toggleAutoSnapshotEdit = function (state) {
        adminEditObjects.editStateSnapshot = state;

        if (adminEditObjects.chkAutoSnapshotValue) {
            adminEditObjects.chkAutoSnapsot.iCheck('check');
        } else {
            adminEditObjects.chkAutoSnapsot.iCheck('uncheck');
        }
        adminEditObjects.tBoxAutoSnapshotFreq.val(adminEditObjects.tBoxAutoSnapshotFreqValue);
        adminEditObjects.tBoxAutoSnapshotRetained.val(adminEditObjects.tBoxAutoSnapshotRetainedValue);
        adminEditObjects.tBoxFilePrefix.val(adminEditObjects.tBoxFilePrefixValue);
        adminEditObjects.ddlAutoSnapshotFreqUnit.val(adminEditObjects.ddlAutoSnapshotFreqUnitValue);
        adminEditObjects.txtAutoSnapshot.text(getOnOffText(adminEditObjects.chkAutoSnapshotValue));

        if (state == editStates.ShowLoading) {
            adminEditObjects.chkAutoSnapsot.parent().removeClass("customCheckbox");
            adminEditObjects.iconAutoSnapshotOption.hide();
            adminDOMObjects.autoSnapshotLabel.hide();
            adminEditObjects.LinkAutoSnapshotEdit.hide();
            adminEditObjects.btnEditAutoSnapshotOk.hide();
            adminEditObjects.btnEditAutoSnapshotCancel.hide();

            adminEditObjects.spanAutoSnapshotFreqUnit.hide();
            adminEditObjects.spanAutoSnapshotFreq.hide();
            adminEditObjects.spanAutoSnapshotRetained.hide();
            adminEditObjects.spanAutoSnapshotFilePrefix.hide();

            adminEditObjects.tBoxAutoSnapshotFreq.hide();
            adminEditObjects.ddlAutoSnapshotFreqUnit.hide();
            adminEditObjects.tBoxAutoSnapshotRetained.hide();
            adminEditObjects.tBoxFilePrefix.hide();
            adminDOMObjects.retainedLabel.hide();

            adminEditObjects.loadingSnapshot.show();
            adminEditObjects.loadingSnapshotFrequency.show();
            adminEditObjects.loadingSnapshotPrefix.show();
            adminEditObjects.loadingSnapshotRetained.show();
        }
        else if (state == editStates.ShowOkCancel) {
            adminEditObjects.iconAutoSnapshotOption.hide();
            adminDOMObjects.autoSnapshotLabel.show();
            adminEditObjects.LinkAutoSnapshotEdit.hide();
            adminEditObjects.btnEditAutoSnapshotOk.show();
            adminEditObjects.btnEditAutoSnapshotCancel.show();
            adminEditObjects.chkAutoSnapsot.parent().addClass("customCheckbox");

            adminEditObjects.spanAutoSnapshotFreqUnit.hide();
            adminEditObjects.spanAutoSnapshotFreq.hide();
            adminEditObjects.spanAutoSnapshotRetained.hide();
            adminEditObjects.spanAutoSnapshotFilePrefix.hide();
            adminEditObjects.tBoxAutoSnapshotFreq.show();
            adminEditObjects.ddlAutoSnapshotFreqUnit.show();
            adminEditObjects.tBoxAutoSnapshotRetained.show();
            adminEditObjects.tBoxFilePrefix.show();
            adminDOMObjects.retainedLabel.show();
            adminEditObjects.loadingSnapshotFrequency.hide();
            adminEditObjects.loadingSnapshotPrefix.hide();
            adminEditObjects.loadingSnapshotRetained.hide();
            adminEditObjects.loadingSnapshot.hide();
        } else {
            adminEditObjects.chkAutoSnapsot.parent().removeClass("customCheckbox");
            adminEditObjects.btnEditAutoSnapshotOk.hide();
            adminEditObjects.btnEditAutoSnapshotCancel.hide();
            adminEditObjects.LinkAutoSnapshotEdit.show();
            adminEditObjects.iconAutoSnapshotOption.show();
            adminDOMObjects.autoSnapshotLabel.show();

            adminEditObjects.tBoxAutoSnapshotFreq.hide();
            adminEditObjects.ddlAutoSnapshotFreqUnit.hide();
            adminEditObjects.tBoxAutoSnapshotRetained.hide();
            adminEditObjects.tBoxFilePrefix.hide();
            adminEditObjects.spanAutoSnapshotFreq.show();
            adminEditObjects.spanAutoSnapshotFreqUnit.show();
            adminEditObjects.spanAutoSnapshotRetained.show();
            adminEditObjects.spanAutoSnapshotFilePrefix.show();
            adminDOMObjects.retainedLabel.show();
            adminEditObjects.loadingSnapshotFrequency.hide();
            adminEditObjects.loadingSnapshotPrefix.hide();
            adminEditObjects.loadingSnapshotRetained.hide();
            adminEditObjects.loadingSnapshot.hide();
        }
    };

    adminEditObjects.btnEditAutoSnapshotCancel.on("click", function () {
        toggleAutoSnapshotEdit(editStates.ShowEdit);
    });

    adminEditObjects.btnEditAutoSnapshotOk.on("click", function (e) {
        if (!$("#frmSnapshotFrequency").valid()) {
            e.preventDefault();
            e.stopPropagation();
            adminEditObjects.tBoxAutoSnapshotFreq.focus();

            adminEditObjects.errorAutoSnapshotFreq.css("background-color", "yellow");
            setTimeout(function () {
                adminEditObjects.errorAutoSnapshotFreq.animate({ backgroundColor: 'white' }, 'slow');
            }, 2000);
        }
        if (!$("#frmSnapshotFilePrefix").valid()) {
            e.preventDefault();
            e.stopPropagation();
            adminEditObjects.tBoxFilePrefix.focus();

            adminEditObjects.errorAutoSnapshotFilePrefix.css("background-color", "yellow");
            setTimeout(function () {
                adminEditObjects.errorAutoSnapshotFilePrefix.animate({ backgroundColor: 'white' }, 'slow');
            }, 2000);
        }
        if (!$("#frmSnapshotRetained").valid()) {
            e.preventDefault();
            e.stopPropagation();
            adminEditObjects.tBoxAutoSnapshotRetained.focus();

            adminEditObjects.errorAutoSnapshotRetained.css("background-color", "yellow");
            setTimeout(function () {
                adminEditObjects.errorAutoSnapshotRetained.animate({ backgroundColor: 'white' }, 'slow');
            }, 2000);
        }

    });

    $("#frmSnapshotFrequency").validate({
        rules: {
            txtFrequency: adminValidationRules.numericRules
        },
        messages: {
            txtFrequency: adminValidationRules.numericMessages
        }
    });

    $("#frmSnapshotFilePrefix").validate({
        rules: {
            txtPrefix: adminValidationRules.fileNameRules
        },
        messages: {
            txtPrefix: adminValidationRules.fileNameMessages
        }
    });

    $("#frmSnapshotRetained").validate({
        rules: {
            txtRetained: adminValidationRules.numericRules
        },
        messages: {
            txtRetained: adminValidationRules.numericMessages
        }
    });

    adminEditObjects.btnEditAutoSnapshotOk.popup({
        open: function (event, ui, ele) {
        },
        afterOpen: function () {
            var popup = $(this)[0];
            $("#btnSaveSnapshot").unbind("click");
            $("#btnSaveSnapshot").on("click", function () {
                var adminConfigurations = VoltDbAdminConfig.getLatestRawAdminConfigurations();
                if (!adminConfigurations.hasOwnProperty("snapshot")) {
                    adminConfigurations.snapshot = {};
                }
                //Set the new value to be saved.
                var frequencyUnit = "s";
                if (adminEditObjects.ddlAutoSnapshotFreqUnit.val().toLowerCase() == "min")
                    frequencyUnit = "m";
                else if (adminEditObjects.ddlAutoSnapshotFreqUnit.val().toLowerCase() == "sec")
                    frequencyUnit = "s";
                else if (adminEditObjects.ddlAutoSnapshotFreqUnit.val().toLowerCase() == "hrs")
                    frequencyUnit = "h";
                adminConfigurations.snapshot.frequency = adminEditObjects.tBoxAutoSnapshotFreq.val() + frequencyUnit;
                adminConfigurations.snapshot.prefix = adminEditObjects.tBoxFilePrefix.val();
                adminConfigurations.snapshot.retain = adminEditObjects.tBoxAutoSnapshotRetained.val();
                adminConfigurations.snapshot.enabled = adminEditObjects.chkAutoSnapsot.is(':checked');
                //Call the loading image only after setting the new value to be saved.
                toggleAutoSnapshotEdit(editStates.ShowLoading);
                voltDbRenderer.updateAdminConfiguration(adminConfigurations, function (result) {
                    if (result.status == "1") {
                        adminEditObjects.tBoxAutoSnapshotFreqValue = adminEditObjects.tBoxAutoSnapshotFreq.val();
                        adminEditObjects.ddlAutoSnapshotFreqUnitValue = adminEditObjects.ddlAutoSnapshotFreqUnit.val();
                        adminEditObjects.tBoxAutoSnapshotRetainedValue = adminEditObjects.tBoxAutoSnapshotRetained.val();
                        adminEditObjects.tBoxFilePrefixValue = adminEditObjects.tBoxFilePrefix.val();

                        adminEditObjects.spanAutoSnapshotFreq.html(adminEditObjects.tBoxAutoSnapshotFreqValue);
                        adminEditObjects.spanAutoSnapshotFreqUnit.html(adminEditObjects.ddlAutoSnapshotFreqUnitValue);
                        adminEditObjects.spanAutoSnapshotRetained.html(adminEditObjects.tBoxAutoSnapshotRetainedValue);
                        adminEditObjects.spanAutoSnapshotFilePrefix.html(adminEditObjects.tBoxFilePrefixValue);

                        //Reload Admin configurations for displaying the updated value
                        voltDbRenderer.GetAdminDeploymentInformation(false, function (adminConfigValues, rawConfigValues) {
                            VoltDbAdminConfig.displayAdminConfiguration(adminConfigValues, rawConfigValues);
                            toggleAutoSnapshotEdit(editStates.ShowEdit);
                        });
                    } else {
                        toggleAutoSnapshotEdit(editStates.ShowEdit);
                        var msg = '"' + adminEditObjects.snapshotLabel + '". ';
                        if (result.status == "-1" && result.statusstring == "Query timeout.") {
                            msg += "The DB Monitor service is either down, very slow to respond or the server refused connection. Please try to edit when the server is back online.";
                        } else {
                            msg += "Please try again later.";
                        }

                        adminEditObjects.updateSnapshotErrorFieldMsg.text(msg);
                        $("#updateErrorSnapshotPopupLink").trigger("click");
                    }
                });
                //Close the popup
                popup.close();
            });

            $("#btnPopupAutoSnapshotCancel").on("click", function () {
                toggleAutoSnapshotEdit(editStates.ShowEdit);
                popup.close();
            });

            $(".popup_back").on("click", function () {
                toggleAutoSnapshotEdit(editStates.ShowEdit);
            });

            $(".popup_close").on("click", function () {
                toggleAutoSnapshotEdit(editStates.ShowEdit);
            });
        }
    });

    adminEditObjects.LinkAutoSnapshotEdit.click(function () {
        var parent = $(this).parent().parent();
        parent.siblings('.child-' + parent.attr("id")).show();
        parent.find(".labelCollapsed").addClass("labelExpanded");
        toggleAutoSnapshotEdit(editStates.ShowOkCancel);
    });

    $("#formHeartbeatTimeout").validate({
        rules: {
            txtHrtTimeOut: adminValidationRules.numericRules
        },
        messages: {
            txtHrtTimeOut: adminValidationRules.numericMessages
        }
    });

    //Heartbeat timeout
    var toggleHeartbeatTimeoutEdit = function (state) {

        adminEditObjects.editStateHeartbeatTimeout = state;
        adminEditObjects.tBoxHeartbeatTimeout.val(adminEditObjects.tBoxHeartbeatTimeoutValue);

        if (state == editStates.ShowLoading) {
            adminDOMObjects.heartBeatTimeoutLabel.hide();
            adminEditObjects.LinkHeartbeatEdit.hide();
            adminEditObjects.spanHeartbeatTimeOut.hide();
            adminEditObjects.tBoxHeartbeatTimeout.hide();
            adminEditObjects.btnEditHeartbeatTimeoutOk.hide();
            adminEditObjects.btnEditHeartbeatTimeoutCancel.hide();
            adminEditObjects.errorHeartbeatTimeout.hide();

            adminEditObjects.loadingHeartbeatTimeout.show();
        }
        else if (state == editStates.ShowOkCancel) {
            adminEditObjects.loadingHeartbeatTimeout.hide();
            adminEditObjects.LinkHeartbeatEdit.hide();
            adminEditObjects.btnEditHeartbeatTimeoutOk.show();
            adminEditObjects.btnEditHeartbeatTimeoutCancel.show();

            adminEditObjects.spanHeartbeatTimeOut.hide();
            adminEditObjects.tBoxHeartbeatTimeout.show();
            adminDOMObjects.heartBeatTimeoutLabel.show();
        }
        else {
            adminEditObjects.loadingHeartbeatTimeout.hide();
            adminEditObjects.btnEditHeartbeatTimeoutOk.hide();
            adminEditObjects.btnEditHeartbeatTimeoutCancel.hide();
            adminEditObjects.LinkHeartbeatEdit.show();
            adminEditObjects.errorHeartbeatTimeout.hide();

            adminEditObjects.tBoxHeartbeatTimeout.hide();
            adminEditObjects.spanHeartbeatTimeOut.show();
            adminDOMObjects.heartBeatTimeoutLabel.show();
        }

    };

    adminEditObjects.LinkHeartbeatEdit.on("click", function () {
        toggleHeartbeatTimeoutEdit(editStates.ShowOkCancel);
        $("td.heartbeattd span").toggleClass("unit");
    });

    adminEditObjects.btnEditHeartbeatTimeoutCancel.on("click", function () {
        toggleHeartbeatTimeoutEdit(editStates.ShowEdit);
    });

    adminEditObjects.btnEditHeartbeatTimeoutOk.on("click", function (e) {
        $("#formHeartbeatTimeout").valid();

        if (adminEditObjects.errorHeartbeatTimeout.is(":visible")) {
            e.preventDefault();
            e.stopPropagation();
            adminEditObjects.tBoxHeartbeatTimeout.focus();

            adminEditObjects.errorHeartbeatTimeout.css("background-color", "yellow");
            setTimeout(function () {
                adminEditObjects.errorHeartbeatTimeout.animate({ backgroundColor: 'white' }, 'slow');
            }, 2000);
        }
    });

    adminEditObjects.btnEditHeartbeatTimeoutOk.popup({
        open: function (event, ui, ele) {
        },
        afterOpen: function () {

            var popup = $(this)[0];
            $("#btnPopupHeartbeatTimeoutOk").unbind("click");
            $("#btnPopupHeartbeatTimeoutOk").on("click", function () {

                var adminConfigurations = VoltDbAdminConfig.getLatestRawAdminConfigurations();
                if (!adminConfigurations.hasOwnProperty("heartbeat")) {
                    adminConfigurations.heartbeat = {};
                }
                //Set the new value to be saved.
                adminConfigurations.heartbeat.timeout = adminEditObjects.tBoxHeartbeatTimeout.val();
                //Call the loading image only after setting the new value to be saved.
                toggleHeartbeatTimeoutEdit(editStates.ShowLoading);
                voltDbRenderer.updateAdminConfiguration(adminConfigurations, function (result) {

                    if (result.status == "1") {
                        adminEditObjects.tBoxHeartbeatTimeoutValue = adminEditObjects.tBoxHeartbeatTimeout.val();
                        adminEditObjects.spanHeartbeatTimeOut.html(adminEditObjects.tBoxHeartbeatTimeoutValue);

                        //Reload Admin configurations for displaying the updated value
                        voltDbRenderer.GetAdminDeploymentInformation(false, function (adminConfigValues, rawConfigValues) {
                            VoltDbAdminConfig.displayAdminConfiguration(adminConfigValues, rawConfigValues);
                            toggleHeartbeatTimeoutEdit(editStates.ShowEdit);
                        });

                    } else {

                        toggleHeartbeatTimeoutEdit(editStates.ShowEdit);
                        var msg = '"' + adminEditObjects.heartbeatTimeoutLabel + '". ';
                        if (result.status == "-1" && result.statusstring == "Query timeout.") {
                            msg += "The DB Monitor service is either down, very slow to respond or the server refused connection. Please try to edit when the server is back online.";
                        } else {
                            msg += "Please try again later.";
                        }

                        adminEditObjects.updateErrorFieldMsg.text(msg);
                        $("#updateErrorPopupLink").trigger("click");
                    }
                });

                //Close the popup 
                popup.close();
            });

            $("#btnPopupHeartbeatTimeoutCancel").on("click", function () {
                toggleHeartbeatTimeoutEdit(editStates.ShowEdit);
                popup.close();
            });

            $(".popup_back").on("click", function () {
                toggleHeartbeatTimeoutEdit(editStates.ShowEdit);
            });

            $(".popup_close").on("click", function () {
                toggleHeartbeatTimeoutEdit(editStates.ShowEdit);
            });
        }
    });

    $("#formQueryTimeout").validate({
        rules: {
            txtQueryTimeout: adminValidationRules.numericRules
        },
        messages: {
            txtQueryTimeout: adminValidationRules.numericMessages
        }
    });

    //Query timeout
    var toggleQueryTimeoutEdit = function (state) {

        adminEditObjects.tBoxQueryTimeout.val(adminEditObjects.tBoxQueryTimeoutValue);

        if (state == editStates.ShowLoading) {
            adminDOMObjects.queryTimeoutLabel.hide();
            adminEditObjects.LinkQueryTimeoutEdit.hide();
            adminEditObjects.btnEditQueryTimeoutOk.hide();
            adminEditObjects.btnEditQueryTimeoutCancel.hide();
            adminEditObjects.tBoxQueryTimeout.hide();

            adminEditObjects.loadingQueryTimeout.show();
        }
        else if (state == editStates.ShowOkCancel) {
            adminEditObjects.loadingQueryTimeout.hide();
            adminEditObjects.LinkQueryTimeoutEdit.hide();
            adminEditObjects.btnEditQueryTimeoutOk.show();
            adminEditObjects.btnEditQueryTimeoutCancel.show();

            adminEditObjects.spanqueryTimeOut.hide();
            adminEditObjects.tBoxQueryTimeout.show();
            adminDOMObjects.queryTimeoutLabel.show();
        } else {
            adminEditObjects.loadingQueryTimeout.hide();
            adminEditObjects.btnEditQueryTimeoutOk.hide();
            adminEditObjects.btnEditQueryTimeoutCancel.hide();
            adminEditObjects.LinkQueryTimeoutEdit.show();

            adminEditObjects.tBoxQueryTimeout.hide();
            adminEditObjects.spanqueryTimeOut.show();
            adminDOMObjects.queryTimeoutLabel.show();
        }
    };

    adminEditObjects.LinkQueryTimeoutEdit.on("click", function () {
        toggleQueryTimeoutEdit(editStates.ShowOkCancel);
        $("td.queryTimeOut span").toggleClass("unit");
    });

    adminEditObjects.btnEditQueryTimeoutCancel.on("click", function () {
        toggleQueryTimeoutEdit(editStates.ShowEdit);
    });

    adminEditObjects.btnEditQueryTimeoutOk.on("click", function (e) {

        if (!$("#formQueryTimeout").valid()) {
            e.preventDefault();
            e.stopPropagation();
            adminEditObjects.tBoxQueryTimeout.focus();

            adminEditObjects.errorQueryTimeout.css("background-color", "yellow");
            setTimeout(function () {
                adminEditObjects.errorQueryTimeout.animate({ backgroundColor: 'white' }, 'slow');
            }, 2000);
        }
    });

    adminEditObjects.btnEditQueryTimeoutOk.popup({
        open: function (event, ui, ele) {
        },
        afterOpen: function () {
            var popup = $(this)[0];
            $("#btnPopupQueryTimeoutOk").unbind("click");
            $("#btnPopupQueryTimeoutOk").on("click", function () {

                var adminConfigurations = VoltDbAdminConfig.getLatestRawAdminConfigurations();
                if (adminConfigurations.systemsettings.query == null) {
                    adminConfigurations.systemsettings.query = {};
                }
                //Set the new value to be saved.
                adminConfigurations.systemsettings.query.timeout = adminEditObjects.tBoxQueryTimeout.val();

                //Call the loading image only after setting the new value to be saved.
                toggleQueryTimeoutEdit(editStates.ShowLoading);
                voltDbRenderer.updateAdminConfiguration(adminConfigurations, function (result) {
                    if (result.status == "1") {
                        adminEditObjects.tBoxQueryTimeoutValue = adminEditObjects.tBoxQueryTimeout.val();
                        adminEditObjects.spanqueryTimeOut.html(adminEditObjects.tBoxQueryTimeoutValue);

                        //Reload Admin configurations for displaying the updated value
                        voltDbRenderer.GetAdminDeploymentInformation(false, function (adminConfigValues, rawConfigValues) {
                            VoltDbAdminConfig.displayAdminConfiguration(adminConfigValues, rawConfigValues);
                            toggleQueryTimeoutEdit(editStates.ShowEdit);
                        });

                    } else {

                        toggleQueryTimeoutEdit(editStates.ShowEdit);
                        var msg = '"' + adminEditObjects.queryTimeoutFieldLabel + '". ';
                        if (result.status == "-1" && result.statusstring == "Query timeout.") {
                            msg += "The DB Monitor service is either down, very slow to respond or the server refused connection. Please try to edit when the server is back online.";
                        } else {
                            msg += "Please try again later.";
                        }

                        adminEditObjects.queryTimeoutUpdateErrorFieldMsg.text(msg);
                        $("#queryTimeoutUpdateErrorPopupLink").trigger("click");
                    }
                });

                //Close the popup
                popup.close();
            });

            $("#btnPopupQueryTimeoutCancel").on("click", function () {
                toggleQueryTimeoutEdit(editStates.ShowEdit);
                popup.close();
            });

            $(".popup_back").on("click", function () {
                toggleQueryTimeoutEdit(editStates.ShowEdit);
            });

            $(".popup_close").on("click", function () {
                toggleQueryTimeoutEdit(editStates.ShowEdit);
            });
        }
    });

    $("#updateErrorPopupLink").popup({
        open: function (event, ui, ele) {
        },
        afterOpen: function () {

            var popup = $(this)[0];
            $("#btnUpdateErrorOk").unbind("click");
            $("#btnUpdateErrorOk").on("click", function () {

                //Close the popup
                popup.close();
            });
        }
    });

    $("#queryTimeoutUpdateErrorPopupLink").popup({
        open: function (event, ui, ele) {
        },
        afterOpen: function () {

            var popup = $(this)[0];
            $("#btnQueryTimeoutUpdateErrorOk").unbind("click");
            $("#btnQueryTimeoutUpdateErrorOk").on("click", function () {

                //Close the popup
                popup.close();
            });
        }
    });

    $("#updateErrorSnapshotPopupLink").popup({
        open: function (event, ui, ele) {
        },
        afterOpen: function () {
            var popup = $(this)[0];
            $("#btnUpdateSnapshotErrorOk").unbind("click");
            $("#btnUpdateSnapshotErrorOk").on("click", function () {
                popup.close();
            });
        }
    });

    // Filters servers list
    $('#popServerSearchAdmin').keyup(function () {
        var that = this;
        $.each($('.tblshutdown tbody tr'),
        function (i, val) {
            if ($(val).text().indexOf($(that).val().toLowerCase()) == -1) {
                $('.tblshutdown tbody tr').eq(i).hide();
            } else {
                $('.tblshutdown tbody tr').eq(i).show();
            }
        });
    });

    // Hides opened serverlist
    $(document).on('click', function (e) {
        if (!$(e.target).hasClass('adminIcons') && !$(e.target).hasClass('serverName')) {
            if ($(e.target).closest("#serverConfigAdmin").length === 0) {
                $("#serverConfigAdmin").hide();
            }
        }
    });

    // Checkbox style
    $('input.snapshot').iCheck({
        checkboxClass: 'icheckbox_square-aero',
        increaseArea: '20%' // optional

    });

    $('#chkSecurity').iCheck({
        checkboxClass: 'icheckbox_square-aero',
        increaseArea: '20%' // optional
    });

    $.validator.addMethod(
        "regex",
        function (value, element, regexp) {
            var re = new RegExp(regexp);
            return this.optional(element) || re.test(value);
        },
        "Please enter only valid characters."
    );
}

(function (window) {
    var iVoltDbAdminConfig = (function () {

        var currentRawAdminConfigurations;
        this.isAdmin = false;
        this.registeredElements = [];
        this.servers = [];
        this.stoppedServer = "";
        this.runningServerIds = "";
        this.firstResponseReceived = false;
<<<<<<< HEAD
        this.adminPort = -1;
        this.isDbPaused = false;
=======
        this.toggleStates = {};
>>>>>>> b08f5059

        this.server = function (hostIdvalue, serverNameValue, serverStateValue) {
            this.hostId = hostIdvalue;
            this.serverName = serverNameValue;
            this.serverState = serverStateValue;
        };

        this.stoppedServer = function (hostIdvalue, serverNameValue, serverStateValue) {
            this.hostId = hostIdvalue;
            this.serverName = serverNameValue;
            this.serverState = serverStateValue;

        };

        this.displayAdminConfiguration = function (adminConfigValues, rawConfigValues) {
            if (!VoltDbAdminConfig.firstResponseReceived)
                VoltDbAdminConfig.firstResponseReceived = true;

            if (adminConfigValues != undefined && VoltDbAdminConfig.isAdmin) {
                configureAdminValues(adminConfigValues);
                configureDirectoryValues(adminConfigValues);
                currentRawAdminConfigurations = rawConfigValues;
            }
        };

        this.getLatestRawAdminConfigurations = function () {
            return currentRawAdminConfigurations;
        };


        this.displayPortAndRefreshClusterState = function (portAndClusterValues) {
            if (portAndClusterValues != undefined && VoltDbAdminConfig.isAdmin) {
                configurePortAndOverviewValues(portAndClusterValues);
                refreshClusterValues(portAndClusterValues);
                configurePromoteAction(portAndClusterValues);
            }
        };

        this.refreshServerList = function (serverList, serverCount) {
            adminDOMObjects.adminServerList.html(serverList);
        };

        this.escapeHtml = function(value) {
            return $('<div/>').text(value).html();
        };

        var configureAdminValues = function (adminConfigValues) {
            adminDOMObjects.siteNumberHeader.text(adminConfigValues.sitesperhost);
            adminDOMObjects.kSafety.text(adminConfigValues.kSafety);
            adminDOMObjects.partitionDetection.removeClass().addClass(getOnOffClass(adminConfigValues.partitionDetection));
            adminDOMObjects.partitionDetectionLabel.text(getOnOffText(adminConfigValues.partitionDetection));
            configureSecurity(adminConfigValues);
            adminDOMObjects.httpAccess.removeClass().addClass(getOnOffClass(adminConfigValues.httpEnabled));
            adminDOMObjects.httpAccessLabel.text(getOnOffText(adminConfigValues.httpEnabled));
            adminDOMObjects.jsonAPI.removeClass().addClass(getOnOffClass(adminConfigValues.jsonEnabled));
            adminDOMObjects.jsonAPILabel.text(getOnOffText(adminConfigValues.jsonEnabled));
            adminDOMObjects.autoSnapshot.removeClass().addClass(getOnOffClass(adminConfigValues.snapshotEnabled));
            adminDOMObjects.autoSnapshotLabel.text(adminEditObjects.spanAutoSpanEdited == "" ? getOnOffText(adminConfigValues.snapshotEnabled) : adminConfigValues.spanAutoSpanEdited);
            adminDOMObjects.filePrefix.text(adminConfigValues.filePrefix != null ? adminConfigValues.filePrefix : "");
            adminDOMObjects.frequency.text(adminConfigValues.frequency != null ? adminConfigValues.frequency : "");
            adminDOMObjects.frequencyLabel.text(adminConfigValues.frequency != null ? "Hrs" : "");
            adminDOMObjects.retained.text(adminConfigValues.retained != null ? adminConfigValues.retained : "");
            adminDOMObjects.retainedLabel.text(adminConfigValues.retained != null ? "Copies" : "");
            adminEditObjects.tBoxAutoSnapshotRetainedValue = adminConfigValues.retained;
            adminEditObjects.tBoxFilePrefixValue = adminConfigValues.filePrefix;
            adminDOMObjects.commandLog.removeClass().addClass(getOnOffClass(adminConfigValues.commandLogEnabled));
            adminDOMObjects.commandLogLabel.text(adminConfigValues.commandLogEnabled == true ? 'On' : 'Off');
            adminDOMObjects.commandLogFrequencyTime.text(adminConfigValues.commandLogFrequencyTime != null ? adminConfigValues.commandLogFrequencyTime : "");
            adminDOMObjects.commandLogFrequencyTimeLabel.text(adminConfigValues.commandLogFrequencyTime != null ? "ms" : "");
            adminDOMObjects.commandLogFrequencyTransactions.text(adminConfigValues.commandLogFrequencyTransactions != null ? adminConfigValues.commandLogFrequencyTransactions : "");
            adminDOMObjects.commandLogSegmentSize.text(adminConfigValues.logSegmentSize != null ? adminConfigValues.logSegmentSize : "");
            adminDOMObjects.commandLogSegmentSizeLabel.text(adminConfigValues.logSegmentSize != null ? "MB" : "");
            adminDOMObjects.target.text(adminConfigValues.targets != null ?adminConfigValues.targets : "");
            adminDOMObjects.heartBeatTimeout.text(adminConfigValues.heartBeatTimeout != null ? adminConfigValues.heartBeatTimeout : "");


            if (adminConfigValues.heartBeatTimeout != null) {
                adminDOMObjects.heartBeatTimeoutLabel.text("ms");

                if (adminEditObjects.editStateHeartbeatTimeout == editStates.ShowEdit)
                    adminEditObjects.LinkHeartbeatEdit.show();
            } else {
                adminDOMObjects.heartBeatTimeoutLabel.text("");
                adminEditObjects.LinkHeartbeatEdit.hide();
            }

            adminDOMObjects.tempTablesMaxSize.text(adminConfigValues.tempTablesMaxSize != null ? adminConfigValues.tempTablesMaxSize : "");
            adminDOMObjects.tempTablesMaxSizeLabel.text(adminConfigValues.tempTablesMaxSize != null ? "MB" : "");
            adminDOMObjects.snapshotPriority.text(adminConfigValues.snapshotPriority);
            configureQueryTimeout(adminConfigValues);

            //edit configuration
            adminEditObjects.chkSecurityValue = adminConfigValues.securityEnabled;
            adminEditObjects.chkAutoSnapshotValue = adminConfigValues.snapshotEnabled;
            adminEditObjects.tBoxHeartbeatTimeoutValue = adminConfigValues.heartBeatTimeout;
            var snapshotFrequency = adminConfigValues.frequency != undefined ? parseInt(adminConfigValues.frequency) : '';
            adminEditObjects.tBoxAutoSnapshotFreqValue = snapshotFrequency;
            adminEditObjects.spanAutoSnapshotFreq.text(snapshotFrequency);
            var spanshotUnit = adminConfigValues.frequency != undefined ? adminConfigValues.frequency.slice(-1) : '';
            setSnapShotUnit(spanshotUnit);
            getExportProperties(adminConfigValues.configuration);

        };

        var getExportProperties = function (data) {
            
            var result = "";
            if (data != undefined) {
                
                for (var i = 0; i < data.length; i++) {
                    var stream = VoltDbAdminConfig.escapeHtml(data[i].stream);
                    var type = VoltDbAdminConfig.escapeHtml(data[i].type);
                    var enabled = data[i].enabled;
                    var streamProperty = data[i].property;
                    var rowId = 'row-4' + i;
                    var style = '';
                    var additionalCss = (VoltDbAdminConfig.toggleStates[rowId] === true) ? 'labelExpanded' : '';
                    
                    if (!VoltDbAdminConfig.toggleStates.hasOwnProperty(rowId) || VoltDbAdminConfig.toggleStates[rowId] === false) {
                        VoltDbAdminConfig.toggleStates[rowId] = false;
                        style = 'style = "display:none;"';
                    }

                    result +='<tr class="child-row-4 subLabelRow parentprop" id="' + rowId + '">' +
                            '   <td class="configLabel expoStream" onclick="toggleProperties(this);" title="Click to expand/collapse">' +
                            '       <a href="javascript:void(0)" class="labelCollapsed ' + additionalCss + '"> ' + stream + ' </a>' +
                            '   </td>' +
                            '   <td align="right">' +
                            '       <div class="' + getOnOffClass(enabled) + '"></div>' +
                            '   </td>' +
                            '   <td>' + getOnOffText(enabled) + '</td>' +
                            '   <td>' +
                            '       <div class="exportDelete" style="display:none;"></div>' +
                            '   </td>' +
                            '</tr>' +
                        
                            '<tr class="childprop-' + rowId + ' subLabelRow" ' + style + '>' +
                            '   <td class="configLabel expoProper">Type </td>' +
                            '   <td align="right">' + type + '</td>' +
                            '   <td>&nbsp;</td>' +
                            '   <td>&nbsp;</td>' +
                            '   <td>&nbsp;</td>' +
                            '</tr>' +                            
                            '<tr class="childprop-' + rowId + ' subLabelRow" ' + style + '>' +
                            '   <td class="configLabe1 expoProper">Properties</td>' +
                            '   <td>&nbsp;</td>' +
                            '   <td>&nbsp;</td>' +
                            '   <td>&nbsp;</td>' +
                            '</tr>';

                    if (streamProperty && streamProperty.length > 0) {

                        result += '' +
                            '<tr class="childprop-' + rowId + ' subLabelRow" ' + style + '>' +
                            '   <td class="configLabe1" colspan="4">' +
                            '       <table cellpadding="0" cellspacing="0" class="properTbl" width="100%">';

                        for (var j = 0; j < streamProperty.length; j++) {
                            var name = streamProperty[j].name;
                            var value = streamProperty[j].value;

                            result += '' +
                                '<tr>' +
                                '   <td width="76%">' + name + '</td>' +
                                '   <td>' + value + '</td>' +
                                '</tr>';
                        }

                        result += '</table>' +
                            '<table cellpadding="0" cellspacing="0" class="properTbl" style="display:none;"><tr><td><input type="text"/></td><td><input type="text"/></td><td><div class="exportDelete"></div></td></tr><tr><td><input type="text"/></td><td><input type="text"/></td><td><div class="exportDelete"></div></td></tr><tr><td><input type="text"/></td><td><input type="text"/></td><td><div class="exportDelete"></div></td></tr></table>' +
                            '</td>';

                    } else {
                        result += '<tr class="childprop-' + rowId + ' propertyLast" ' + style + '>' +
                            '<td width="67%" class="expoNoProperty" colspan="3">No properties available.</td>' +
                            '<td width="33%">&nbsp</td>';
                    }
                    
                    result += '</tr>';
                }
            }

            if (result == "") {
                result += '<tr class="propertyLast">' +
                        '<td width="67%" class="expoNoProperty" colspan="3">No configuration available.</td>' +
                        '<td width="33%">&nbsp</td>' +
                        '</tr>';
            }

            $('#exportConfiguration').html(result);

        };

        var setSnapShotUnit = function (unit) {
            if (unit == 's') {
                adminEditObjects.spanAutoSnapshotFreqUnit.text('Sec');
                adminEditObjects.ddlAutoSnapshotFreqUnitValue = 'Sec';
            } else if (unit == 'm') {
                adminEditObjects.spanAutoSnapshotFreqUnit.text('Min');
                adminEditObjects.ddlAutoSnapshotFreqUnitValue = 'Min';
            } else if (unit == 'h') {
                adminEditObjects.spanAutoSnapshotFreqUnit.text('Hrs');
                adminEditObjects.ddlAutoSnapshotFreqUnitValue = 'Hrs';
            } else {
                adminEditObjects.spanAutoSnapshotFreqUnit.text('');
                adminEditObjects.ddlAutoSnapshotFreqUnitValue = '';
            }
        };

        var configureSecurity = function (adminConfigValues) {
            if (adminEditObjects.editStateSecurity == editStates.ShowEdit) {
                adminDOMObjects.securityLabel.text(getOnOffText(adminConfigValues.securityEnabled));

                if (adminConfigValues.users != null && adminConfigValues.users.length > 0) {
                    adminEditObjects.LinkSecurityEdit.removeClass().addClass('edit');
                    adminEditObjects.securityStateOriginal.linkSecurityEdit = true;
                } else {
                    adminEditObjects.LinkSecurityEdit.removeClass().addClass('editDisabled');
                    adminEditObjects.securityStateOriginal.linkSecurityEdit = false;
                }


            }

            adminEditObjects.securityStateOriginal.SecurityStatus = adminConfigValues.securityEnabled;
            adminDOMObjects.security.removeClass().addClass(getOnOffClass(adminConfigValues.securityEnabled));
            adminEditObjects.chkSecurityValue = adminConfigValues.securityEnabled;

        };

        //var configureAdminValuesFromSystemInfo = function (adminConfigValues) {
        var configureQueryTimeout = function (adminConfigValues) {

            if (adminConfigValues.queryTimeout == null) {
                adminEditObjects.rowQueryTimeout.hide();

                //Remove the class used to expand/collapse all child rows inside 'Admin'
                if (adminEditObjects.rowQueryTimeout.hasClass("child-row-5")) {
                    adminEditObjects.rowQueryTimeout.removeClass("child-row-5");
                }
            }
                //Expand the Querytimeout row to make it visible, only if its sibling 'Heartbeat Timeout' 
                //is also visible. /Otherwise it is in collapsed form.
            else if (adminEditObjects.rowHeartbeatTimeout.is(":visible")) {
                adminEditObjects.rowQueryTimeout.show();

                //Add the class used to expand/collapse all child rows inside 'Admin'
                if (!adminEditObjects.rowQueryTimeout.hasClass("child-row-5")) {
                    adminEditObjects.rowQueryTimeout.addClass("child-row-5");
                }
            }

            adminDOMObjects.queryTimeout.text(adminConfigValues.queryTimeout != null ? adminConfigValues.queryTimeout : "");
            adminDOMObjects.queryTimeoutLabel.text(adminConfigValues.queryTimeout != null ? "ms" : "");
            adminEditObjects.tBoxQueryTimeoutValue = adminConfigValues.queryTimeout;
        };

        var configurePortAndOverviewValues = function (configValues) {
            VoltDbAdminConfig.adminPort = configValues.adminPort;
            adminDOMObjects.adminPort.text(configValues.adminPort);
            adminDOMObjects.httpPort.text(configValues.httpPort);
            adminDOMObjects.internalPort.text(configValues.internalPort);
            adminDOMObjects.zookeeperPort.text(configValues.zookeeperPort);
            adminDOMObjects.replicationPort.text(configValues.replicationPort);
            adminDOMObjects.clientPort.text(configValues.clientPort);
            adminDOMObjects.maxJavaHeap.text((configValues.maxJavaHeap != null && configValues.maxJavaHeap != NaN) ? parseFloat(configValues.maxJavaHeap / 1024) : "");
            adminDOMObjects.maxJavaHeapLabel.text((configValues.maxJavaHeap != null && configValues.maxJavaHeap != NaN) ? "MB" : "");
        };

        var refreshClusterValues = function (clusterValues) {
            if (clusterValues != undefined && clusterValues.hasOwnProperty('clusterState')) {
                if (clusterValues.clusterState.toLowerCase() == "running") {
                    adminClusterObjects.btnClusterPause.show();
                    adminClusterObjects.btnClusterResume.hide();
                    VoltDbAdminConfig.isDbPaused = false;
                } else if (clusterValues.clusterState.toLowerCase() == "paused") {
                    adminClusterObjects.btnClusterPause.hide();
                    adminClusterObjects.btnClusterResume.show();
                    VoltDbAdminConfig.isDbPaused = true;
                }
            }
        };

        var configureDirectoryValues = function (directoryConfigValues) {
            adminDOMObjects.voltdbRoot.text(directoryConfigValues.voltdbRoot);
            adminDOMObjects.snapshotPath.text(directoryConfigValues.snapshotPath);
            adminDOMObjects.exportOverflow.text(directoryConfigValues.exportOverflow);
            adminDOMObjects.commandLogPath.text(directoryConfigValues.commandLogPath);
            adminDOMObjects.commandLogSnapshotPath.text(directoryConfigValues.commandLogSnapshotPath);
        };

        var configurePromoteAction = function (adminConfigValues) {

            //Ignore at most 2 requests which might be old.
            if (adminClusterObjects.ignorePromoteUpdateCount > 0) {
                adminClusterObjects.ignorePromoteUpdateCount--;
                return;
            }

            var enable = (adminConfigValues.replicationRole != null && adminConfigValues.replicationRole.toLowerCase() == 'replica');

            if (enable != adminClusterObjects.enablePromote) {
                adminClusterObjects.enablePromote = enable;
                if (adminClusterObjects.enablePromote) {
                    adminClusterObjects.btnClusterPromote.removeClass().addClass("promote");
                } else {
                    adminClusterObjects.btnClusterPromote.removeClass().addClass("promote-disabled");
                }
            }
        };
    });
    window.VoltDbAdminConfig = VoltDbAdminConfig = new iVoltDbAdminConfig();

})(window);


//common functions
var getOnOffText = function (isChecked) {
    return (isChecked) ? "On" : "Off";
};

var getOnOffClass = function (isOn) {
    return (isOn) ? "onIcon" : "offIcon";
};

<<<<<<< HEAD
//    add/remove table row in security 
function deleteRow(row)
{
    var i=row.parentNode.parentNode.rowIndex;
    document.getElementById('secTbl').deleteRow(i);
}
function insRow()
{
    var x=document.getElementById('secTbl');
    var new_row = x.rows[1].cloneNode(true);
    var len = x.rows.length;
    //new_row.cells[0].innerHTML = len;//sn number increment
    
    var inp1 = new_row.cells[1].getElementsByTagName('input')[0];
    inp1.id += len;
    inp1.value = '';
	
	var inp0 = new_row.cells[0].getElementsByTagName('input')[0];
    inp0.id += len;
    inp0.value = '';
	
	var sel = new_row.cells[2].getElementsByTagName('select')[0];
    sel.id += len;
    sel.value = '';
	
    x.appendChild( new_row );
}
=======
var toggleProperties = function (ele) {
    var parent = $(ele).parent();
    parent.siblings('.childprop-' + parent.attr("id")).toggle();
    parent.find(".labelCollapsed").toggleClass("labelExpanded");

    VoltDbAdminConfig.toggleStates[parent.attr("id")] = parent.find('td:first-child > a').hasClass('labelExpanded');
};
>>>>>>> b08f5059
<|MERGE_RESOLUTION|>--- conflicted
+++ resolved
@@ -1527,12 +1527,9 @@
         this.stoppedServer = "";
         this.runningServerIds = "";
         this.firstResponseReceived = false;
-<<<<<<< HEAD
         this.adminPort = -1;
         this.isDbPaused = false;
-=======
         this.toggleStates = {};
->>>>>>> b08f5059
 
         this.server = function (hostIdvalue, serverNameValue, serverStateValue) {
             this.hostId = hostIdvalue;
@@ -1858,7 +1855,6 @@
     return (isOn) ? "onIcon" : "offIcon";
 };
 
-<<<<<<< HEAD
 //    add/remove table row in security 
 function deleteRow(row)
 {
@@ -1886,7 +1882,7 @@
 	
     x.appendChild( new_row );
 }
-=======
+
 var toggleProperties = function (ele) {
     var parent = $(ele).parent();
     parent.siblings('.childprop-' + parent.attr("id")).toggle();
@@ -1894,4 +1890,3 @@
 
     VoltDbAdminConfig.toggleStates[parent.attr("id")] = parent.find('td:first-child > a').hasClass('labelExpanded');
 };
->>>>>>> b08f5059
