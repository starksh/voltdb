

(function (window, unused) {

    var iVoltDbCore = (function () {
        this.connections = {};
        this.isServerConnected = true;
        this.hostIP = "";
        this.shortApiCredentials = "";
        this.isLoginVerified = false;

        this.authorization = null;
        DbConnection = function (aServer, aPort, aAdmin, aUser, aPassword, aIsHashPassword, aProcess) {
            this.server = aServer == null ? 'localhost' : $.trim(aServer);
            this.port = aPort == null ? '8080' : $.trim(aPort);
            this.admin = (aAdmin == true || aAdmin == "true");
            this.user = (aUser == '' || aUser == 'null') ? null : aUser;
            this.password = (aPassword === '' || aPassword === 'null') ? null : (aIsHashPassword == false ? aPassword : null);
            this.isHashedPassword = (aPassword === '' || aPassword === 'null') ? null : (aIsHashPassword == true ? aPassword : null);
            this.process = aProcess;
            this.key = (this.server + '_' + (this.user == '' ? '' : this.user) + '_' + this.process).replace(/[^_a-zA-Z0-9]/g, "_");
            this.display = this.server + ':' + this.port + (this.user == '' ? '' : ' (' + this.user + ')') + (this.admin == true ? ' - Admin' : '');
            this.Metadata = {};
            this.ready = false;
            this.procedureCommands = {};
            this.authorization = VoltDBService.BuildAuthorization(this.user, this.isHashedPassword, this.password)

            this.getQueue = function () {
                return (new iQueue(this));
            };

            this.BuildParamSetForClusterState = function (procedure) {
                var credentials = [];
                credentials[credentials.length] = encodeURIComponent('Procedure') + '=' + encodeURIComponent(procedure);
                if (this.admin)
                    credentials[credentials.length] = 'admin=true';

                var param = credentials.join('&') + '&jsonp=?';
                return param;
            };

            this.BuildParamSet = function (procedure, parameters, shortApiCallDetails) {
                var s = [];
                if (!(shortApiCallDetails != null && shortApiCallDetails != null)) {
                    if (!this.procedures.hasOwnProperty(procedure)) {
                        return ['Procedure "' + procedure + '" is undefined.'];
                    }

                    var signatures = this.procedures[procedure];
                    var localParameters = [];
                    localParameters = localParameters.concat(parameters);

                    if (!(signatures['' + localParameters.length])) {
                        var retval = 'Invalid parameter count for procedure "' + procedure + '" (received: ' + localParameters.length + ', expected: ';
                        for (x in signatures) {
                            retval += x + ', ';
                        }
                        return [retval + ')'];
                    }
                    var signature = signatures['' + localParameters.length];

                    s[s.length] = encodeURIComponent('Procedure') + '=' + encodeURIComponent(procedure);
                    if (localParameters != null) {
                        var params = '[';
                        var i = 0;
                        for (i = 0; i < localParameters.length; i++) {
                            if (i > 0) {
                                params += ',';
                            }
                            switch (signature[i]) {
                                case 'tinyint':
                                case 'smallint':
                                case 'int':
                                case 'integer':
                                case 'bigint':
                                case 'float':
                                    params += localParameters[i];
                                    break;
                                case 'decimal':
                                    params += '"' + localParameters[i] + '"';
                                    break;
                                case 'bit':
                                    if (localParameters[i] == "'true'" || localParameters[i] == 'true' ||
                                        localParameters[i] == "'yes'" || localParameters[i] == 'yes' ||
                                        localParameters[i] == '1' || localParameters[i] == 1)
                                        params += '1';
                                    else
                                        params += '0';
                                    break;
                                case 'varbinary':
                                    params += localParameters[i];
                                    break;
                                default:
                                    if (procedure == '@SnapshotDelete')
                                        params += '["' + localParameters[i].replace(/^'|'$/g, '') + '"]';
                                    else
                                        params += (typeof (localParameters[i]) == 'string'
                                            ? '"' + localParameters[i].replace(/^'|'$/g, '') + '"'
                                            : localParameters[i]).replace(/''/g, "'");
                            }
                        }
                        params += ']';
                        s[s.length] = encodeURIComponent('Parameters') + '=' + encodeURIComponent(params);
                    }
                }
                if (this.admin)
                    s[s.length] = 'admin=true';
                var paramSet = s.join('&') + '&jsonp=?';

                if (VoltDBCore.shortApiCredentials == "" && VoltDBCore.isLoginVerified) {
                    var credentials = [];
                    if (this.user != null)
                        credentials[credentials.length] = encodeURIComponent('User') + '=' + encodeURIComponent(this.user);
                    if (this.password != null)
                        credentials[credentials.length] = encodeURIComponent('Password') + '=' + encodeURIComponent(this.password);
                    if (this.isHashedPassword != null)
                        credentials[credentials.length] = encodeURIComponent('Hashedpassword') + '=' + encodeURIComponent(this.isHashedPassword);
                    if (this.admin)
                        credentials[credentials.length] = 'admin=true';

                    VoltDBCore.shortApiCredentials = credentials.join('&');
                }

                return paramSet;
            };

            this.CallExecute = function (procedure, parameters, callback, shortApiCallDetails) {
                var uri;
                if (shortApiCallDetails != null && shortApiCallDetails.isShortApiCall) {
                    if (shortApiCallDetails.apiPath == null || shortApiCallDetails.apiPath == "") {
                        callback({ "status": -1, "statusstring": "Error: Please specify apiPath.", "results": [] });
                    }

                    uri = 'http://' + this.server + ':' + this.port + '/' + shortApiCallDetails.apiPath + '/';
                } else {
                    uri = 'http://' + this.server + ':' + this.port + '/api/1.0/';
                }
                var params = '';
                if (procedure == '@Pause' || procedure == '@Resume' || procedure == '@Shutdown' || procedure == '@Promote') {
                    params = this.BuildParamSetForClusterState(procedure);
                } else {
                    params = this.BuildParamSet(procedure, parameters, shortApiCallDetails);
                }
                if (typeof (params) == 'string') {
                    if (VoltDBCore.isServerConnected && VoltDbUI.hasPermissionToView) {
                        var ah = null;
                        if (this.authorization != null) {
                            ah = this.authorization;
                        } else {
                            VoltDBService.BuildAuthorization(this.user, this.isHashedPassword, this.password);
                        }
                        jQuery.getJSON(uri, params, callback, ah);
                    }
                } else if (callback != null)
                    callback({ "status": -1, "statusstring": "PrepareStatement error: " + params[0], "results": [] });
            };

            this.CallExecuteUpdate = function (procedure, parameters, callback, shortApiCallDetails) {
                var uri;
                if (shortApiCallDetails != null && shortApiCallDetails.isShortApiCall) {
                    if (shortApiCallDetails.apiPath == null || shortApiCallDetails.apiPath == "") {
                        callback({ "status": -1, "statusstring": "Error: Please specify apiPath.", "results": [] });
                    }

                    if (shortApiCallDetails.updatedData == null) {
                        callback({ "status": -1, "statusstring": "Error: Please specify parameters", "results": [] });
                    }

                    uri = 'http://' + this.server + ':' + this.port + '/' + shortApiCallDetails.apiPath + '/?admin=true';

                    if (VoltDBCore.isServerConnected && VoltDbUI.hasPermissionToView) {
                        var ah = null;
                        if (this.authorization != null) {
                            ah = this.authorization;
                        } else {
                            VoltDBService.BuildAuthorization(this.user, this.isHashedPassword, this.password);
                        }
                        if (!shortApiCallDetails.hasOwnProperty("requestType")) {
                            jQuery.postJSON(uri, shortApiCallDetails.updatedData, callback, ah);
                        } else if (shortApiCallDetails.requestType.toLowerCase() == "put") {
                            jQuery.putJSON(uri, shortApiCallDetails.updatedData, callback, ah);
                        } else if (shortApiCallDetails.requestType.toLowerCase() == "delete") {
                            jQuery.deleteJSON(uri, shortApiCallDetails.updatedData, callback, ah);
                        } else {
                            jQuery.postJSON(uri, shortApiCallDetails.updatedData, callback, ah);
                        }
                    }
                } else {
                    uri = 'http://' + this.server + ':' + this.port + '/api/1.0/';

                    var params = this.BuildParamSet(procedure, parameters, shortApiCallDetails);
                    if (typeof (params) == 'string') {
                        if (VoltDBCore.isServerConnected && VoltDbUI.hasPermissionToView) {
                            var ah = null;
                            if (this.authorization != null) {
                                ah = this.authorization;
                            } else {
                                VoltDBService.BuildAuthorization(this.user, this.isHashedPassword, this.password);
                            }
                            jQuery.postJSON(uri, params, callback, ah);
                        }
                    } else if (callback != null)
                        callback({ "status": -1, "statusstring": "PrepareStatement error: " + params[0], "results": [] });
                }
            };

            var callbackWrapper = function (userCallback, isHighTimeout) {
                var criticalErrorResponse = { "status": -1, "statusstring": "Query timeout.", "results": [] };
                var UserCallback = userCallback;
                var timeoutOccurred = 0;
                var timeout = setTimeout(function () {
                    timeoutOccurred = 1;
                    UserCallback(criticalErrorResponse);
                }, !isHighTimeout ? 20000 : 6000000);
                this.Callback = function (response, headerInfo) {
                    clearTimeout(timeout);
                    if (timeoutOccurred == 0) UserCallback(response, headerInfo);
                };
                return this;
            };

            this.BeginExecute = function (procedure, parameters, callback, shortApiCallDetails) {
                var isHighTimeout = (procedure == "@SnapshotRestore" || procedure == "@AdHoc");
                this.CallExecute(procedure, parameters, (new callbackWrapper(callback, isHighTimeout)).Callback, shortApiCallDetails);
            };

            var iQueue = function (connection) {
                var continueOnFailure = false;
                var executing = false;
                var success = false;
                var stack = [];
                var onCompleteHandler = null;
                var Connection = connection;
                this.Start = function (continueOnFailure) {
                    if (executing)
                        return null;
                    continueOnFailure = (continueOnFailure == true);
                    onCompleteHandler = null;
                    success = true;
                    stack.push(null);
                    return this;
                };

                this.BeginExecute = function (procedure, parameters, callback, shortApiCallDetails) {
                    stack.push([procedure, parameters, callback, shortApiCallDetails]);
                    return this;
                };
                this.EndExecute = function () {
                    if (stack.length > 0)
                        stack.splice(0, 1);
                    if (stack.length > 0 && (success || continueOnFailure)) {
                        var item = stack[0];
                        var shortApiCallDetails = item[3];
                        var isHighTimeout = (item[0] == "@SnapshotRestore" || item[0] == "@AdHoc");
                        var callback =
                        (new callbackWrapper(
                            (function (queue, item) {
                                return function (response, headerInfo) {
                                    try {

                                        if (VoltDBCore.hostIP == "") {
                                            VoltDBCore.hostIP = headerInfo;
                                        }

                                        if (response.status != 1)
                                            success = false;
                                        if (item[2] != null)
                                            item[2](response);

                                        queue.EndExecute();
                                    } catch (x) {
                                        success = false;
                                        queue.EndExecute();
                                    }
                                };
                            })(this, item), isHighTimeout)).Callback;

                        if (shortApiCallDetails != null && shortApiCallDetails.isShortApiCall && shortApiCallDetails.isUpdateConfiguration)
                            Connection.CallExecuteUpdate(item[0], item[1], callback, item[3]);
                        else
                            Connection.CallExecute(item[0], item[1], callback, item[3]);

                    } else {
                        executing = false;
                        if (onCompleteHandler != null) {
                            try {
                                onCompleteHandler[0](onCompleteHandler[1], success);
                            } catch (x) {
                                console.log(x.message);
                            }
                        }
                    }
                    return this;
                };
                this.End = function (fcn, state) {
                    onCompleteHandler = [fcn, state];
                    if (!executing) {
                        executing = true;
                        this.EndExecute();
                    }
                };

            };
            this.procedures = {
                '@AdHoc': { '1': ['varchar'] },
                '@Explain': { '1': ['varchar'] },
                '@ExplainProc': { '1': ['varchar'] },
                '@Pause': { '0': [] },
                '@Promote': { '0': [] },
                '@Quiesce': { '0': [] },
                '@Resume': { '0': [] },
                '@Shutdown': { '0': [] },
                '@SnapshotDelete': { '2': ['varchar', 'varchar'] },
                '@SnapshotRestore': { '1': ['varchar'], '2': ['varchar', 'varchar'] },
                '@SnapshotSave': { '3': ['varchar', 'varchar', 'bit'], '1': ['varchar'] },
                '@SnapshotScan': { '1': ['varchar'] },
                '@SnapshotStatus': { '0': [] },
                '@Statistics': { '2': ['StatisticsComponent', 'bit'] },
                '@SystemCatalog': { '1': ['CatalogComponent'] },
                '@SystemInformation': { '1': ['SysInfoSelector'] },
                '@UpdateApplicationCatalog': { '2': ['varchar', 'varchar'] },
                '@UpdateLogging': { '1': ['xml'] },
                '@ValidatePartitioning': { '2': ['int', 'varbinary'] },
                '@GetPartitionKeys': { '1': ['varchar'] },
                '@GC': { '0': [] },
                '@StopNode': { '1': ['int'] }
            };
            return this;
        };

        this.BuildParamSet = function (procedure, parameters, shortApiCallDetails) {
            var s = [];

            if (!(shortApiCallDetails != null && shortApiCallDetails != null)) {
                if (!procedures.hasOwnProperty(procedure)) {
                    return ['Procedure "' + procedure + '" is undefined.'];
                }

                var signatures = procedures[procedure];
                var localParameters = [];
                localParameters = localParameters.concat(parameters);

                if (!(signatures['' + localParameters.length])) {
                    var retval = 'Invalid parameter count for procedure "' + procedure + '" (received: ' + localParameters.length + ', expected: ';
                    for (x in signatures) {
                        retval += x + ', ';
                    }
                    return [retval + ')'];
                }
                var signature = signatures['' + localParameters.length];

                s[s.length] = encodeURIComponent('Procedure') + '=' + encodeURIComponent(procedure);
                if (localParameters != null) {
                    var params = '[';
                    var i = 0;
                    for (i = 0; i < localParameters.length; i++) {
                        if (i > 0) {
                            params += ',';
                        }
                        switch (signature[i]) {
                            case 'tinyint':
                            case 'smallint':
                            case 'int':
                            case 'integer':
                            case 'bigint':
                            case 'float':
                                params += localParameters[i];
                                break;
                            case 'decimal':
                                params += '"' + localParameters[i] + '"';
                                break;
                            case 'bit':
                                if (localParameters[i] == "'true'" || localParameters[i] == 'true' ||
                                    localParameters[i] == "'yes'" || localParameters[i] == 'yes' ||
                                    localParameters[i] == '1' || localParameters[i] == 1)
                                    params += '1';
                                else
                                    params += '0';
                                break;
                            case 'varbinary':
                                params += localParameters[i];
                                break;
                            default:
                                if (procedure == '@SnapshotDelete')
                                    params += '["' + localParameters[i].replace(/^'|'$/g, '') + '"]';
                                else
                                    params += (typeof (localParameters[i]) == 'string'
                                        ? '"' + localParameters[i].replace(/^'|'$/g, '') + '"'
                                        : localParameters[i]).replace(/''/g, "'");
                        }
                    }
                    params += ']';
                    s[s.length] = encodeURIComponent('Parameters') + '=' + encodeURIComponent(params);
                }
            }
            if (this.User != null)
                s[s.length] = encodeURIComponent('User') + '=' + encodeURIComponent(this.User);
            if (this.Password != null)
                s[s.length] = encodeURIComponent('Password') + '=' + encodeURIComponent(this.Password);
            if (this.HashedPassword != null)
                s[s.length] = encodeURIComponent('Hashedpassword') + '=' + encodeURIComponent(this.HashedPassword);
            if (this.Admin)
                s[s.length] = 'admin=true';
            var paramSet = s.join('&') + '&jsonp=?';
            return paramSet;
        };

        this.TestConnection = function (server, port, admin, user, password, isHashedPassword, processName, onConnectionTested, isLoginTest) {

            var callback = function (result, response, loginTest) {
                if (loginTest == true) {
                    onConnectionTested(result, response);
                } else {
                    onConnectionTested(result);
                }
            };

            var callbackTimeout = isLoginTest ? 10000 : 5000;
            var conn = new DbConnection(server, port, admin, user, password, isHashedPassword, processName);
            var timeout = setTimeout(function () {
                callback(false, { "status": -100, "statusstring": "Server is not available." }, isLoginTest);
            }, callbackTimeout);

            conn.BeginExecute('@Statistics', ['TABLE', 0], function (response) {
                try {
                    clearTimeout(timeout);
                    if (response.status == 1) {
                        VoltDBCore.isLoginVerified = true;
                        callback(true, response, isLoginTest);
                    } else {
                        callback(false, response, isLoginTest);
                    }
                } catch (x) {
                    clearTimeout(timeout);
                    callback(true, response, isLoginTest);
                }
            });
        };

        this.CheckServerConnection = function (server, port, admin, user, password, isHashedPassword, processName, checkConnection) {
            var conn = new DbConnection(server, port, admin, user, password, isHashedPassword, processName);
            var uri = 'http://' + server + ':' + port + '/api/1.0/';
            var params = conn.BuildParamSet('@Statistics', ['TABLE', 0]);
            $.ajax({
                url: uri + '?' + params,
                dataType: "jsonp",
                beforeSend: function (request) {
                    if (conn.authorization != null) {
                        request.setRequestHeader("Authorization", conn.authorization);
                    }
                },
                success: function (e) {
                    if (e.status === 200) {
                        checkConnection(true);
                    }
                },
                complete: function (e) {
                    if (e.status === 200) {
                        checkConnection(true);
                    }
                },
                error: function (e) {
                    if (e.status != 200) {
                        checkConnection(false);
                    }
                },
                timeout: 60000
            });

        };

        this.AddConnection = function (server, port, admin, user, password, isHashedPassword, procedureNames, parameters, values, processName, onConnectionAdded, shortApiCallDetails, isExecutionRequired) {
            var conn = new DbConnection(server, port, admin, user, password, isHashedPassword, processName);
            compileProcedureCommands(conn, procedureNames, parameters, values);
            this.connections[conn.key] = conn;

            if (isExecutionRequired !== false)
                loadConnectionMetadata(this.connections[conn.key], onConnectionAdded, processName, shortApiCallDetails);
        };

        this.updateConnection = function (server, port, admin, user, password, isHashedPassword, procedureNames, parameters, values, processName, connection, onConnectionAdded, shortApiCallDetails) {
            compileProcedureCommands(connection, procedureNames, parameters, values);
            loadConnectionMetadata(connection, onConnectionAdded, processName, shortApiCallDetails);
        };

        this.HasConnection = function (server, port, admin, user, processName) {
            var serverName = server == null ? 'localhost' : $.trim(server);
            var portId = port == null ? '8080' : $.trim(port);
            var userName = user == '' ? null : user;
            var key = (serverName + '_' + (userName == '' ? '' : userName) + '_' + processName).replace(/[^_a-zA-Z0-9]/g, "_");

            if (this.connections[key] != undefined) {
                var conn = this.connections[key];
                if (conn.key in this.connections) {
                    return conn;
                }
            }
            return null;
        };

        var loadConnectionMetadata = function (connection, onConnectionAdded, processName, shortApiCallDetails) {
            var i = 0;
            var connectionQueue = connection.getQueue();
            connectionQueue.Start();

            if (shortApiCallDetails != null && shortApiCallDetails.isShortApiCall) {
                connectionQueue.BeginExecute([], [], function (data) {                                      
                    connection.Metadata[processName] = data;
                    
                }, shortApiCallDetails);
            } else {
                jQuery.each(connection.procedureCommands.procedures, function (id, procedure) {
                    connectionQueue.BeginExecute(procedure['procedure'], (procedure['value'] === undefined ? procedure['parameter'] : [procedure['parameter'], procedure['value']]), function (data) {
<<<<<<< HEAD
                        var suffix = (processName == "GRAPH_MEMORY" || processName == "GRAPH_TRANSACTION") || processName == "TABLE_INFORMATION" || processName == "CLUSTER_INFORMATION" || processName == "CLUSTER_REPLICA_INFORMATION" ? "_" + processName : "";
=======
                        var suffix = (processName == "GRAPH_MEMORY" || processName == "GRAPH_TRANSACTION") || processName == "TABLE_INFORMATION" || processName == "TABLE_INFORMATION_CLIENTPORT" || processName == "CLUSTER_INFORMATION" ? "_" + processName : "";
>>>>>>> 4406d1df
                        if (processName == "SYSTEMINFORMATION_STOPSERVER") {
                            connection.Metadata[procedure['procedure'] + "_" + procedure['parameter'] + suffix + "_status"] = data.status;
                            connection.Metadata[procedure['procedure'] + "_" + procedure['parameter'] + suffix + "_statusString"] = data.statusstring;
                        }
                        else if (processName == "SYSTEMINFORMATION_PAUSECLUSTER" || processName == "SYSTEMINFORMATION_RESUMECLUSTER" || processName == "SYSTEMINFORMATION_SHUTDOWNCLUSTER") {
                            connection.Metadata[procedure['procedure'] + "_" + "status"] = data.status;
                        }
                        else if (processName == "SYSTEMINFORMATION_SAVESNAPSHOT" || processName == "SYSTEMINFORMATION_RESTORESNAPSHOT") {
                            connection.Metadata[procedure['procedure'] + "_" + "status"] = data.status;
                            connection.Metadata[procedure['procedure'] + "_data"] = data.results[0];
                            connection.Metadata[procedure['procedure'] + "_statusstring"] = data.statusstring;
                        }
                        else if (processName == "SYSTEMINFORMATION_SCANSNAPSHOTS") {
                            connection.Metadata[procedure['procedure'] + "_" + "status"] = data.status;
                            connection.Metadata[procedure['procedure'] + "_data"] = data.results;
                            connection.Metadata[procedure['procedure'] + "_statusstring"] = data.statusstring;
                        }
                        else if (processName == "SYSTEMINFORMATION_PROMOTECLUSTER") {
                            connection.Metadata[procedure['procedure'] + "_" + "status"] = data.status;
                            connection.Metadata[procedure['procedure'] + "_statusstring"] = data.statusstring;
                        }
                        else {
                            connection.Metadata[procedure['procedure'] + "_" + procedure['parameter'] + suffix] = data.results[0];
                            connection.Metadata[procedure['procedure'] + "_" + procedure['parameter'] + suffix + "_status"] = data.status;
                            connection.Metadata[procedure['procedure'] + "_" + procedure['parameter'] + suffix + "_completeData"] = data.results;
                        }
                    });
                });
            }

            connectionQueue.End(function (state) {
                connection.Metadata['sysprocs'] = {
                    '@Explain': { '1': ['SQL (varchar)', 'Returns Table[]'] },
                    '@ExplainProc': { '1': ['Stored Procedure Name (varchar)', 'Returns Table[]'] },
                    '@Pause': { '0': ['Returns bit'] },
                    '@Quiesce': { '0': ['Returns bit'] },
                    '@Resume': { '0': ['Returns bit'] },
                    '@Shutdown': { '0': ['Returns bit'] },
                    '@SnapshotDelete': { '2': ['DirectoryPath (varchar)', 'UniqueId (varchar)', 'Returns Table[]'] },
                    '@SnapshotRestore': { '2': ['DirectoryPath (varchar)', 'UniqueId (varchar)', 'Returns Table[]'], '1': ['JSON (varchar)', 'Returns Table[]'] },
                    '@SnapshotSave': { '3': ['DirectoryPath (varchar)', 'UniqueId (varchar)', 'Blocking (bit)', 'Returns Table[]'], '1': ['JSON (varchar)', 'Returns Table[]'] },
                    '@SnapshotScan': { '1': ['DirectoryPath (varchar)', 'Returns Table[]'] },
                    '@SnapshotStatus': { '0': ['Returns Table[]'] },
                    '@Statistics': { '2': ['Statistic (StatisticsComponent)', 'Interval (bit)', 'Returns Table[]'] },
                    '@SystemCatalog': { '1': ['SystemCatalog (CatalogComponent)', 'Returns Table[]'] },
                    '@SystemInformation': { '1': ['Selector (SysInfoSelector)', 'Returns Table[]'] },
                    '@UpdateApplicationCatalog': { '2': ['CatalogPath (varchar)', 'DeploymentConfigPath (varchar)', 'Returns Table[]'] },
                    '@UpdateLogging': { '1': ['Configuration (xml)', 'Returns Table[]'] },
                    '@Promote': { '0': ['Returns bit'] },
                    '@ValidatePartitioning': { '2': ['HashinatorType (int)', 'Config (varbinary)', 'Returns Table[]'] },
                    '@GetPartitionKeys': { '1': ['VoltType (varchar)', 'Returns Table[]'] }
                };

                var childConnectionQueue = connection.getQueue();
                childConnectionQueue.Start(true);
                childConnectionQueue.End(function (state) {
                    connection.Ready = true;
                    if (onConnectionAdded != null)
                        onConnectionAdded(connection, state);
                }, null);
            }, null);
        };

        var compileProcedureCommands = function (connection, procedureNames, parameters, values) {
            var i = 0;
            var lConnection = connection;
            lConnection.procedureCommands["procedures"] = {};
            for (i = 0; i < procedureNames.length; i++) {
                lConnection.procedureCommands["procedures"][i] = {};
                lConnection.procedureCommands["procedures"][i]["procedure"] = procedureNames[i];
                if (procedureNames[i] == '@SnapshotSave')
                    lConnection.procedureCommands["procedures"][i]["parameter"] = [parameters[i], parameters[i + 1], parameters[i + 2]];
                else if (procedureNames[i] == '@SnapshotRestore') {
                    lConnection.procedureCommands["procedures"][i]["parameter"] = [parameters[i], parameters[i + 1]];
                } else
                    lConnection.procedureCommands["procedures"][i]["parameter"] = parameters[i];
                lConnection.procedureCommands["procedures"][i]["value"] = values[i];
            }

        };
        return this;
    });
    window.VoltDBCore = VoltDBCore = new iVoltDbCore();

})(window);

jQuery.extend({
    postJSON: function (url, formData, callback, authorization) {
        if (VoltDBCore.hostIP == "") {
            jQuery.ajax({
                type: 'POST',
                url: url,
                data: formData,
                dataType: 'json',
                beforeSend: function (request) {
                    if (authorization != null) {
                        request.setRequestHeader("Authorization", authorization);
                    }
                },
                success: function (data, textStatus, request) {
                    var host = request.getResponseHeader("Host") != null ? request.getResponseHeader("Host").split(":")[0] : "-1";
                    callback(data, host);
                },
                error: function (e) {
                    console.log(e);
                }
            });

        } else {
            jQuery.ajax({
                type: 'POST',
                url: url,
                data: formData,
                dataType: 'json',
                beforeSend: function (request) {
                    if (authorization != null) {
                        request.setRequestHeader("Authorization", authorization);
                    }
                },
                success: callback,
                error: function (e) {
                    console.log(e.message);
                }
            });
        }
    }
});

jQuery.extend({
    getJSON: function (url, formData, callback, authorization) {
        if (VoltDBCore.hostIP == "") {
            jQuery.ajax({
                type: 'GET',
                url: url,
                data: formData,
                dataType: 'jsonp',
                beforeSend: function (request) {
                    if (authorization != null) {
                        request.setRequestHeader("Authorization", authorization);
                    }
                },
                success: function (data, textStatus, request) {
                    var host = request.getResponseHeader("Host") != null ? request.getResponseHeader("Host").split(":")[0] : "-1";
                    callback(data, host);
                },
                error: function (e) {
                    console.log(e.message);
                }
            });

        } else {
            jQuery.ajax({
                type: 'GET',
                url: url,
                data: formData,
                dataType: 'jsonp',
                beforeSend: function (request) {
                    if (authorization != null) {
                        request.setRequestHeader("Authorization", authorization);
                    }
                },
                success: callback,
                error: function (e) {
                    console.log(e.message);
                }
            });
        }
    }

});

jQuery.extend({
    putJSON: function (url, formData, callback, authorization) {
        jQuery.ajax({
            type: 'PUT',
            url: url,
            data: formData,
            dataType: 'json',
            beforeSend: function (request) {
                if (authorization != null) {
                    request.setRequestHeader("Authorization", authorization);
                }
            },
            success: callback,
            error: function (e) {
                console.log(e.message);
            }
        });
    }
});

jQuery.extend({
    deleteJSON: function (url, formData, callback, authorization) {
        jQuery.ajax({
            type: 'DELETE',
            url: url,
            dataType: 'json',
            beforeSend: function (request) {
                if (authorization != null) {
                    request.setRequestHeader("Authorization", authorization);
                }
            },
            success: callback,
            error: function (e) {
                console.log(e.message);
            }
        });
    }
});<|MERGE_RESOLUTION|>--- conflicted
+++ resolved
@@ -511,11 +511,8 @@
             } else {
                 jQuery.each(connection.procedureCommands.procedures, function (id, procedure) {
                     connectionQueue.BeginExecute(procedure['procedure'], (procedure['value'] === undefined ? procedure['parameter'] : [procedure['parameter'], procedure['value']]), function (data) {
-<<<<<<< HEAD
-                        var suffix = (processName == "GRAPH_MEMORY" || processName == "GRAPH_TRANSACTION") || processName == "TABLE_INFORMATION" || processName == "CLUSTER_INFORMATION" || processName == "CLUSTER_REPLICA_INFORMATION" ? "_" + processName : "";
-=======
-                        var suffix = (processName == "GRAPH_MEMORY" || processName == "GRAPH_TRANSACTION") || processName == "TABLE_INFORMATION" || processName == "TABLE_INFORMATION_CLIENTPORT" || processName == "CLUSTER_INFORMATION" ? "_" + processName : "";
->>>>>>> 4406d1df
+                        var suffix = (processName == "GRAPH_MEMORY" || processName == "GRAPH_TRANSACTION") || processName == "TABLE_INFORMATION"  || processName == "TABLE_INFORMATION_CLIENTPORT" || processName == "CLUSTER_INFORMATION" || processName == "CLUSTER_REPLICA_INFORMATION" ? "_" + processName : "";
+
                         if (processName == "SYSTEMINFORMATION_STOPSERVER") {
                             connection.Metadata[procedure['procedure'] + "_" + procedure['parameter'] + suffix + "_status"] = data.status;
                             connection.Metadata[procedure['procedure'] + "_" + procedure['parameter'] + suffix + "_statusString"] = data.statusstring;
