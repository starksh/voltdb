﻿<!DOCTYPE html PUBLIC "-//W3C//DTD XHTML 1.0 Transitional//EN" "http://www.w3.org/TR/xhtml1/DTD/xhtml1-transitional.dtd">
<html xmlns="http://www.w3.org/1999/xhtml">
<head>
    <title>VoltDB Management Center</title>
    <meta http-equiv="Content-Type" content="text/html; charset=utf-8" />
    <meta http-equiv="X-UA-Compatible" content="IE=edge,chrome=1">
    <meta name="viewport" content="width=device-width, height=device-height, initial-scale=1">
    <meta name="description" content="">
    <meta name="author" content="">
    <link href="css/resources/layout.css" rel="stylesheet" />
    <link href="css/resources/aero.css" rel="stylesheet" />
    <link href="css/resources/nv.d3.css" rel="stylesheet" />
    <link href="css/resources/tablesorter.css" rel="stylesheet" />
    <link href="css/resources/schema/bootstrap.min.css" id="styleBootstrapMin" disabled="disabled" rel="stylesheet">
    <link href="css/resources/schema/bootstrap-responsive.css" id="styleBootstrapResponsive" disabled="disabled" rel="stylesheet">
    <link href="css/resources/schema/theme.bootstrap.css" id="styleThemeBootstrap" disabled="disabled" rel="stylesheet">
    <script type="text/javascript" src="js/jquery-1.11.1.min.js"></script>
    <script type="text/javascript" src="js/d3/d3.v3.min.js"></script>
    <script type="text/javascript" src="js/d3/nv.d3.min.js"></script>
    <script type="text/javascript" src="js/jquery.slimscroll.min.js"></script>
    <script type="text/javascript" src="js/jquery.popup.js"></script>
    <script type="text/javascript" src="js/jquery.cookie.js"></script>
    <script type="text/javascript" src="js/voltdb.config.js"></script>
    <script type="application/javascript" src="js/jquery.crypt.js"></script>
    <script type="application/javascript" src="js/jquery-ui.js"></script>
    <script type="text/javascript" src="js/voltdb.core.js"></script>
    <script type="text/javascript" src="js/voltdb.service.js"></script>
    <script type="text/javascript" src="js/voltdb.render.js"></script>
    <script type="text/javascript" src="js/voltdb.ui.js"></script>
    <script type="text/javascript" src="js/voltdb.graph.js"></script>
    <script type="text/javascript" src="js/jquery.tooltipster.js"></script>
    <script type="text/javascript" src="js/voltdb.sqlquery.ui.js"></script>
    <script type="text/javascript" src="js/voltdb.queryrender.js"></script>
    <script type="text/javascript" src="js/sorttable.js"></script>
    <script type="text/javascript" src="js/shortcut.js"></script>
    <script type="text/javascript" src="js/jquery.getSelectedText.min.js"></script>
    <script type="text/javascript" src="js/icheck.js"></script>
    <script type="text/javascript" src="js/voltdb.admin.ui.js"></script>
    <script type="text/javascript" src="js/jquery.validate.min.js"></script>
</head>
<body>
    <iframe name="versioncheck" id="versioncheck" style="display: none;" width="1" height="1" frameborder="0" src="about:blank"></iframe>
    <div class="page-wrap">
         <div class="snapshotStatusBar" style="display: none" id="snapshotBar">Snapshot saved successfully.</div>
        <div id="wrapper">
            <div class="header" id="headerMain">
                <div class="headLeft">
                    <div class="logo">
                        <img src="css/resources/images/voltdb-logo.png" alt="VoltDB" />
                    </div>
                    <div class="menu" id="toggle">
                        <div class="toggleMenu" id="toggleMenu">Menu</div>
                        <nav id="nav">
                            <ul>
                                <li id="navDbmonitor" class="active"><a href="#" class="linkFirst">DB Monitor</a></li>
                                <li id="navAdmin" style="display: none;"><a href="#">Admin</a></li>
                                <li id="navSchema"><a href="#o">Schema</a></li>
                                <li id="navSqlQuery"><a href="#">SQL Query</a></li>
                            </ul>
                        </nav>
                    </div>
                    <div class="clear"></div>
                </div>
                <div class="headRight">
                    <ul class="topRightList" id="userSection">
                        <li><a href="#logoutPopup" id="btnlogOut">
                                <div class="userN"></div>
                            </a></li>
                        <li><a href="#logoutPopup" id="logOut">
                                <div class="user" title="Log Out"></div>
                            </a></li>
                        <li class="line" id="userLine"></li>
                        <li class="help"><a href="#help" id="showMyHelp">Help</a></li>
                        <li class="responsiveMenuPlaceHolder">&nbsp;</li>
                    </ul>
                </div>
                <div class="clear"></div>
            </div>
            <div class="contents">
                <div class="container" id="containerMain">
                    <div class="clusterDetailsWrapper" id="clusterDetails">
                        <div class="clusterDetailsContLeft" id="clusterDetailsLeft">
                            <h1 class="headText clusterIcon">Cluster</h1>
                            <ul class="clusterStat" id="clusterHealth">
                                <li class="activeIcon">Active <span>()</span></li>
                                <li class="joiningIcon">Joining <span>()</span></li>
                                <li class="missingIcon">Missing <span>()</span></li>
                                <li style="display: none;" class="alertIcon"><a href="#memoryAlerts" id="showMemoryAlerts">Alert <span>()</span></a></li>
                            </ul>
                            <div class="clear"></div>
                        </div>
                        <div class="clusterDetailsContRight" id="clusterDetailsRight">
                            <ul class="serverStat" id="serverStatSection">
                                <li>Monitoring</li>
                                <li class="activeServerName" id="activeServerName" title=""></li>
                            </ul>
                            <div style="float: right; padding: 0 0 0 10px;"><a href="#" id="btnPopServerList" class="btn showServers">Server</a></div>
                            <div class="clear"></div>
                        </div>
                        <div class="clear"></div>

                        <!-- Server List popup-->
                        <div id="popServerList" style="display: none;">
                            <div class="slide-pop-wrapper">
                                <div class="slide-pop-title">
                                    <div class="icon-server searchLeft">Servers</div>
                                    <div class="searchRight">
                                        <div class="search">
                                            <input type="text" id="popServerSearch" class="icon-search" onclick="this.value = '';" onblur="this.value=!this.value?'Search Server':this.value;" value="Search Server" />
                                        </div>
                                        <div class="thresholdVal">
                                            Alert Threshold
                                            <input type="text" id="threshold" class="theVal" maxlength="3" />
                                            % <a href="#" id="saveThreshold" class="setVal">Set</a>
                                        </div>
                                        <div class="clear"></div>
                                    </div>
                                    <div class="clear"></div>
                                </div>
                                <div class="slide-pop-content">
                                    <div class="server-info-heading">
                                        <span class="server">Server Name</span> <span class="memory-use">Memory Usage</span>
                                        <div class="clear"></div>
                                    </div>
                                    <div id="serverListWrapper">
                                        <ul class="servers-list" id="serversList">
                                        </ul>
                                    </div>
                                </div>
                            </div>
                        </div>
                    </div>
                    <div class="content displayPre" id="contentServer">
                        <div class="leftShowhide">
                            <div id="GraphBlock" class="">
                                <h1 class="headText1"><a href="#" id="showHideGraphBlock" class="showhideIcon expanded arrowAdjust">Show/Hide Graph</a></h1>
                            </div>
                        </div>
                        <div class="rightShowhide">
                            <ul class="rightShowhideList" id="showHideRightlist">
                                <li class="viewSelect">
                                    <label>View</label>
                                    <select id="graphView">
                                        <option selected="selected">Seconds</option>
                                        <option>Minutes</option>
                                        <option>Days</option>
                                    </select>
                                </li>
                            </ul>
                            <div class="preBtn"><a href="#myPreference" class="btn" id="showMyPreference">Display Preference</a> </div>
                        </div>
                        <div class="clear"></div>
                    </div>
                    <div id="mainGraphBlock">
                        <div class="graphChart" id="graphChart">
                            <div id="chartServerCPU" class="chart">
                                <div class="chartHeader" id="chartHead">
                                    <h1>Server CPU <span class="activeServerName" title=""></span></h1>
                                </div>
                                <svg id="visualisationCpu" width="100%" height="350"></svg>
                            </div>
                            <div id="chartServerRAM" class="chart">
                                <div class="chartHeader" id="chartRamHeader">
                                    <h1>Server RAM<span class="activeServerName" title=""></span></h1>
                                </div>
                                <svg id="visualisationRam" width="100%" height="400"></svg>
                            </div>
                            <div id="chartClusterLatency" class="chart">
                                <div class="chartHeader">
                                    <h1>Cluster Latency (99th percentile, ms)</h1>
                                </div>
                                <svg id="visualisationLatency" width="100%" height="400"></svg>
                            </div>
                            <div id="chartClusterTransactions" class="chart">
                                <div class="chartHeader">
                                    <h1>Cluster Transactions (tps)</h1>
                                </div>
                                <svg id="visualisationTransaction" width="100%" height="400"></svg>
                            </div>
                            <div class="clear"></div>
                        </div>
                    </div>
                    <div class="data">
                        <div id="firstpane" class="menu_list">
                            <!--Code for menu starts here-->
                            <div class="menu_head expanded">
                                <h1 id="ShowHideBlock">Show/Hide Data</h1>
                            </div>
                            <div class="menu_body" style="display: block;">
                                <div id="tblStoredProcedures" class="storedProcWrapper">
                                    <div class="tabs-filter-wrapper">
                                        <div class="tableTitle icon-procedures">Stored Procedures (Cluster)</div>
                                        <div class="filter">
                                            <input name="filter" id="filterStoredProc" type="text" class="search-box" onblur="this.value=!this.value?'Search Stored Procedures':this.value;" value="Search Stored Procedures" placeholder="Search Stored Procedures" />
                                            <a id="searchStoredProc" href="javascript:void(0)" class="icon-search" title="Search">search</a>
                                        </div>
                                        <div class="pagination">
                                            <a id="previousProcedures" href="javascript:void(0)" class="prev" title="Previous Page">Prev</a>Page
                                            <label id="lblPrevious"></label>
                                            of
                                            <label id="lblTotalPages"></label>
                                            <a id="nextProcedures" href="javascript:void(0)" class="next" title="Next Page">Next</a>
                                        </div>
                                        <div class="clear"></div>
                                    </div>
                                    <div class="tblScroll">
                                        <table width="100%" border="0" cellspacing="0" cellpadding="0" class="storeTbl">
                                            <thead>
                                                <tr>
                                                    <th id="PROCEDURE" width="30%" data-name="none">Stored Procedure</th>
                                                    <th id="INVOCATIONS" width="10%" data-name="none">Invocations</th>
                                                    <th id="MIN_LATENCY" width="15%" data-name="none">Min Latency (ms)</th>
                                                    <th id="MAX_LATENCY" width="15%" data-name="none">Max Latency (ms)</th>
                                                    <th id="AVG_LATENCY" width="15%" data-name="none">Avg Latency (ms)</th>
                                                    <th id="PERC_EXECUTION" width="15%" data-name="none">% Time of Execution</th>
                                                </tr>
                                            </thead>
                                            <tbody id="storeProcedureBody">
                                            </tbody>
                                        </table>
                                    </div>
                                </div>
                                <div id="tblDataTables" class="dataTablesWrapper">
                                    <div class="tabs-filter-wrapper">
                                        <div class="tableTitle icon-tables">Database Tables</div>
                                        <div class="filter">
                                            <input name="filter" id="filterDatabaseTable" type="text" class="search-box" onblur="this.value=!this.value?'Search Database Tables':this.value;" value="Search Database Tables" placeholder="Search Database Tables" />
                                            <a id="searchDataTable" href="javascript:void(0)" class="icon-search" title="Search">search</a>
                                        </div>
                                        <div class="pagination">
                                            <a id="previousTables" href="javascript:void(0)" class="prev" title="Previous Page">Prev</a>Page
                                            <label id="lblPreviousTable"></label>
                                            of
                                            <label id="lblTotalPagesofTables"></label>
                                            <a id="nextTables" href="javascript:void(0)" class="next" title="Next Page">Next</a>
                                        </div>
                                        <div class="clear"></div>
                                    </div>
                                    <div class="tblScroll">
                                        <table width="100%" border="0" cellspacing="0" cellpadding="0" class="storeTbl">
                                            <thead>
                                                <tr>
                                                    <th id="TABLE_NAME" width="30%" data-name="none">Table</th>
                                                    <th id="TUPLE_COUNT" width="10%" data-name="none">Row Count</th>
                                                    <th id="MAX_ROWS" width="15%" data-name="none">Max Rows (per partition)</th>
                                                    <th id="MIN_ROWS" width="15%" data-name="none">Min Rows (per partition)</th>
                                                    <th id="AVG_ROWS" width="15%" data-name="none">Avg Rows (per partition)</th>
                                                    <th id="TABLE_TYPE" width="15%" data-name="none">Type</th>
                                                </tr>
                                            </thead>
                                            <tbody id="tablesBody">
                                            </tbody>
                                        </table>
                                    </div>
                                </div>
                            </div>
                        </div>
                    </div>
                </div>
            </div>

            <!--Admin-->

            <div id="admin" class="container contents">
                <div class="adminWrapper">
                    <div class="adminLeft">
                        <h1 class="headText clusterIcon">Cluster</h1>
                        <div class="adminClusterProperties">
                            <ul class="adminClusterList">
                                <li><a href="#pauseConfirmationPop" class="resume" id="pauseConfirmation">Pause</a> <a href="#resumeConfirmationPop" class="pause" id="resumeConfirmation" style="display: none;">Resume</a> </li>
                                <li><a href="#" class="promote-disabled">Promote</a></li>
                                <li><a href="#savePop" id="saveConfirmation" class="saveme">Save</a></li>
                                <li><a href="#restorePop" id="restoreConfirmation" class="restore">Restore</a></li>
                                <li><a href="#shutDownConfirmationPop" class="shutdown" id="shutDownConfirmation">Shutdown</a></li>
                            </ul>
                           
                            
                        </div>
                        <div class="clear"></div>
                    </div>
                    <div class="adminRight">
                        <div class="downloadConfig">
<<<<<<< HEAD
                            <a id="downloadAdminConfigurations" href="javascript:void(0)" download="deployment.xml" class="btnDown">Download Configuration</a>
=======
                            <a id="downloadAdminConfigurations" href="javascript:void(0)" download="deployment.xml"  class="btnDown">Download Configuration</a>
>>>>>>> 100fe93b
                        </div>
                        <div class="adminServer">
                            <div class="serverName" id="serverName">Server<span class="setServer adminIcons"></span></div>
                            <!-- <div class="setServer adminIcons" id="btnServerConfigAdmin"></div>-->
                            <!-- server list -->
                            <div id="serverConfigAdmin" style="display: none;">
                                <div class="slide-pop-wrapper">
                                    <div class="slide-pop-title ">
                                        <div class="icon-server searchLeft searchLeftAdmin">Servers</div>
                                        <div class="searchRight">
                                            <div class="search">
                                                <!-- <input type="text" id="popServerSearchAdmin" class="icon-search icoSS" onclick="this.value='';" onblur="this.value=!this.value?'Search Server':this.value;" value="Search Server" placeholder="Search Server"> -->
                                            </div>
                                        </div>
                                        <div class="clear"></div>
                                    </div>
                                    <div class="slide-pop-content" style="padding: 0 0 15px 0;">
                                        <div id="serverListWrapperAdmin">
                                            <table width="100%" border="0" cellspacing="0" cellpadding="0" class="tblshutdown">
                                                <tbody>
                                                </tbody>
                                            </table>
                                        </div>
                                    </div>
                                </div>
                            </div>
                            <!-- server list -->
                        </div>
                        <div class="clear"></div>
                    </div>
                    <div class="clear"></div>
                </div>
                <div class="adminContainer">
                    <div class="adminContentLeft">
                        <div class="headerAdminContent">
                            <h1>Overview</h1>
                        </div>
                        <div class="overviewTbl">
                            <table width="100%" border="0" cellspacing="0" cellpadding="0" class="adminTbl1">
                                <tr>
                                    <td width="62%" class="configLabel">Site per host</td>
                                    <td id="sitePerHost" width="20%" align="right"></td>
                                    <td width="2%">&nbsp;</td>
                                    <td width="16%">&nbsp;</td>
                                </tr>
                                <tr>
                                    <td class="configLabel">K-safety </td>
                                    <td id="kSafety" align="right"></td>
                                    <td>&nbsp;</td>
                                    <td>&nbsp;</td>
                                </tr>
                                <tr>
                                    <td class="configLabel">Partition detection </td>
                                    <td align="right">
                                        <div id="partitionDetectionIcon" class="onIcon"></div>
                                    </td>
                                    <td id="partitionDetectionLabel"></td>
                                    <td>&nbsp;</td>
                                </tr>
                                <tr class="security">
                                    <td class="configLabel">Security</td>
                                    <td align="right">
                                        <div id="securityOptionIcon" class="offIcon"></div>
                                        <input type="checkbox" id="chkSecurity" class="chkSecurity" /></td>
                                    <td><span id="spanSecurity"></span></td>
                                    <td>
                                        <a id="btnEditSecurityOk" href="#securityPop" class="editOk" title="Save" style="">Ok</a>
                                        <a id="btnEditSecurityCancel" href="javascript:void(0)" class="editCancel" title="Cancel" style="">Cancel</a>
                                        <a href="#securityPop" id="securityEdit" class="edit" title="Edit">&nbsp;</a></td>
                                </tr>
                                <tr class="hasSubLabel parent" id="row-1">
                                    <td class="configLabel"><a href="javascript:vold(0)" class="labelCollapsed">HTTP Access</a></td>
                                    <td align="right">
                                        <div id="httpAccessIcon" class="onIcon"></div>
                                    </td>
                                    <td id="httpAccessLabel"></td>
                                    <td>&nbsp;</td>
                                </tr>
                                <tr class="child-row-1 subLabelRow">
                                    <td class="configLabel">JSON API</td>
                                    <td align="right">
                                        <div id="jsonAPIIcon" class="onIcon"></div>
                                    </td>
                                    <td id="txtJsonAPI"></td>
                                    <td>&nbsp;</td>
                                </tr>
                                <tr class="hasSubLabel parent" id="row-2">
                                    <td class="configLabel"><a href="javascript:void(0)" class="labelCollapsed">Auto Snapshots</a></td>
                                    <td align="right" id="autoSnapshotOption">
                                        <div id="autoSnapshotIcon" class="onIcon"></div>
                                        <input style="display: none;" type="checkbox" id="chkAutoSnapshot" checked="checked" class="snapshot" /></td>
                                    <td>
                                        <div id="txtAutoSnapshot" class="SnapshotsOn"></div>
                                    </td>
                                    <td><a id="btnEditAutoSnapshotOk" href="#autoSnapshotPop" class="editOk" title="Save" style="">Ok</a> <a id="btnEditAutoSnapshotCancel" href="javascript:void(0)" class="editCancel" title="Cancel" style="">Cancel</a> <a href="javascript:void(0)" id="autoSnapshotEdit" class="edit" title="Edit">&nbsp;</a></td>
                                </tr>
                                <tr class="child-row-2 subLabelRow">
                                    <td class="configLabel">File Prefix </td>
                                    <td align="right"><span id="prefixSpan"></span>
                                        <input id="txtPrefix" class="exitableTxtBx exitableFilePrefix" type="text" style="display: none">
                                    </td>
                                    <td>&nbsp;</td>
                                    <td>&nbsp;</td>
                                </tr>
                                <tr class="child-row-2 subLabelRow">
                                    <td class="configLabel">Frequency </td>
                                    <td align="right"><span id="frequencySpan"></span>
                                        <input id="txtFrequency" class="exitableTxtBx" type="text" style="display: none">
                                        <span id="spanFrequencyUnit"></span>
                                        <select id="ddlfrequencyUnit" style="display: none;">
                                            <option>Hrs</option>
                                            <option>Min</option>
                                            <option>Sec</option>
                                        </select>
                                    </td>
                                    <td>&nbsp;</td>
                                    <td>&nbsp;</td>
                                </tr>
                                <tr class="child-row-2 subLabelRow">
                                    <td class="configLabel">Retained </td>
                                    <td align="right"><span id="retainedSpan"></span>
                                        <input id="txtRetained" class="exitableTxtBx" type="text" style="display: none">
                                        <span id="retainedSpanUnit"></span>
                                    </td>
                                    <td>&nbsp;</td>
                                    <td>&nbsp;</td>
                                </tr>
                                <tr class="hasSubLabel parent" id="row-3">
                                    <td class="configLabel"><a href="javascript:void(0)" class="labelCollapsed">Command Logging</a></td>
                                    <td align="right">
                                        <div id="commandLogIcon" class="offIcon"></div>
                                    </td>
                                    <td id="commandLogLabel"></td>
                                    <td>&nbsp;</td>
                                </tr>
                                <tr class="child-row-3 subLabelRow">
                                    <td class="configLabel">Log Frequency, time </td>
                                    <td align="right">
                                        <span id="commandLogFrequencyTime"></span>
                                        <span id="commandLogFrequencyUnit"></span>
                                    </td>
                                    <td>&nbsp;</td>
                                    <td>&nbsp;</td>
                                    <td>&nbsp;</td>
                                </tr>
                                <tr class="child-row-3 subLabelRow">
                                    <td class="configLabel">Log Frequency, transactions </td>
                                    <td id="commandLogFrequencyTxns" align="right"></td>
                                    <td>&nbsp;</td>
                                    <td>&nbsp;</td>
                                </tr>
                                <tr class="child-row-3 subLabelRow">
                                    <td class="configLabel">Log Segment Size</td>
                                    <td align="right">
                                        <span id="commandLogSegmentSize"></span>
                                        <span id="commandLogSegmentSizeUnit"></span>
                                    </td>
                                    <td>&nbsp;</td>
                                    <td>&nbsp;</td>
                                    <td>&nbsp;</td>
                                </tr>
                                <tr class="hasSubLabel parent" id="row-4">
                                    <td class="configLabel"><a href="javascript:void(0)" class="labelCollapsed">Export</a></td>
                                    <td align="right">
                                        <div id="exports" class="offIcon"></div>
                                    </td>
                                    <td id="txtExportLabel"></td>
                                    <td>&nbsp;</td>
                                </tr>
                                <tr class="child-row-4 subLabelRow">
                                    <td class="configLabel">Target</td>
                                    <td align="right">
                                        <span id="target"></span>
                                    </td>
                                    <td>&nbsp;</td>
                                    <td>&nbsp;</td>
                                    <td>&nbsp;</td>
                                </tr>
                                <tr class="child-row-4 subLabelRow">
                                    <td style="font-weight: bold" class="configLabel">Properties:</td>
                                    <td id="properties"></td>
                                    <td>&nbsp;</td>
                                    <td>&nbsp;</td>
                                    <td>&nbsp;</td>
                                </tr>
                                <tr class="child-row-4 subLabelRow">
                                    <td class="configLabe1" colspan="4">
                                        <table width="100%" class="propertiesTbl" id="exportProperties">
                                        </table>
                                    </td>
                                </tr>
                                <tr class="hasSubLabel parent" id="row-5">
                                    <td class="configLabel"><a href="javascript:void(0)" class="labelCollapsed">Advanced</a></td>
                                    <td>&nbsp;</td>
                                    <td>&nbsp;</td>
                                    <td>&nbsp;</td>
                                </tr>
                                <tr class="child-row-5 subLabelRow">
                                    <td class="configLabel">Max Java Heap </td>
                                    <td align="right">
                                        <span id="maxJavaHeap"></span>
                                        <span id="maxJavaHeapUnit"></span>
                                    </td>
                                    <td>&nbsp;</td>
                                    <td>&nbsp;</td>
                                    <td>&nbsp;</td>
                                </tr>
                                <tr class="child-row-5 subLabelRow" id="heartbeatTimeoutRow">
                                    <td class="configLabel">Heartbeat time out </td>
                                    <td align="right" class="heartbeattd">
                                        <form id="formHeartbeatTimeout" method="get" action="">
                                            <div id="loadingHeartbeatTimeout" class="loading-small" style="display: none;"></div>
                                            <span id="hrtTimeOutSpan"></span>
                                            <input id="txtHrtTimeOut" name="txtHrtTimeOut" class="exitableTxtBx" type="text" style="display: none" />
                                            <span id="hrtTimeOutUnitSpan"></span>
                                            <label id="errorHeartbeatTimeout" for="txtHrtTimeOut" class="error" style="display: none;"></label>
                                        </form>
                                    </td>
                                    <td>&nbsp;</td>
                                    <td><a id="btnEditHeartbeatTimeoutOk" href="#HrtTimeOutPopup" class="editOk" title="Ok" style="">Ok</a> <a id="btnEditHeartbeatTimeoutCancel" href="javascript:void(0)" class="editCancel" title="Cancel" style="">Cancel</a> <a id="btnEditHrtTimeOut" href="javascript:void(0)" class="edit" title="Edit">&nbsp;</a></td>
                                </tr>
                                <tr class="child-row-5 subLabelRow" id="queryTimoutRow">
                                    <td class="configLabel">Query time out</td>
                                    <td align="right" class="queryTimeOut"><span id="queryTimeOutSpan"></span>
                                        <input id="txtQueryTimeout" class="exitableTxtBx" type="text" style="display: none" />
                                        <span id="queryTimeOutUnitSpan"></span></td>
                                    <td>&nbsp;</td>
                                    <td><a id="btnEditQueryTimeoutOk" href="#QueryTimeOutPopup" class="editOk" title="Ok" style="">Ok</a> <a id="btnEditQueryTimeoutCancel" href="javascript:void(0)" class="editCancel" title="Cancel" style="">Cancel</a> <a id="btnEditQueryTimeout" href="javascript:void(0)" class="edit" title="Edit">&nbsp;</a></td>
                                </tr>
                                <tr class="child-row-5 subLabelRow">
                                    <td class="configLabel">Max temp table memory</td>
                                    <td align="right">
                                        <span id="temptablesmaxsize"></span>
                                        <span id="temptablesmaxsizeUnit"></span>
                                    </td>
                                    <td>&nbsp;</td>
                                    <td>&nbsp;</td>
                                </tr>
                                <tr class="child-row-5 subLabelRow">
                                    <td class="configLabel">Snapshot priority</td>
                                    <td id="snapshotpriority" align="right"></td>
                                    <td>&nbsp;</td>
                                    <td>&nbsp;</td>
                                </tr>
                            </table>
                        </div>
                    </div>
                    <div class="adminContentRight">
                        <div class="adminPorts">
                            <div class="headerAdminContent">
                                <h1>Network Interfaces</h1>
                            </div>

                            <table width="100%" border="0" cellspacing="0" cellpadding="0" class="adminTbl2">
                                <tr>
                                    <td width="76%">Client Port</td>
                                    <td id="clientport" width="24%"></td>
                                </tr>
                                <tr>
                                    <td>Admin Port</td>
                                    <td id="adminport"></td>
                                </tr>
                                <tr>
                                    <td>HTTP Port</td>
                                    <td id="httpport"></td>
                                </tr>
                                <tr>
                                    <td>Internal Port</td>
                                    <td id="internalPort"></td>
                                </tr>
                                <tr>
                                    <td>Zookeeper Port</td>
                                    <td id="zookeeperPort"></td>
                                </tr>
                                <tr>
                                    <td>Replication Port</td>
                                    <td id="replicationPort"></td>
                                </tr>
                            </table>
                        </div>
                        <div class="adminDirectories">
                            <div class="headerAdminContent">
                                <h1>Directories</h1>
                            </div>
                            <table width="100%" border="0" cellspacing="0" cellpadding="0" class="adminTbl2">
                                <tr>
                                    <td width="76%">Root (Destination)</td>
                                    <td id="voltdbroot" width="24%"></td>
                                </tr>
                                <tr>
                                    <td>Snapshot</td>
                                    <td id="snapshotpath"></td>
                                </tr>
                                <tr>
                                    <td>Export Overflow</td>
                                    <td id="exportOverflow"></td>
                                </tr>
                                <tr>
                                    <td>Command Logs</td>
                                    <td id="commandlogpath"></td>
                                </tr>
                                <tr>
                                    <td>Command log Snapshots</td>
                                    <td id="commandlogsnapshotpath"></td>
                                </tr>
                            </table>
                        </div>
                    </div>
                    <div class="clear"></div>
                </div>
            </div>

            <!--Schema Tab-->
            <div id="schema" class="contents"></div>

            <!--Sql Query Tab-->
            <div id="sqlQuery" class="containerStudio contents">
                <div class="blockWrapper" id="BlockContainer01">
                    <div class="objectExplorer">
                        <div class="explorer">
                            <!--tab-->
                            <div class="tabContant" id="tabMain">
                                <ul class="tabs">
                                    <li><a href="#tab1">Tables</a></li>
                                    <li><a href="#tab2">Views</a></li>
                                    <li><a href="#tab3">Stored Procedures</a></li>
                                </ul>
                                <div class="tab_container">
                                    <div id="tabScroller">
                                        <div id="tab1" class="tab_content">
                                            <div id="accordionTable"></div>
                                        </div>
                                        <div id="tab2" class="tab_content">
                                            <div id="accordionViews"></div>
                                        </div>
                                        <div id="tab3" class="tab_content">
                                            <div id="accordionProcedures"></div>
                                        </div>
                                    </div>
                                </div>
                            </div>
                        </div>
                        <div class="clear"></div>
                    </div>
                    <div class="queryInput" id="inputQuery">
                        <ul class="btnList" id="queryBtnList">
                            <li>
                                <button class="btnStudio" id="runBTn">Run</button>
                            </li>
                            <li>
                                <button class="btnStudio" id="clearQuery">Clear</button>
                            </li>
                        </ul>
                        <h1 class="theHeading icon-query">Query</h1>
                        <div class="query">
                            <form name="" id="queryForm">
                                <div class="textWritingArea">
                                    <textarea id="theQueryText"></textarea>
                                </div>
                            </form>
                        </div>
                    </div>
                    <div class="clear"></div>
                </div>
                <div class="blockWrapper" id="blockContainer02">
                    <div class="exportType">
                        <form name="" id="queryResult">
                            <select id="exportType">
                                <option selected="selected">HTML</option>
                                <option>CSV</option>
                                <option>Monospace</option>
                            </select>
                        </form>
                    </div>
                    <h1 class="theHeading icon-queryResult">Query Result</h1>
                    <div class="queryResult">
                        <div id="resultHtml" style="display: block;" class="resultHtml"></div>
                        <div id="resultCsv" style="display: none;" class="resultCsv"></div>
                        <div id="resultMonospace" style="display: none;" class="resultMonospace">
                            <pre>
                    </pre>
                        </div>
                    </div>
                    <div id="queryResults" class="queryStatus"></div>
                </div>
            </div>
        </div>
    </div>
    <div class="footer" id="mainFooter">
        <p>Copyright © 2014 VoltDB. All rights reserved. </p>
    </div>
    <!-- POPUP Saved Preferences -->
    <div id="myPreference" style="display: none">
        <div class="overlay-title">Graph/Data Preferences</div>
        <div class="clear"></div>
        <div class="overlay-content graphPop">
            <form name="popupForm" id="formPopup" method="post">
                <ul class="user-preferences" id="userPreferences">
                    <li class="pref-graph">Server CPU
          <input type="checkbox" id="ServerCPU" name="" value="cpu" checked="checked" />
                    </li>
                    <li class="pref-graph">Server RAM
          <input type="checkbox" id="ServerRAM" name="" value="ram" checked="checked" />
                    </li>
                    <li class="pref-graph">Cluster Latency
          <input type="checkbox" id="ClusterLatency" name="" value="latency" checked="checked" />
                    </li>
                    <li class="pref-graph">Cluster Transactions
          <input type="checkbox" id="ClusterTransactions" name="" value="transaction" checked="checked" />
                    </li>
                    <li class="pref-storedProc">Stored Procedures
          <input type="checkbox" id="StoredProcedures" name="" value="stored_proc" checked="checked" />
                    </li>
                    <li class="last pref-tables">Database Tables
          <input type="checkbox" id="DatabaseTables" name="" value="table" checked="checked" />
                    </li>
                </ul>
                <input type="submit" name="account_details" id="account_details" value="Save" class="input-submit left" hidden="hidden" style="display: none;" />
            </form>
        </div>
        <div class="overlay-btns"><a href="#" class="btn" id="savePreference" title="save">Save</a></div>
    </div>
    <!-- POPUP Saved Preferences -->

    <!-- POPUP Alerts -->
    <div id="memoryAlerts" style="display: none">
        <div class="overlay-title">Memory Usage Alerts</div>
        <div class="clear"></div>
        <div class="overlay-content">
            <div class="server-info-heading"><span class="server">Server Name</span><span class="memory-use">Memory Usage</span></div>
            <ul class="servers-list" id="memoryAlertsList">
            </ul>
        </div>
    </div>
    <!-- POPUP Alerts -->

    <div style="display: none"><a href="#error" id="errorPopup">Error</a></div>

    <!--Error popup-->
    <div id="error" style="display: none">
        <div class="overlay-title errorIcon ">Error</div>
        <div class="clear"></div>
        <div class="overlay-contentError errorMsg">
            <p id="errorMessage"></p>
            <br />
            <div class="overlay-btns" style="padding: 0"><a href="#" class="btn" id="btnOk" title="save">Ok</a></div>
        </div>
    </div>
    <!--Error popup-->

    <!--Logout popup-->
    <div id="logoutPopup" style="display: none">
        <div class="overlay-title ">
            <img src="css/resources/images/Information.png" class="imgError" />Logout
        </div>
        <div class="clear"></div>
        <div class="overlay-contentError errorMsg">
            <p>Do you want to logout?</p>
            <br />
            <ul class="btnList" id="Ul1">
                <li>
                    <div class="overlay-btns" style="padding: 0"><a href="javascript:void(0)" class="btn" id="A1" onclick="logout();" title="Ok">Ok</a></div>
                </li>
                <li>
                    <div class="overlay-btns" style="padding: 0"><a class="btn" id="btnCancel" title="Cancel">Cancel</a></div>
                </li>
            </ul>
        </div>
    </div>
    <!--Logout popup-->

    <!--Connection popup-->
    <div style="display: none"><a href="#connectionPopup" id="conPopup">Connection Error</a></div>
    <div id="connectionPopup" style="display: none">
        <div id="conpop">
            <div class="overlay-title ">
                <img src="css/resources/images/error.png" class="imgError" />Error
            </div>
            <div class="clear"></div>
            <div class="overlay-contentError errorMsg">
                <p>Lost connection to DB Monitor service. Please click ok when the server is back online. </p>
                <br />
                <div class="overlay-btns" style="padding: 0"><a class="btn" id="btnConOk" title="save">Ok</a></div>
            </div>
        </div>
    </div>
    <!--Connection popup-->

    <!--Server Shutdown Information-->
    <div style="display: none"><a href="#shutdownInfoPopup" id="serverShutdownPopup">Cluster Shutdown</a></div>
    <div id="shutdownInfoPopup" style="display: none">
        <div id="shutdownPop">
            <div class="overlay-title ">
                <img src="css/resources/images/error.png" class="imgError" />Error
            </div>
            <div class="clear"></div>
            <div class="overlay-contentError errorMsg">
                <p>DB Monitor service has been shutdown. Please click ok when the server is back online. </p>
                <br />
                <div class="overlay-btns" style="padding: 0"><a class="btn" id="btnServerShutdownOk" title="save">Ok</a></div>
            </div>
        </div>
    </div>
    <!--Server Shutdown Information-->

    <!--Server not available popup-->
    <div style="display: none"><a href="#serverUnavailablePopup" id="serUnavailablePopup">Connection Error</a></div>
    <div id="serverUnavailablePopup" style="display: none">
        <div id="servUnavailablePop">
            <div class="overlay-title ">
                <img src="css/resources/images/error.png" class="imgError" />Error
            </div>
            <div class="clear"></div>
            <div class="overlay-contentError errorMsg">
                <p>
                    Could not establish connection to DB Monitor service. The service is either down, very slow to respond or the server refused connection.
        Please click ok when the server is back online.
                </p>
                <br />
                <div class="overlay-btns" style="padding: 0"><a class="btn" id="serverUnavailableBtn" title="Ok">Ok</a></div>
            </div>
        </div>
    </div>
    <!--Server not available popup-->

    <!--Help popup-->
    <div id="help" style="display: none">
        <div class="overlay-title helpIcon ">Help</div>
        <div class="clear"></div>
        <div class="overlay-contentHelp">
            <!-- <h1>VoltDB Management Center: DB Monitor</h1> -->
            <div class="VDBMonitorHelp" id="VDBMonHelp">
                <p>The <span class="helpStyleTitle">VoltDB Management Center DB Monitor</span> lets you track the performance and health of your cluster. The monitor is divided into three parts: </p>
                <ul class="helpList">
                    <li>Cluster health at-a-glance</li>
                    <li>Performance Graphs</li>
                    <li>Performance Data</li>
                </ul>
                <br />
                <h2 class="help">Cluster Health At-a-Glance</h2>
                <p>The cluster health bar provides a quick look at the current health of the database cluster, including:</p>
                <ul class="helpList">
                    <li>How many servers are in the cluster</li>
                    <li>How many are joining</li>
                    <li>How many are missing (that is, servers that have stopped either intentionally or by accident)</li>
                    <li>If any servers are running low on memory</li>
                </ul>
                <p>
                    The cluster health bar also indicates which server you are currently connected to and contains a pulldown menu (from the <span class="helpStyleButton">&raquo;&nbsp;Server</span> button on the right) that lists all of the servers in the cluster and their current memory usage. Click on a server name in the list to switch to view statistics from that server. You can also use the input field and the <span class="helpStyleButton">Set</span> button to set the threashold for out-of-memory alerts. Any servers using more than the threshold percent of total memory will be highlighted with an alert status.
                <h2 class="help">Performance Graphs</h2>
                    <p>The second section of the monitor shows graphs for CPU and memory usage of the current server and 99th percentile query latency and transactions per sectond for the entire cluster. You can use the pull down "View" menu to change the scale and update rate of the graphs between seconds, minutes, and days.</p>
                <h2 class="help">Performance Data</h2>
                <p>The third and last section of the monitor shows data charts of performance metrics for each stored procedure and the number of rows for each table and view. You can sort by any of the columns in the charts by clicking on the column heading. Or you can filter by the procedure names using the search box above the chart. </p>
                <h2 class="help">Additional Controls</h2>
                <p>To quckly hide or show either the graphs or the charts, you can click on the "Show/Hide" triangle above each section. You can also choose to display or hide specific charts and graphs using the <span class="helpStyleButton">Display&nbsp;Preference</span> button above the graphs. Clear the checkbox next to the graphs and/or charts you want to hide and press "Save". This setting is saved as a browser cookie so will be retained across sessions. </p>
            </div>
            <div class="VDBSchemaHelp" id="VDBSchHelp" style="display: none;">
                <p>The <strong class="helpStyleTitle">VoltDB Management Center Schema</strong> viewer lets you examine the logical definition of your database, including the tables, views, indexes, and stored procedures. Five tabs along the top of the viewer let you choose between: </p>
                <ul class="helpSchemaList">
                    <li><span class="helpStyleTitle">Overview</span> &mdash; A summary of the software version, database schema, and its contents.</li>
                    <li><span class="helpStyleTitle">Schema</span> &mdash; Detailed description of all the tables and views, including indexes and constraints. Click on a table or view's name to expand it and see the details. Click on the column headings to sort the list.</li>
                    <li><span class="helpStyleTitle">Procedures &amp; SQL</span> &mdash; A list of all of the user-defined stored procedures and their attributes. Click on a procedure name to view the SQL statements it contains. Click on the SQL statements to see their execution plans.</li>
                    <li><span class="helpStyleTitle">Size Worksheet</span> &mdash; An interactive worksheet that helps you estimate the amount of memory required based on the current schema and estimated row counts you enter.all of the user-defined stored procedures and their attributes. Click on a procedure name to view the SQL statements it contains. Click on the SQL statements to see their execution plans.</li>
                    <li><span class="helpStyleTitle">DDL Source</span> &mdash; A complete listing of the DDL source statements for the current schema.</li>
                </ul>
                <br />
            </div>
            <div class="VDBQueryHelp" id="VDBQHelp" style="display: none;">
                <p>The <strong class="helpStyleTitle">VoltDB Management Center SQL Query</strong> page lets you execute SQL queries interactively. Simply type your query into the box on the right and click "Run". A list of database tables, views, and stored procedures are provided to the left for reference. Click on a table or view to expand it and see the columns. Click on a stored procedure to see the datatypes of its input parameters and return value. </p>
                <p>You can enter individual queries or multiple queries separated by semi-colons. If there are several queries in the input box, you can execute selected queries by highlighting the queries you want to execute before clicking <span class="helpStyleButton">Run </span>.</p>
                <p>In addition to SQL queries, you can invoke stored procedures using the EXEC (or EXECUTE) directive:</p>
                <blockquote>EXEC {procedure-name} [parameter] ... </blockquote>
                <p>Finally, you can change the format of the output using the pull-down menu above and to the right of the query results pane. The results can be displayed as a formatted (HTML) table, comma-separated value (CSV) lines, or as monospaced text.</p>
            </div>
        </div>
    </div>


    <!--help popup ends-->

    <!-- POPUP shutDownConfirmationPop -->
    <div id="shutDownConfirmationPop" style="display: none">
        <div class="overlay-title icon-alert">Shutdown: Confirmation</div>
        <div class="clear"></div>
        <div class="overlay-content">
            <p class="txt-bold">Are you sure you want to shutdown the cluster?</p>
            <p>Any data not saved to a snapshot or command log will be lost.</p>
            <p>Continue with the shutdown?</p>
        </div>
        <div class="overlay-btns"><a id="btnShutdownConfirmationOk" class="btn closeBtn" title="Ok">Ok</a> <a class="btn btn-gray closeBtn" title="Ok">Cancel</a></div>
    </div>
    <!-- POPUP shutDownConfirmationPop -->
    <!-- POPUP stopConfirmationPop -->
    <div id="stopConfirmationPop" style="display: none">
        <div class="overlay-title icon-alert">Stop: Confirmation</div>
        <div class="clear"></div>
        <div class="overlay-content">
            <p class="txt-bold">Are you sure you want to stop the Server?</p>
        </div>
        <div class="overlay-btns"><a id="StopConfirmOK" class="btn closeBtn" title="Ok">Ok</a> <a id="StopConfirmCancel" class="btn btn-gray closeBtn" title="Ok">Cancel</a></div>
    </div>
    <!-- POPUP stopConfirmationPop -->

    <!-- POPUP stopConfirmationPop -->
    <div id="startConfirmationPop" style="display: none">
        <div class="overlay-title icon-alert">Start: Confirmation</div>
        <div class="clear"></div>
        <div class="overlay-content">
            <p class="txt-bold">Are you sure you want to start the Server?</p>
        </div>
        <div class="overlay-btns"><a id="startConfirmOk" class="btn closeBtn" title="Ok">Ok</a> <a class="btn btn-gray closeBtn" title="Ok">Cancel</a></div>
    </div>
    <!-- POPUP stopConfirmationPop -->

    <!-- POPUP pauseConfirmationPop 1 -->
    <div id="pauseConfirmationPop" style="display: none">
        <div class="overlay-title icon-alert">Pause: Confirmation</div>
        <div class="clear"></div>
        <div class="overlay-content">
            <p class="txt-bold">Do you want to pause the cluster and enter admin mode?</p>
        </div>
        <div class="overlay-btns"><a id="btnPauseConfirmationOk" class="btn closeBtn" title="Ok">Ok</a> <a class="btn btn-gray closeBtn" title="Ok">Cancel</a></div>
    </div>
    <!-- POPUP pauseConfirmationPop -->

    <!-- POPUP shutdownPopupPop 2 -->
    <div id="shutdownPopupPop" style="display: none">
        <div class="overlay-title icon-alert">Server</div>
        <div class="clear"></div>
        <div class="overlay-content">
            <p class="txt-bold">Are you sure you want to stop this node?</p>
            <p>Continue with the shutdown?</p>
        </div>
        <div class="overlay-btns"><a class="btn closeBtn" title="Ok">Ok</a> <a class="btn btn-gray closeBtn" title="Ok">Cancel</a></div>
    </div>
    <!-- POPUP shutdownPopupPop -->
    <!-- POPUP shutdownPopupPop -->
    <div id="shutdownPopupPop1" style="display: none">
        <div class="overlay-title icon-alert">Server</div>
        <div class="clear"></div>
        <div class="overlay-content">
            <p class="txt-bold">Are you sure you want to enable this node?</p>
            <p>Continue with the enable?</p>
        </div>
        <div class="overlay-btns"><a class="btn closeBtn" title="Ok">Ok</a> <a class="btn btn-gray closeBtn" title="Ok">Cancel</a></div>
    </div>
    <!-- POPUP shutdownPopupPop -->

    <!-- POPUP shutdownClusterPopupPop -->
    <div id="shutdownClusterPopupPop" style="display: none">
        <div class="overlay-title icon-alert">Shutdown</div>
        <div class="clear"></div>
        <div class="overlay-content">
            <p class="txt-bold">Are you sure you want to shutdown the cluster?</p>
            <p>Any data not saved to a snapshot or command log will be lost.</p>
            <p>Continue with the shutdown?</p>
        </div>
        <div class="overlay-btns"><a class="btn closeBtn" title="Ok">Ok</a> <a class="btn btn-gray closeBtn" title="Ok">Cancel</a></div>
    </div>
    <!-- POPUP shutdownPopupPop -->

    <!-- POPUP resumeConfirmationPop -->
    <div id="resumeConfirmationPop" style="display: none">
        <div class="overlay-title icon-alert">Resume: Confirmation</div>
        <div class="clear"></div>
        <div class="overlay-content">
            <p class="txt-bold">Do you want to resume the cluster and exit admin mode?</p>
        </div>
        <div class="overlay-btns"><a id="btnResumeConfirmationOk" class="btn closeBtn" title="Ok">Ok</a> <a class="btn btn-gray closeBtn" title="Ok">Cancel</a></div>
    </div>
    <!-- POPUP resumeConfirmationPop -->

    <!-- POPUP autoSnapshotyPop -->
    <div id="autoSnapshotPop" style="display: none">
        <div class="overlay-title icon-alert">Auto Snapshots</div>
        <div class="clear"></div>
        <div class="overlay-content confirmationHeight">
            <p class="txt-bold">Do you want to save the value?</p>
        </div>
        <div class="overlay-btns"><a id="btnSaveSnapshot" class="btn" title="Ok">Ok</a> <a id="btnPopupAutoSnapshotCancel" class="btn btn-gray closeBtn" title="Ok">Cancel</a></div>
    </div>
    <!-- POPUP autoSnapshotyPop -->

    <!-- POPUP securityPop -->
    <div id="securityPop" style="display: none">
        <div class="overlay-title icon-alert">Security: Confirmation</div>
        <div class="clear"></div>
        <div class="overlay-content confirmationHeight">
            <p class="txt-bold">Do you want to change Security?</p>
        </div>
        <div class="overlay-btns"><a class="btn closeBtn" id="btnSecurityOk" title="Ok">Ok</a> <a id="btnPopupSecurityCancel" class="btn btn-gray closeBtn" title="Cancel">Cancel</a></div>
    </div>
    <!-- POPUP securityPop -->

    <!-- POPUP savePop -->
    <div id="savePop" style="display: none">
        <div class="overlay-title icon-alert">Save</div>
        <div class="clear"></div>
        <div class="saveInfo">
            <div class="overlay-content ">
                <table width="100%" border="0" cellspacing="0" cellpadding="0" class="tblSave">
                    <tr>
                        <td>Directory:</td>
                        <td id="tdSnapshotDirectory">
                            <!--<input id="txtSnapshotDirectory" type="text" class="editDirLocation" />-->
                        </td>
                    </tr>
                    <tr>
                        <td>Snapshot Name:</td>
                        <td id="tdSnapshotName">
                            <!--<input id="txtSnapshotName" type="text"/>-->
                        </td>
                    </tr>
                </table>
            </div>
            <div class="overlay-btns"><a id="btnSaveSnapshots" class="btn saveBtn" title="Save">Save</a> <a class="btn btn-gray closeBtn" title="Cancel">Cancel</a> </div>
        </div>
        <div class="saveConfirmation" style="display: none;">
            <div class="overlay-content ">
                <div class="confirmationInfo">Are you sure you want to save?</div>
            </div>
            <div class="overlay-btns"><a class="btn closeBtn" title="Yes">Yes</a> <a class="btn btn-gray confirmNoSave" title="No">No</a> </div>
        </div>
    </div>
    <!-- POPUP savePop -->

    <!-- POPUP restorePop -->
    <div id="restorePop" style="display: none">
        <div class="overlay-title icon-alert">Restore</div>
        <div class="clear"></div>
        <div class="restoreInfo">
            <div class="overlay-content">
                <div class="restoreCont">
                    <table width="100%" border="0" cellspacing="0" cellpadding="0" class="tblRestore">
                        <tr>
                            <th align="left">Directory</th>
                            <td align="left">
                                <input type="text" value="D:/VoltDB/Snapshots/"></td>
                            <td align="left"><a id="searchStoredProc2" class="save-search" title="Search" href="javascript:void(0)">Search</a></td>
                        </tr>
                        <tr>
                            <th colspan="3" align="left">Snapshot Name</th>
                        </tr>
                        <tr>
                            <td colspan="2" align="left">VEMMANUAL_2014.11.13.21.19.24</td>
                            <td align="left">
                                <div class="restoreRadio">
                                    <input type="radio" value="1" name="vemmanual">
                                </div>
                            </td>
                        </tr>
                        <tr>
                            <td colspan="2" align="left">VEMMANUAL_2014.11.13.21.19.24</td>
                            <td align="left">
                                <div class="restoreRadio">
                                    <input type="radio" value="2" name="vemmanual">
                                </div>
                            </td>
                        </tr>
                        <tr>
                            <td colspan="2" align="left">VEMMANUAL_2014.11.13.21.19.24</td>
                            <td align="left">
                                <div class="restoreRadio">
                                    <input type="radio" value="3" name="vemmanual">
                                </div>
                            </td>
                        </tr>
                        <tr>
                            <td colspan="2" align="left">VEMMANUAL_2014.11.13.21.19.24</td>
                            <td align="left">
                                <div class="restoreRadio">
                                    <input type="radio" value="4" name="vemmanual">
                                </div>
                            </td>

                        </tr>
                        <tr>
                            <td colspan="2" align="left">VEMMANUAL_2014.11.13.21.19.24</td>
                            <td align="left">
                                <div class="restoreRadio">
                                    <input type="radio" value="5" name="vemmanual">
                                </div>
                            </td>

                        </tr>

                    </table>
                </div>

            </div>
            <div class="overlay-btns"><a class="btn restoreBtn" title="Ok">Restore</a> <a class="btn btn-gray closeBtn" title="Cancel">Cancel</a></div>
        </div>
        <div class="restoreConfirmation" style="display: none;">
            <div class="overlay-content ">
                <div class="confirmationInfo">Are you sure you want to Restore?</div>
            </div>
            <div class="overlay-btns"><a class="btn closeBtn" title="Yes">Yes</a> <a class="btn btn-gray confirmNoRestore" title="No">No</a> </div>
        </div>
    </div>
    <!-- POPUP restorePop -->
    <!-- POPUP restorePop -->
    <div id="HrtTimeOutPopup" style="display: none">
        <div class="overlay-title icon-alert">Heartbeat time out</div>
        <div class="clear"></div>
        <div class="overlay-content confirmationHeight">
            <p class="txt-bold">Do you want to save the value?</p>
        </div>
        <div class="overlay-btns"><a class="btn closeBtn" id="btnPopupHeartbeatTimeoutOk" title="Ok">Ok</a> <a class="btn btn-gray closeBtn" id="btnPopupHeartbeatTimeoutCancel" title="Cancel">Cancel</a> </div>
    </div>
    <!-- POPUP restorePop -->

    <!-- POPUP Query time out Popup -->
    <div id="QueryTimeOutPopup" style="display: none">
        <div class="overlay-title icon-alert">Query time out</div>
        <div class="clear"></div>
        <div class="overlay-content confirmationHeight">
            <p class="txt-bold">Do you want to save the value?</p>
        </div>
        <div class="overlay-btns"><a class="btn closeBtn" id="btnPopupQueryTimeoutOk" title="Ok">Ok</a> <a class="btn btn-gray closeBtn" id="btnPopupQueryTimeoutCancel" title="Cancel">Cancel</a> </div>
    </div>
    <!-- POPUP Query time out Popup -->
    <!-- POPUP saveConfirmationPopup -->
    <div id="Div2" style="display: none">
        <div class="overlay-title icon-alert">Save Confirmation</div>
        <div class="clear"></div>
        <div class="overlay-content">
            <p class="txt-bold">Do you want to save the value?</p>
        </div>
        <div class="overlay-btns"><a class="btn closeBtn" id="btnDone" title="Ok">Ok</a> <a class="btn btn-gray closeBtn" title="Cancel">Cancel</a></div>
    </div>
    <!-- POPUP saveConfirmationPopup -->

    <!-- POPUP RestoreConfirmationPopup -->
    <div id="Div3" style="display: none">
        <div class="overlay-title icon-alert">Restore Confirmation</div>
        <div class="clear"></div>
        <div class="overlay-content">
            <p class="txt-bold">Do you want to save the value?</p>
        </div>
        <div class="overlay-btns"><a class="btn closeBtn" id="A4" title="Ok">Ok</a> <a class="btn btn-gray closeBtn" title="Cancel">Cancel</a></div>
    </div>
    <!-- POPUP RestoreConfirmationPopup -->

    <!-- POPUP SaveSnapshotPopup -->
    <div style="display: none"><a href="#saveSnapShotPopup" id="btnSaveSnapshotPopup">Cluster Shutdown</a></div>
    <div id="saveSnapShotPopup" style="display: none">
        <div id="saveSnaps">
            <div class="overlay-title ">
                <img src="css/resources/images/Information.png" class="imgError" /><span id="saveSnapshotStatus"></span>
            </div>
            <div class="clear"></div>
            <div class="overlay-contentError ">
                <p id="saveSnapshotMessage" class="snapshotErrorMsg"></p>
                <br />
                <div class="overlay-btns" style="padding: 0"><a class="btn" id="btnSaveSnapshotStatus" title="save">Ok</a></div>
            </div>
        </div>
    </div>
    <!-- POPUP SaveSnapshotPopup -->

    <!--Update error Popup-->
    <div style="display: none"><a href="#updateErrorPopup" id="updateErrorPopupLink">Update Error</a></div>
    <div id="updateErrorPopup" style="display: none">
        <div id="updateInnerErrorPopup">
            <div class="overlay-title ">
                <img src="css/resources/images/error.png" class="imgError" />Error
            </div>
            <div class="clear"></div>
            <div class="overlay-contentError errorMsg">
                <p>
                    Could not update the value of <span id="updateErrorFieldMsg"></span>
                </p>
                <br />
                <div class="overlay-btns" style="padding: 0"><a class="btn closeBtn" id="btnUpdateErrorOk" title="Ok">Ok</a></div>
            </div>
        </div>
    </div>
    <!--Update error Popup-->
    <!-- POPUP StopServerErrorPopup-->
    <div id="divStopServerError" style="display: none; ">
        <div class="overlay-title icon-alert">Stop Error</div>
        <div class="clear"></div>
        <div class="overlay-content resizeCon">
            <p id="errorLabel" class="txt-bold resizeRestore">Server could not be stopped at the moment</p>
        </div>
        <div class="overlay-btns"><a class="btn closeBtn" id="A2" title="Ok">Ok</a></div>
    </div>

    <!-- POPUP StopServerErrorPopup-->



    <!-- Loading -->
    <div id="overlay" style="display: none;">
        <div class="loading"></div>
    </div>
    <!-- Loading -->

    <!-- Placed at the end of the document so the pages load faster -->
    <script src="http://assets.voltdb.com/b/js/bootstrap.js"></script>
    <script src="http://assets.voltdb.com/t/js/jquery.tablesorter.js"></script>
    <script src="http://assets.voltdb.com/t/js/jquery.tablesorter.widgets.js"></script>
    <!-- Placed at the end of the document so the pages load faster -->
</body>
</html>
<|MERGE_RESOLUTION|>--- conflicted
+++ resolved
@@ -1,1192 +1,1188 @@
-﻿<!DOCTYPE html PUBLIC "-//W3C//DTD XHTML 1.0 Transitional//EN" "http://www.w3.org/TR/xhtml1/DTD/xhtml1-transitional.dtd">
-<html xmlns="http://www.w3.org/1999/xhtml">
-<head>
-    <title>VoltDB Management Center</title>
-    <meta http-equiv="Content-Type" content="text/html; charset=utf-8" />
-    <meta http-equiv="X-UA-Compatible" content="IE=edge,chrome=1">
-    <meta name="viewport" content="width=device-width, height=device-height, initial-scale=1">
-    <meta name="description" content="">
-    <meta name="author" content="">
-    <link href="css/resources/layout.css" rel="stylesheet" />
-    <link href="css/resources/aero.css" rel="stylesheet" />
-    <link href="css/resources/nv.d3.css" rel="stylesheet" />
-    <link href="css/resources/tablesorter.css" rel="stylesheet" />
-    <link href="css/resources/schema/bootstrap.min.css" id="styleBootstrapMin" disabled="disabled" rel="stylesheet">
-    <link href="css/resources/schema/bootstrap-responsive.css" id="styleBootstrapResponsive" disabled="disabled" rel="stylesheet">
-    <link href="css/resources/schema/theme.bootstrap.css" id="styleThemeBootstrap" disabled="disabled" rel="stylesheet">
-    <script type="text/javascript" src="js/jquery-1.11.1.min.js"></script>
-    <script type="text/javascript" src="js/d3/d3.v3.min.js"></script>
-    <script type="text/javascript" src="js/d3/nv.d3.min.js"></script>
-    <script type="text/javascript" src="js/jquery.slimscroll.min.js"></script>
-    <script type="text/javascript" src="js/jquery.popup.js"></script>
-    <script type="text/javascript" src="js/jquery.cookie.js"></script>
-    <script type="text/javascript" src="js/voltdb.config.js"></script>
-    <script type="application/javascript" src="js/jquery.crypt.js"></script>
-    <script type="application/javascript" src="js/jquery-ui.js"></script>
-    <script type="text/javascript" src="js/voltdb.core.js"></script>
-    <script type="text/javascript" src="js/voltdb.service.js"></script>
-    <script type="text/javascript" src="js/voltdb.render.js"></script>
-    <script type="text/javascript" src="js/voltdb.ui.js"></script>
-    <script type="text/javascript" src="js/voltdb.graph.js"></script>
-    <script type="text/javascript" src="js/jquery.tooltipster.js"></script>
-    <script type="text/javascript" src="js/voltdb.sqlquery.ui.js"></script>
-    <script type="text/javascript" src="js/voltdb.queryrender.js"></script>
-    <script type="text/javascript" src="js/sorttable.js"></script>
-    <script type="text/javascript" src="js/shortcut.js"></script>
-    <script type="text/javascript" src="js/jquery.getSelectedText.min.js"></script>
-    <script type="text/javascript" src="js/icheck.js"></script>
-    <script type="text/javascript" src="js/voltdb.admin.ui.js"></script>
-    <script type="text/javascript" src="js/jquery.validate.min.js"></script>
-</head>
-<body>
-    <iframe name="versioncheck" id="versioncheck" style="display: none;" width="1" height="1" frameborder="0" src="about:blank"></iframe>
-    <div class="page-wrap">
-         <div class="snapshotStatusBar" style="display: none" id="snapshotBar">Snapshot saved successfully.</div>
-        <div id="wrapper">
-            <div class="header" id="headerMain">
-                <div class="headLeft">
-                    <div class="logo">
-                        <img src="css/resources/images/voltdb-logo.png" alt="VoltDB" />
-                    </div>
-                    <div class="menu" id="toggle">
-                        <div class="toggleMenu" id="toggleMenu">Menu</div>
-                        <nav id="nav">
-                            <ul>
-                                <li id="navDbmonitor" class="active"><a href="#" class="linkFirst">DB Monitor</a></li>
-                                <li id="navAdmin" style="display: none;"><a href="#">Admin</a></li>
-                                <li id="navSchema"><a href="#o">Schema</a></li>
-                                <li id="navSqlQuery"><a href="#">SQL Query</a></li>
-                            </ul>
-                        </nav>
-                    </div>
-                    <div class="clear"></div>
-                </div>
-                <div class="headRight">
-                    <ul class="topRightList" id="userSection">
-                        <li><a href="#logoutPopup" id="btnlogOut">
-                                <div class="userN"></div>
-                            </a></li>
-                        <li><a href="#logoutPopup" id="logOut">
-                                <div class="user" title="Log Out"></div>
-                            </a></li>
-                        <li class="line" id="userLine"></li>
-                        <li class="help"><a href="#help" id="showMyHelp">Help</a></li>
-                        <li class="responsiveMenuPlaceHolder">&nbsp;</li>
-                    </ul>
-                </div>
-                <div class="clear"></div>
-            </div>
-            <div class="contents">
-                <div class="container" id="containerMain">
-                    <div class="clusterDetailsWrapper" id="clusterDetails">
-                        <div class="clusterDetailsContLeft" id="clusterDetailsLeft">
-                            <h1 class="headText clusterIcon">Cluster</h1>
-                            <ul class="clusterStat" id="clusterHealth">
-                                <li class="activeIcon">Active <span>()</span></li>
-                                <li class="joiningIcon">Joining <span>()</span></li>
-                                <li class="missingIcon">Missing <span>()</span></li>
-                                <li style="display: none;" class="alertIcon"><a href="#memoryAlerts" id="showMemoryAlerts">Alert <span>()</span></a></li>
-                            </ul>
-                            <div class="clear"></div>
-                        </div>
-                        <div class="clusterDetailsContRight" id="clusterDetailsRight">
-                            <ul class="serverStat" id="serverStatSection">
-                                <li>Monitoring</li>
-                                <li class="activeServerName" id="activeServerName" title=""></li>
-                            </ul>
-                            <div style="float: right; padding: 0 0 0 10px;"><a href="#" id="btnPopServerList" class="btn showServers">Server</a></div>
-                            <div class="clear"></div>
-                        </div>
-                        <div class="clear"></div>
-
-                        <!-- Server List popup-->
-                        <div id="popServerList" style="display: none;">
-                            <div class="slide-pop-wrapper">
-                                <div class="slide-pop-title">
-                                    <div class="icon-server searchLeft">Servers</div>
-                                    <div class="searchRight">
-                                        <div class="search">
-                                            <input type="text" id="popServerSearch" class="icon-search" onclick="this.value = '';" onblur="this.value=!this.value?'Search Server':this.value;" value="Search Server" />
-                                        </div>
-                                        <div class="thresholdVal">
-                                            Alert Threshold
-                                            <input type="text" id="threshold" class="theVal" maxlength="3" />
-                                            % <a href="#" id="saveThreshold" class="setVal">Set</a>
-                                        </div>
-                                        <div class="clear"></div>
-                                    </div>
-                                    <div class="clear"></div>
-                                </div>
-                                <div class="slide-pop-content">
-                                    <div class="server-info-heading">
-                                        <span class="server">Server Name</span> <span class="memory-use">Memory Usage</span>
-                                        <div class="clear"></div>
-                                    </div>
-                                    <div id="serverListWrapper">
-                                        <ul class="servers-list" id="serversList">
-                                        </ul>
-                                    </div>
-                                </div>
-                            </div>
-                        </div>
-                    </div>
-                    <div class="content displayPre" id="contentServer">
-                        <div class="leftShowhide">
-                            <div id="GraphBlock" class="">
-                                <h1 class="headText1"><a href="#" id="showHideGraphBlock" class="showhideIcon expanded arrowAdjust">Show/Hide Graph</a></h1>
-                            </div>
-                        </div>
-                        <div class="rightShowhide">
-                            <ul class="rightShowhideList" id="showHideRightlist">
-                                <li class="viewSelect">
-                                    <label>View</label>
-                                    <select id="graphView">
-                                        <option selected="selected">Seconds</option>
-                                        <option>Minutes</option>
-                                        <option>Days</option>
-                                    </select>
-                                </li>
-                            </ul>
-                            <div class="preBtn"><a href="#myPreference" class="btn" id="showMyPreference">Display Preference</a> </div>
-                        </div>
-                        <div class="clear"></div>
-                    </div>
-                    <div id="mainGraphBlock">
-                        <div class="graphChart" id="graphChart">
-                            <div id="chartServerCPU" class="chart">
-                                <div class="chartHeader" id="chartHead">
-                                    <h1>Server CPU <span class="activeServerName" title=""></span></h1>
-                                </div>
-                                <svg id="visualisationCpu" width="100%" height="350"></svg>
-                            </div>
-                            <div id="chartServerRAM" class="chart">
-                                <div class="chartHeader" id="chartRamHeader">
-                                    <h1>Server RAM<span class="activeServerName" title=""></span></h1>
-                                </div>
-                                <svg id="visualisationRam" width="100%" height="400"></svg>
-                            </div>
-                            <div id="chartClusterLatency" class="chart">
-                                <div class="chartHeader">
-                                    <h1>Cluster Latency (99th percentile, ms)</h1>
-                                </div>
-                                <svg id="visualisationLatency" width="100%" height="400"></svg>
-                            </div>
-                            <div id="chartClusterTransactions" class="chart">
-                                <div class="chartHeader">
-                                    <h1>Cluster Transactions (tps)</h1>
-                                </div>
-                                <svg id="visualisationTransaction" width="100%" height="400"></svg>
-                            </div>
-                            <div class="clear"></div>
-                        </div>
-                    </div>
-                    <div class="data">
-                        <div id="firstpane" class="menu_list">
-                            <!--Code for menu starts here-->
-                            <div class="menu_head expanded">
-                                <h1 id="ShowHideBlock">Show/Hide Data</h1>
-                            </div>
-                            <div class="menu_body" style="display: block;">
-                                <div id="tblStoredProcedures" class="storedProcWrapper">
-                                    <div class="tabs-filter-wrapper">
-                                        <div class="tableTitle icon-procedures">Stored Procedures (Cluster)</div>
-                                        <div class="filter">
-                                            <input name="filter" id="filterStoredProc" type="text" class="search-box" onblur="this.value=!this.value?'Search Stored Procedures':this.value;" value="Search Stored Procedures" placeholder="Search Stored Procedures" />
-                                            <a id="searchStoredProc" href="javascript:void(0)" class="icon-search" title="Search">search</a>
-                                        </div>
-                                        <div class="pagination">
-                                            <a id="previousProcedures" href="javascript:void(0)" class="prev" title="Previous Page">Prev</a>Page
-                                            <label id="lblPrevious"></label>
-                                            of
-                                            <label id="lblTotalPages"></label>
-                                            <a id="nextProcedures" href="javascript:void(0)" class="next" title="Next Page">Next</a>
-                                        </div>
-                                        <div class="clear"></div>
-                                    </div>
-                                    <div class="tblScroll">
-                                        <table width="100%" border="0" cellspacing="0" cellpadding="0" class="storeTbl">
-                                            <thead>
-                                                <tr>
-                                                    <th id="PROCEDURE" width="30%" data-name="none">Stored Procedure</th>
-                                                    <th id="INVOCATIONS" width="10%" data-name="none">Invocations</th>
-                                                    <th id="MIN_LATENCY" width="15%" data-name="none">Min Latency (ms)</th>
-                                                    <th id="MAX_LATENCY" width="15%" data-name="none">Max Latency (ms)</th>
-                                                    <th id="AVG_LATENCY" width="15%" data-name="none">Avg Latency (ms)</th>
-                                                    <th id="PERC_EXECUTION" width="15%" data-name="none">% Time of Execution</th>
-                                                </tr>
-                                            </thead>
-                                            <tbody id="storeProcedureBody">
-                                            </tbody>
-                                        </table>
-                                    </div>
-                                </div>
-                                <div id="tblDataTables" class="dataTablesWrapper">
-                                    <div class="tabs-filter-wrapper">
-                                        <div class="tableTitle icon-tables">Database Tables</div>
-                                        <div class="filter">
-                                            <input name="filter" id="filterDatabaseTable" type="text" class="search-box" onblur="this.value=!this.value?'Search Database Tables':this.value;" value="Search Database Tables" placeholder="Search Database Tables" />
-                                            <a id="searchDataTable" href="javascript:void(0)" class="icon-search" title="Search">search</a>
-                                        </div>
-                                        <div class="pagination">
-                                            <a id="previousTables" href="javascript:void(0)" class="prev" title="Previous Page">Prev</a>Page
-                                            <label id="lblPreviousTable"></label>
-                                            of
-                                            <label id="lblTotalPagesofTables"></label>
-                                            <a id="nextTables" href="javascript:void(0)" class="next" title="Next Page">Next</a>
-                                        </div>
-                                        <div class="clear"></div>
-                                    </div>
-                                    <div class="tblScroll">
-                                        <table width="100%" border="0" cellspacing="0" cellpadding="0" class="storeTbl">
-                                            <thead>
-                                                <tr>
-                                                    <th id="TABLE_NAME" width="30%" data-name="none">Table</th>
-                                                    <th id="TUPLE_COUNT" width="10%" data-name="none">Row Count</th>
-                                                    <th id="MAX_ROWS" width="15%" data-name="none">Max Rows (per partition)</th>
-                                                    <th id="MIN_ROWS" width="15%" data-name="none">Min Rows (per partition)</th>
-                                                    <th id="AVG_ROWS" width="15%" data-name="none">Avg Rows (per partition)</th>
-                                                    <th id="TABLE_TYPE" width="15%" data-name="none">Type</th>
-                                                </tr>
-                                            </thead>
-                                            <tbody id="tablesBody">
-                                            </tbody>
-                                        </table>
-                                    </div>
-                                </div>
-                            </div>
-                        </div>
-                    </div>
-                </div>
-            </div>
-
-            <!--Admin-->
-
-            <div id="admin" class="container contents">
-                <div class="adminWrapper">
-                    <div class="adminLeft">
-                        <h1 class="headText clusterIcon">Cluster</h1>
-                        <div class="adminClusterProperties">
-                            <ul class="adminClusterList">
-                                <li><a href="#pauseConfirmationPop" class="resume" id="pauseConfirmation">Pause</a> <a href="#resumeConfirmationPop" class="pause" id="resumeConfirmation" style="display: none;">Resume</a> </li>
-                                <li><a href="#" class="promote-disabled">Promote</a></li>
-                                <li><a href="#savePop" id="saveConfirmation" class="saveme">Save</a></li>
-                                <li><a href="#restorePop" id="restoreConfirmation" class="restore">Restore</a></li>
-                                <li><a href="#shutDownConfirmationPop" class="shutdown" id="shutDownConfirmation">Shutdown</a></li>
-                            </ul>
-                           
-                            
-                        </div>
-                        <div class="clear"></div>
-                    </div>
-                    <div class="adminRight">
-                        <div class="downloadConfig">
-<<<<<<< HEAD
-                            <a id="downloadAdminConfigurations" href="javascript:void(0)" download="deployment.xml" class="btnDown">Download Configuration</a>
-=======
-                            <a id="downloadAdminConfigurations" href="javascript:void(0)" download="deployment.xml"  class="btnDown">Download Configuration</a>
->>>>>>> 100fe93b
-                        </div>
-                        <div class="adminServer">
-                            <div class="serverName" id="serverName">Server<span class="setServer adminIcons"></span></div>
-                            <!-- <div class="setServer adminIcons" id="btnServerConfigAdmin"></div>-->
-                            <!-- server list -->
-                            <div id="serverConfigAdmin" style="display: none;">
-                                <div class="slide-pop-wrapper">
-                                    <div class="slide-pop-title ">
-                                        <div class="icon-server searchLeft searchLeftAdmin">Servers</div>
-                                        <div class="searchRight">
-                                            <div class="search">
-                                                <!-- <input type="text" id="popServerSearchAdmin" class="icon-search icoSS" onclick="this.value='';" onblur="this.value=!this.value?'Search Server':this.value;" value="Search Server" placeholder="Search Server"> -->
-                                            </div>
-                                        </div>
-                                        <div class="clear"></div>
-                                    </div>
-                                    <div class="slide-pop-content" style="padding: 0 0 15px 0;">
-                                        <div id="serverListWrapperAdmin">
-                                            <table width="100%" border="0" cellspacing="0" cellpadding="0" class="tblshutdown">
-                                                <tbody>
-                                                </tbody>
-                                            </table>
-                                        </div>
-                                    </div>
-                                </div>
-                            </div>
-                            <!-- server list -->
-                        </div>
-                        <div class="clear"></div>
-                    </div>
-                    <div class="clear"></div>
-                </div>
-                <div class="adminContainer">
-                    <div class="adminContentLeft">
-                        <div class="headerAdminContent">
-                            <h1>Overview</h1>
-                        </div>
-                        <div class="overviewTbl">
-                            <table width="100%" border="0" cellspacing="0" cellpadding="0" class="adminTbl1">
-                                <tr>
-                                    <td width="62%" class="configLabel">Site per host</td>
-                                    <td id="sitePerHost" width="20%" align="right"></td>
-                                    <td width="2%">&nbsp;</td>
-                                    <td width="16%">&nbsp;</td>
-                                </tr>
-                                <tr>
-                                    <td class="configLabel">K-safety </td>
-                                    <td id="kSafety" align="right"></td>
-                                    <td>&nbsp;</td>
-                                    <td>&nbsp;</td>
-                                </tr>
-                                <tr>
-                                    <td class="configLabel">Partition detection </td>
-                                    <td align="right">
-                                        <div id="partitionDetectionIcon" class="onIcon"></div>
-                                    </td>
-                                    <td id="partitionDetectionLabel"></td>
-                                    <td>&nbsp;</td>
-                                </tr>
-                                <tr class="security">
-                                    <td class="configLabel">Security</td>
-                                    <td align="right">
-                                        <div id="securityOptionIcon" class="offIcon"></div>
-                                        <input type="checkbox" id="chkSecurity" class="chkSecurity" /></td>
-                                    <td><span id="spanSecurity"></span></td>
-                                    <td>
-                                        <a id="btnEditSecurityOk" href="#securityPop" class="editOk" title="Save" style="">Ok</a>
-                                        <a id="btnEditSecurityCancel" href="javascript:void(0)" class="editCancel" title="Cancel" style="">Cancel</a>
-                                        <a href="#securityPop" id="securityEdit" class="edit" title="Edit">&nbsp;</a></td>
-                                </tr>
-                                <tr class="hasSubLabel parent" id="row-1">
-                                    <td class="configLabel"><a href="javascript:vold(0)" class="labelCollapsed">HTTP Access</a></td>
-                                    <td align="right">
-                                        <div id="httpAccessIcon" class="onIcon"></div>
-                                    </td>
-                                    <td id="httpAccessLabel"></td>
-                                    <td>&nbsp;</td>
-                                </tr>
-                                <tr class="child-row-1 subLabelRow">
-                                    <td class="configLabel">JSON API</td>
-                                    <td align="right">
-                                        <div id="jsonAPIIcon" class="onIcon"></div>
-                                    </td>
-                                    <td id="txtJsonAPI"></td>
-                                    <td>&nbsp;</td>
-                                </tr>
-                                <tr class="hasSubLabel parent" id="row-2">
-                                    <td class="configLabel"><a href="javascript:void(0)" class="labelCollapsed">Auto Snapshots</a></td>
-                                    <td align="right" id="autoSnapshotOption">
-                                        <div id="autoSnapshotIcon" class="onIcon"></div>
-                                        <input style="display: none;" type="checkbox" id="chkAutoSnapshot" checked="checked" class="snapshot" /></td>
-                                    <td>
-                                        <div id="txtAutoSnapshot" class="SnapshotsOn"></div>
-                                    </td>
-                                    <td><a id="btnEditAutoSnapshotOk" href="#autoSnapshotPop" class="editOk" title="Save" style="">Ok</a> <a id="btnEditAutoSnapshotCancel" href="javascript:void(0)" class="editCancel" title="Cancel" style="">Cancel</a> <a href="javascript:void(0)" id="autoSnapshotEdit" class="edit" title="Edit">&nbsp;</a></td>
-                                </tr>
-                                <tr class="child-row-2 subLabelRow">
-                                    <td class="configLabel">File Prefix </td>
-                                    <td align="right"><span id="prefixSpan"></span>
-                                        <input id="txtPrefix" class="exitableTxtBx exitableFilePrefix" type="text" style="display: none">
-                                    </td>
-                                    <td>&nbsp;</td>
-                                    <td>&nbsp;</td>
-                                </tr>
-                                <tr class="child-row-2 subLabelRow">
-                                    <td class="configLabel">Frequency </td>
-                                    <td align="right"><span id="frequencySpan"></span>
-                                        <input id="txtFrequency" class="exitableTxtBx" type="text" style="display: none">
-                                        <span id="spanFrequencyUnit"></span>
-                                        <select id="ddlfrequencyUnit" style="display: none;">
-                                            <option>Hrs</option>
-                                            <option>Min</option>
-                                            <option>Sec</option>
-                                        </select>
-                                    </td>
-                                    <td>&nbsp;</td>
-                                    <td>&nbsp;</td>
-                                </tr>
-                                <tr class="child-row-2 subLabelRow">
-                                    <td class="configLabel">Retained </td>
-                                    <td align="right"><span id="retainedSpan"></span>
-                                        <input id="txtRetained" class="exitableTxtBx" type="text" style="display: none">
-                                        <span id="retainedSpanUnit"></span>
-                                    </td>
-                                    <td>&nbsp;</td>
-                                    <td>&nbsp;</td>
-                                </tr>
-                                <tr class="hasSubLabel parent" id="row-3">
-                                    <td class="configLabel"><a href="javascript:void(0)" class="labelCollapsed">Command Logging</a></td>
-                                    <td align="right">
-                                        <div id="commandLogIcon" class="offIcon"></div>
-                                    </td>
-                                    <td id="commandLogLabel"></td>
-                                    <td>&nbsp;</td>
-                                </tr>
-                                <tr class="child-row-3 subLabelRow">
-                                    <td class="configLabel">Log Frequency, time </td>
-                                    <td align="right">
-                                        <span id="commandLogFrequencyTime"></span>
-                                        <span id="commandLogFrequencyUnit"></span>
-                                    </td>
-                                    <td>&nbsp;</td>
-                                    <td>&nbsp;</td>
-                                    <td>&nbsp;</td>
-                                </tr>
-                                <tr class="child-row-3 subLabelRow">
-                                    <td class="configLabel">Log Frequency, transactions </td>
-                                    <td id="commandLogFrequencyTxns" align="right"></td>
-                                    <td>&nbsp;</td>
-                                    <td>&nbsp;</td>
-                                </tr>
-                                <tr class="child-row-3 subLabelRow">
-                                    <td class="configLabel">Log Segment Size</td>
-                                    <td align="right">
-                                        <span id="commandLogSegmentSize"></span>
-                                        <span id="commandLogSegmentSizeUnit"></span>
-                                    </td>
-                                    <td>&nbsp;</td>
-                                    <td>&nbsp;</td>
-                                    <td>&nbsp;</td>
-                                </tr>
-                                <tr class="hasSubLabel parent" id="row-4">
-                                    <td class="configLabel"><a href="javascript:void(0)" class="labelCollapsed">Export</a></td>
-                                    <td align="right">
-                                        <div id="exports" class="offIcon"></div>
-                                    </td>
-                                    <td id="txtExportLabel"></td>
-                                    <td>&nbsp;</td>
-                                </tr>
-                                <tr class="child-row-4 subLabelRow">
-                                    <td class="configLabel">Target</td>
-                                    <td align="right">
-                                        <span id="target"></span>
-                                    </td>
-                                    <td>&nbsp;</td>
-                                    <td>&nbsp;</td>
-                                    <td>&nbsp;</td>
-                                </tr>
-                                <tr class="child-row-4 subLabelRow">
-                                    <td style="font-weight: bold" class="configLabel">Properties:</td>
-                                    <td id="properties"></td>
-                                    <td>&nbsp;</td>
-                                    <td>&nbsp;</td>
-                                    <td>&nbsp;</td>
-                                </tr>
-                                <tr class="child-row-4 subLabelRow">
-                                    <td class="configLabe1" colspan="4">
-                                        <table width="100%" class="propertiesTbl" id="exportProperties">
-                                        </table>
-                                    </td>
-                                </tr>
-                                <tr class="hasSubLabel parent" id="row-5">
-                                    <td class="configLabel"><a href="javascript:void(0)" class="labelCollapsed">Advanced</a></td>
-                                    <td>&nbsp;</td>
-                                    <td>&nbsp;</td>
-                                    <td>&nbsp;</td>
-                                </tr>
-                                <tr class="child-row-5 subLabelRow">
-                                    <td class="configLabel">Max Java Heap </td>
-                                    <td align="right">
-                                        <span id="maxJavaHeap"></span>
-                                        <span id="maxJavaHeapUnit"></span>
-                                    </td>
-                                    <td>&nbsp;</td>
-                                    <td>&nbsp;</td>
-                                    <td>&nbsp;</td>
-                                </tr>
-                                <tr class="child-row-5 subLabelRow" id="heartbeatTimeoutRow">
-                                    <td class="configLabel">Heartbeat time out </td>
-                                    <td align="right" class="heartbeattd">
-                                        <form id="formHeartbeatTimeout" method="get" action="">
-                                            <div id="loadingHeartbeatTimeout" class="loading-small" style="display: none;"></div>
-                                            <span id="hrtTimeOutSpan"></span>
-                                            <input id="txtHrtTimeOut" name="txtHrtTimeOut" class="exitableTxtBx" type="text" style="display: none" />
-                                            <span id="hrtTimeOutUnitSpan"></span>
-                                            <label id="errorHeartbeatTimeout" for="txtHrtTimeOut" class="error" style="display: none;"></label>
-                                        </form>
-                                    </td>
-                                    <td>&nbsp;</td>
-                                    <td><a id="btnEditHeartbeatTimeoutOk" href="#HrtTimeOutPopup" class="editOk" title="Ok" style="">Ok</a> <a id="btnEditHeartbeatTimeoutCancel" href="javascript:void(0)" class="editCancel" title="Cancel" style="">Cancel</a> <a id="btnEditHrtTimeOut" href="javascript:void(0)" class="edit" title="Edit">&nbsp;</a></td>
-                                </tr>
-                                <tr class="child-row-5 subLabelRow" id="queryTimoutRow">
-                                    <td class="configLabel">Query time out</td>
-                                    <td align="right" class="queryTimeOut"><span id="queryTimeOutSpan"></span>
-                                        <input id="txtQueryTimeout" class="exitableTxtBx" type="text" style="display: none" />
-                                        <span id="queryTimeOutUnitSpan"></span></td>
-                                    <td>&nbsp;</td>
-                                    <td><a id="btnEditQueryTimeoutOk" href="#QueryTimeOutPopup" class="editOk" title="Ok" style="">Ok</a> <a id="btnEditQueryTimeoutCancel" href="javascript:void(0)" class="editCancel" title="Cancel" style="">Cancel</a> <a id="btnEditQueryTimeout" href="javascript:void(0)" class="edit" title="Edit">&nbsp;</a></td>
-                                </tr>
-                                <tr class="child-row-5 subLabelRow">
-                                    <td class="configLabel">Max temp table memory</td>
-                                    <td align="right">
-                                        <span id="temptablesmaxsize"></span>
-                                        <span id="temptablesmaxsizeUnit"></span>
-                                    </td>
-                                    <td>&nbsp;</td>
-                                    <td>&nbsp;</td>
-                                </tr>
-                                <tr class="child-row-5 subLabelRow">
-                                    <td class="configLabel">Snapshot priority</td>
-                                    <td id="snapshotpriority" align="right"></td>
-                                    <td>&nbsp;</td>
-                                    <td>&nbsp;</td>
-                                </tr>
-                            </table>
-                        </div>
-                    </div>
-                    <div class="adminContentRight">
-                        <div class="adminPorts">
-                            <div class="headerAdminContent">
-                                <h1>Network Interfaces</h1>
-                            </div>
-
-                            <table width="100%" border="0" cellspacing="0" cellpadding="0" class="adminTbl2">
-                                <tr>
-                                    <td width="76%">Client Port</td>
-                                    <td id="clientport" width="24%"></td>
-                                </tr>
-                                <tr>
-                                    <td>Admin Port</td>
-                                    <td id="adminport"></td>
-                                </tr>
-                                <tr>
-                                    <td>HTTP Port</td>
-                                    <td id="httpport"></td>
-                                </tr>
-                                <tr>
-                                    <td>Internal Port</td>
-                                    <td id="internalPort"></td>
-                                </tr>
-                                <tr>
-                                    <td>Zookeeper Port</td>
-                                    <td id="zookeeperPort"></td>
-                                </tr>
-                                <tr>
-                                    <td>Replication Port</td>
-                                    <td id="replicationPort"></td>
-                                </tr>
-                            </table>
-                        </div>
-                        <div class="adminDirectories">
-                            <div class="headerAdminContent">
-                                <h1>Directories</h1>
-                            </div>
-                            <table width="100%" border="0" cellspacing="0" cellpadding="0" class="adminTbl2">
-                                <tr>
-                                    <td width="76%">Root (Destination)</td>
-                                    <td id="voltdbroot" width="24%"></td>
-                                </tr>
-                                <tr>
-                                    <td>Snapshot</td>
-                                    <td id="snapshotpath"></td>
-                                </tr>
-                                <tr>
-                                    <td>Export Overflow</td>
-                                    <td id="exportOverflow"></td>
-                                </tr>
-                                <tr>
-                                    <td>Command Logs</td>
-                                    <td id="commandlogpath"></td>
-                                </tr>
-                                <tr>
-                                    <td>Command log Snapshots</td>
-                                    <td id="commandlogsnapshotpath"></td>
-                                </tr>
-                            </table>
-                        </div>
-                    </div>
-                    <div class="clear"></div>
-                </div>
-            </div>
-
-            <!--Schema Tab-->
-            <div id="schema" class="contents"></div>
-
-            <!--Sql Query Tab-->
-            <div id="sqlQuery" class="containerStudio contents">
-                <div class="blockWrapper" id="BlockContainer01">
-                    <div class="objectExplorer">
-                        <div class="explorer">
-                            <!--tab-->
-                            <div class="tabContant" id="tabMain">
-                                <ul class="tabs">
-                                    <li><a href="#tab1">Tables</a></li>
-                                    <li><a href="#tab2">Views</a></li>
-                                    <li><a href="#tab3">Stored Procedures</a></li>
-                                </ul>
-                                <div class="tab_container">
-                                    <div id="tabScroller">
-                                        <div id="tab1" class="tab_content">
-                                            <div id="accordionTable"></div>
-                                        </div>
-                                        <div id="tab2" class="tab_content">
-                                            <div id="accordionViews"></div>
-                                        </div>
-                                        <div id="tab3" class="tab_content">
-                                            <div id="accordionProcedures"></div>
-                                        </div>
-                                    </div>
-                                </div>
-                            </div>
-                        </div>
-                        <div class="clear"></div>
-                    </div>
-                    <div class="queryInput" id="inputQuery">
-                        <ul class="btnList" id="queryBtnList">
-                            <li>
-                                <button class="btnStudio" id="runBTn">Run</button>
-                            </li>
-                            <li>
-                                <button class="btnStudio" id="clearQuery">Clear</button>
-                            </li>
-                        </ul>
-                        <h1 class="theHeading icon-query">Query</h1>
-                        <div class="query">
-                            <form name="" id="queryForm">
-                                <div class="textWritingArea">
-                                    <textarea id="theQueryText"></textarea>
-                                </div>
-                            </form>
-                        </div>
-                    </div>
-                    <div class="clear"></div>
-                </div>
-                <div class="blockWrapper" id="blockContainer02">
-                    <div class="exportType">
-                        <form name="" id="queryResult">
-                            <select id="exportType">
-                                <option selected="selected">HTML</option>
-                                <option>CSV</option>
-                                <option>Monospace</option>
-                            </select>
-                        </form>
-                    </div>
-                    <h1 class="theHeading icon-queryResult">Query Result</h1>
-                    <div class="queryResult">
-                        <div id="resultHtml" style="display: block;" class="resultHtml"></div>
-                        <div id="resultCsv" style="display: none;" class="resultCsv"></div>
-                        <div id="resultMonospace" style="display: none;" class="resultMonospace">
-                            <pre>
-                    </pre>
-                        </div>
-                    </div>
-                    <div id="queryResults" class="queryStatus"></div>
-                </div>
-            </div>
-        </div>
-    </div>
-    <div class="footer" id="mainFooter">
-        <p>Copyright © 2014 VoltDB. All rights reserved. </p>
-    </div>
-    <!-- POPUP Saved Preferences -->
-    <div id="myPreference" style="display: none">
-        <div class="overlay-title">Graph/Data Preferences</div>
-        <div class="clear"></div>
-        <div class="overlay-content graphPop">
-            <form name="popupForm" id="formPopup" method="post">
-                <ul class="user-preferences" id="userPreferences">
-                    <li class="pref-graph">Server CPU
-          <input type="checkbox" id="ServerCPU" name="" value="cpu" checked="checked" />
-                    </li>
-                    <li class="pref-graph">Server RAM
-          <input type="checkbox" id="ServerRAM" name="" value="ram" checked="checked" />
-                    </li>
-                    <li class="pref-graph">Cluster Latency
-          <input type="checkbox" id="ClusterLatency" name="" value="latency" checked="checked" />
-                    </li>
-                    <li class="pref-graph">Cluster Transactions
-          <input type="checkbox" id="ClusterTransactions" name="" value="transaction" checked="checked" />
-                    </li>
-                    <li class="pref-storedProc">Stored Procedures
-          <input type="checkbox" id="StoredProcedures" name="" value="stored_proc" checked="checked" />
-                    </li>
-                    <li class="last pref-tables">Database Tables
-          <input type="checkbox" id="DatabaseTables" name="" value="table" checked="checked" />
-                    </li>
-                </ul>
-                <input type="submit" name="account_details" id="account_details" value="Save" class="input-submit left" hidden="hidden" style="display: none;" />
-            </form>
-        </div>
-        <div class="overlay-btns"><a href="#" class="btn" id="savePreference" title="save">Save</a></div>
-    </div>
-    <!-- POPUP Saved Preferences -->
-
-    <!-- POPUP Alerts -->
-    <div id="memoryAlerts" style="display: none">
-        <div class="overlay-title">Memory Usage Alerts</div>
-        <div class="clear"></div>
-        <div class="overlay-content">
-            <div class="server-info-heading"><span class="server">Server Name</span><span class="memory-use">Memory Usage</span></div>
-            <ul class="servers-list" id="memoryAlertsList">
-            </ul>
-        </div>
-    </div>
-    <!-- POPUP Alerts -->
-
-    <div style="display: none"><a href="#error" id="errorPopup">Error</a></div>
-
-    <!--Error popup-->
-    <div id="error" style="display: none">
-        <div class="overlay-title errorIcon ">Error</div>
-        <div class="clear"></div>
-        <div class="overlay-contentError errorMsg">
-            <p id="errorMessage"></p>
-            <br />
-            <div class="overlay-btns" style="padding: 0"><a href="#" class="btn" id="btnOk" title="save">Ok</a></div>
-        </div>
-    </div>
-    <!--Error popup-->
-
-    <!--Logout popup-->
-    <div id="logoutPopup" style="display: none">
-        <div class="overlay-title ">
-            <img src="css/resources/images/Information.png" class="imgError" />Logout
-        </div>
-        <div class="clear"></div>
-        <div class="overlay-contentError errorMsg">
-            <p>Do you want to logout?</p>
-            <br />
-            <ul class="btnList" id="Ul1">
-                <li>
-                    <div class="overlay-btns" style="padding: 0"><a href="javascript:void(0)" class="btn" id="A1" onclick="logout();" title="Ok">Ok</a></div>
-                </li>
-                <li>
-                    <div class="overlay-btns" style="padding: 0"><a class="btn" id="btnCancel" title="Cancel">Cancel</a></div>
-                </li>
-            </ul>
-        </div>
-    </div>
-    <!--Logout popup-->
-
-    <!--Connection popup-->
-    <div style="display: none"><a href="#connectionPopup" id="conPopup">Connection Error</a></div>
-    <div id="connectionPopup" style="display: none">
-        <div id="conpop">
-            <div class="overlay-title ">
-                <img src="css/resources/images/error.png" class="imgError" />Error
-            </div>
-            <div class="clear"></div>
-            <div class="overlay-contentError errorMsg">
-                <p>Lost connection to DB Monitor service. Please click ok when the server is back online. </p>
-                <br />
-                <div class="overlay-btns" style="padding: 0"><a class="btn" id="btnConOk" title="save">Ok</a></div>
-            </div>
-        </div>
-    </div>
-    <!--Connection popup-->
-
-    <!--Server Shutdown Information-->
-    <div style="display: none"><a href="#shutdownInfoPopup" id="serverShutdownPopup">Cluster Shutdown</a></div>
-    <div id="shutdownInfoPopup" style="display: none">
-        <div id="shutdownPop">
-            <div class="overlay-title ">
-                <img src="css/resources/images/error.png" class="imgError" />Error
-            </div>
-            <div class="clear"></div>
-            <div class="overlay-contentError errorMsg">
-                <p>DB Monitor service has been shutdown. Please click ok when the server is back online. </p>
-                <br />
-                <div class="overlay-btns" style="padding: 0"><a class="btn" id="btnServerShutdownOk" title="save">Ok</a></div>
-            </div>
-        </div>
-    </div>
-    <!--Server Shutdown Information-->
-
-    <!--Server not available popup-->
-    <div style="display: none"><a href="#serverUnavailablePopup" id="serUnavailablePopup">Connection Error</a></div>
-    <div id="serverUnavailablePopup" style="display: none">
-        <div id="servUnavailablePop">
-            <div class="overlay-title ">
-                <img src="css/resources/images/error.png" class="imgError" />Error
-            </div>
-            <div class="clear"></div>
-            <div class="overlay-contentError errorMsg">
-                <p>
-                    Could not establish connection to DB Monitor service. The service is either down, very slow to respond or the server refused connection.
-        Please click ok when the server is back online.
-                </p>
-                <br />
-                <div class="overlay-btns" style="padding: 0"><a class="btn" id="serverUnavailableBtn" title="Ok">Ok</a></div>
-            </div>
-        </div>
-    </div>
-    <!--Server not available popup-->
-
-    <!--Help popup-->
-    <div id="help" style="display: none">
-        <div class="overlay-title helpIcon ">Help</div>
-        <div class="clear"></div>
-        <div class="overlay-contentHelp">
-            <!-- <h1>VoltDB Management Center: DB Monitor</h1> -->
-            <div class="VDBMonitorHelp" id="VDBMonHelp">
-                <p>The <span class="helpStyleTitle">VoltDB Management Center DB Monitor</span> lets you track the performance and health of your cluster. The monitor is divided into three parts: </p>
-                <ul class="helpList">
-                    <li>Cluster health at-a-glance</li>
-                    <li>Performance Graphs</li>
-                    <li>Performance Data</li>
-                </ul>
-                <br />
-                <h2 class="help">Cluster Health At-a-Glance</h2>
-                <p>The cluster health bar provides a quick look at the current health of the database cluster, including:</p>
-                <ul class="helpList">
-                    <li>How many servers are in the cluster</li>
-                    <li>How many are joining</li>
-                    <li>How many are missing (that is, servers that have stopped either intentionally or by accident)</li>
-                    <li>If any servers are running low on memory</li>
-                </ul>
-                <p>
-                    The cluster health bar also indicates which server you are currently connected to and contains a pulldown menu (from the <span class="helpStyleButton">&raquo;&nbsp;Server</span> button on the right) that lists all of the servers in the cluster and their current memory usage. Click on a server name in the list to switch to view statistics from that server. You can also use the input field and the <span class="helpStyleButton">Set</span> button to set the threashold for out-of-memory alerts. Any servers using more than the threshold percent of total memory will be highlighted with an alert status.
-                <h2 class="help">Performance Graphs</h2>
-                    <p>The second section of the monitor shows graphs for CPU and memory usage of the current server and 99th percentile query latency and transactions per sectond for the entire cluster. You can use the pull down "View" menu to change the scale and update rate of the graphs between seconds, minutes, and days.</p>
-                <h2 class="help">Performance Data</h2>
-                <p>The third and last section of the monitor shows data charts of performance metrics for each stored procedure and the number of rows for each table and view. You can sort by any of the columns in the charts by clicking on the column heading. Or you can filter by the procedure names using the search box above the chart. </p>
-                <h2 class="help">Additional Controls</h2>
-                <p>To quckly hide or show either the graphs or the charts, you can click on the "Show/Hide" triangle above each section. You can also choose to display or hide specific charts and graphs using the <span class="helpStyleButton">Display&nbsp;Preference</span> button above the graphs. Clear the checkbox next to the graphs and/or charts you want to hide and press "Save". This setting is saved as a browser cookie so will be retained across sessions. </p>
-            </div>
-            <div class="VDBSchemaHelp" id="VDBSchHelp" style="display: none;">
-                <p>The <strong class="helpStyleTitle">VoltDB Management Center Schema</strong> viewer lets you examine the logical definition of your database, including the tables, views, indexes, and stored procedures. Five tabs along the top of the viewer let you choose between: </p>
-                <ul class="helpSchemaList">
-                    <li><span class="helpStyleTitle">Overview</span> &mdash; A summary of the software version, database schema, and its contents.</li>
-                    <li><span class="helpStyleTitle">Schema</span> &mdash; Detailed description of all the tables and views, including indexes and constraints. Click on a table or view's name to expand it and see the details. Click on the column headings to sort the list.</li>
-                    <li><span class="helpStyleTitle">Procedures &amp; SQL</span> &mdash; A list of all of the user-defined stored procedures and their attributes. Click on a procedure name to view the SQL statements it contains. Click on the SQL statements to see their execution plans.</li>
-                    <li><span class="helpStyleTitle">Size Worksheet</span> &mdash; An interactive worksheet that helps you estimate the amount of memory required based on the current schema and estimated row counts you enter.all of the user-defined stored procedures and their attributes. Click on a procedure name to view the SQL statements it contains. Click on the SQL statements to see their execution plans.</li>
-                    <li><span class="helpStyleTitle">DDL Source</span> &mdash; A complete listing of the DDL source statements for the current schema.</li>
-                </ul>
-                <br />
-            </div>
-            <div class="VDBQueryHelp" id="VDBQHelp" style="display: none;">
-                <p>The <strong class="helpStyleTitle">VoltDB Management Center SQL Query</strong> page lets you execute SQL queries interactively. Simply type your query into the box on the right and click "Run". A list of database tables, views, and stored procedures are provided to the left for reference. Click on a table or view to expand it and see the columns. Click on a stored procedure to see the datatypes of its input parameters and return value. </p>
-                <p>You can enter individual queries or multiple queries separated by semi-colons. If there are several queries in the input box, you can execute selected queries by highlighting the queries you want to execute before clicking <span class="helpStyleButton">Run </span>.</p>
-                <p>In addition to SQL queries, you can invoke stored procedures using the EXEC (or EXECUTE) directive:</p>
-                <blockquote>EXEC {procedure-name} [parameter] ... </blockquote>
-                <p>Finally, you can change the format of the output using the pull-down menu above and to the right of the query results pane. The results can be displayed as a formatted (HTML) table, comma-separated value (CSV) lines, or as monospaced text.</p>
-            </div>
-        </div>
-    </div>
-
-
-    <!--help popup ends-->
-
-    <!-- POPUP shutDownConfirmationPop -->
-    <div id="shutDownConfirmationPop" style="display: none">
-        <div class="overlay-title icon-alert">Shutdown: Confirmation</div>
-        <div class="clear"></div>
-        <div class="overlay-content">
-            <p class="txt-bold">Are you sure you want to shutdown the cluster?</p>
-            <p>Any data not saved to a snapshot or command log will be lost.</p>
-            <p>Continue with the shutdown?</p>
-        </div>
-        <div class="overlay-btns"><a id="btnShutdownConfirmationOk" class="btn closeBtn" title="Ok">Ok</a> <a class="btn btn-gray closeBtn" title="Ok">Cancel</a></div>
-    </div>
-    <!-- POPUP shutDownConfirmationPop -->
-    <!-- POPUP stopConfirmationPop -->
-    <div id="stopConfirmationPop" style="display: none">
-        <div class="overlay-title icon-alert">Stop: Confirmation</div>
-        <div class="clear"></div>
-        <div class="overlay-content">
-            <p class="txt-bold">Are you sure you want to stop the Server?</p>
-        </div>
-        <div class="overlay-btns"><a id="StopConfirmOK" class="btn closeBtn" title="Ok">Ok</a> <a id="StopConfirmCancel" class="btn btn-gray closeBtn" title="Ok">Cancel</a></div>
-    </div>
-    <!-- POPUP stopConfirmationPop -->
-
-    <!-- POPUP stopConfirmationPop -->
-    <div id="startConfirmationPop" style="display: none">
-        <div class="overlay-title icon-alert">Start: Confirmation</div>
-        <div class="clear"></div>
-        <div class="overlay-content">
-            <p class="txt-bold">Are you sure you want to start the Server?</p>
-        </div>
-        <div class="overlay-btns"><a id="startConfirmOk" class="btn closeBtn" title="Ok">Ok</a> <a class="btn btn-gray closeBtn" title="Ok">Cancel</a></div>
-    </div>
-    <!-- POPUP stopConfirmationPop -->
-
-    <!-- POPUP pauseConfirmationPop 1 -->
-    <div id="pauseConfirmationPop" style="display: none">
-        <div class="overlay-title icon-alert">Pause: Confirmation</div>
-        <div class="clear"></div>
-        <div class="overlay-content">
-            <p class="txt-bold">Do you want to pause the cluster and enter admin mode?</p>
-        </div>
-        <div class="overlay-btns"><a id="btnPauseConfirmationOk" class="btn closeBtn" title="Ok">Ok</a> <a class="btn btn-gray closeBtn" title="Ok">Cancel</a></div>
-    </div>
-    <!-- POPUP pauseConfirmationPop -->
-
-    <!-- POPUP shutdownPopupPop 2 -->
-    <div id="shutdownPopupPop" style="display: none">
-        <div class="overlay-title icon-alert">Server</div>
-        <div class="clear"></div>
-        <div class="overlay-content">
-            <p class="txt-bold">Are you sure you want to stop this node?</p>
-            <p>Continue with the shutdown?</p>
-        </div>
-        <div class="overlay-btns"><a class="btn closeBtn" title="Ok">Ok</a> <a class="btn btn-gray closeBtn" title="Ok">Cancel</a></div>
-    </div>
-    <!-- POPUP shutdownPopupPop -->
-    <!-- POPUP shutdownPopupPop -->
-    <div id="shutdownPopupPop1" style="display: none">
-        <div class="overlay-title icon-alert">Server</div>
-        <div class="clear"></div>
-        <div class="overlay-content">
-            <p class="txt-bold">Are you sure you want to enable this node?</p>
-            <p>Continue with the enable?</p>
-        </div>
-        <div class="overlay-btns"><a class="btn closeBtn" title="Ok">Ok</a> <a class="btn btn-gray closeBtn" title="Ok">Cancel</a></div>
-    </div>
-    <!-- POPUP shutdownPopupPop -->
-
-    <!-- POPUP shutdownClusterPopupPop -->
-    <div id="shutdownClusterPopupPop" style="display: none">
-        <div class="overlay-title icon-alert">Shutdown</div>
-        <div class="clear"></div>
-        <div class="overlay-content">
-            <p class="txt-bold">Are you sure you want to shutdown the cluster?</p>
-            <p>Any data not saved to a snapshot or command log will be lost.</p>
-            <p>Continue with the shutdown?</p>
-        </div>
-        <div class="overlay-btns"><a class="btn closeBtn" title="Ok">Ok</a> <a class="btn btn-gray closeBtn" title="Ok">Cancel</a></div>
-    </div>
-    <!-- POPUP shutdownPopupPop -->
-
-    <!-- POPUP resumeConfirmationPop -->
-    <div id="resumeConfirmationPop" style="display: none">
-        <div class="overlay-title icon-alert">Resume: Confirmation</div>
-        <div class="clear"></div>
-        <div class="overlay-content">
-            <p class="txt-bold">Do you want to resume the cluster and exit admin mode?</p>
-        </div>
-        <div class="overlay-btns"><a id="btnResumeConfirmationOk" class="btn closeBtn" title="Ok">Ok</a> <a class="btn btn-gray closeBtn" title="Ok">Cancel</a></div>
-    </div>
-    <!-- POPUP resumeConfirmationPop -->
-
-    <!-- POPUP autoSnapshotyPop -->
-    <div id="autoSnapshotPop" style="display: none">
-        <div class="overlay-title icon-alert">Auto Snapshots</div>
-        <div class="clear"></div>
-        <div class="overlay-content confirmationHeight">
-            <p class="txt-bold">Do you want to save the value?</p>
-        </div>
-        <div class="overlay-btns"><a id="btnSaveSnapshot" class="btn" title="Ok">Ok</a> <a id="btnPopupAutoSnapshotCancel" class="btn btn-gray closeBtn" title="Ok">Cancel</a></div>
-    </div>
-    <!-- POPUP autoSnapshotyPop -->
-
-    <!-- POPUP securityPop -->
-    <div id="securityPop" style="display: none">
-        <div class="overlay-title icon-alert">Security: Confirmation</div>
-        <div class="clear"></div>
-        <div class="overlay-content confirmationHeight">
-            <p class="txt-bold">Do you want to change Security?</p>
-        </div>
-        <div class="overlay-btns"><a class="btn closeBtn" id="btnSecurityOk" title="Ok">Ok</a> <a id="btnPopupSecurityCancel" class="btn btn-gray closeBtn" title="Cancel">Cancel</a></div>
-    </div>
-    <!-- POPUP securityPop -->
-
-    <!-- POPUP savePop -->
-    <div id="savePop" style="display: none">
-        <div class="overlay-title icon-alert">Save</div>
-        <div class="clear"></div>
-        <div class="saveInfo">
-            <div class="overlay-content ">
-                <table width="100%" border="0" cellspacing="0" cellpadding="0" class="tblSave">
-                    <tr>
-                        <td>Directory:</td>
-                        <td id="tdSnapshotDirectory">
-                            <!--<input id="txtSnapshotDirectory" type="text" class="editDirLocation" />-->
-                        </td>
-                    </tr>
-                    <tr>
-                        <td>Snapshot Name:</td>
-                        <td id="tdSnapshotName">
-                            <!--<input id="txtSnapshotName" type="text"/>-->
-                        </td>
-                    </tr>
-                </table>
-            </div>
-            <div class="overlay-btns"><a id="btnSaveSnapshots" class="btn saveBtn" title="Save">Save</a> <a class="btn btn-gray closeBtn" title="Cancel">Cancel</a> </div>
-        </div>
-        <div class="saveConfirmation" style="display: none;">
-            <div class="overlay-content ">
-                <div class="confirmationInfo">Are you sure you want to save?</div>
-            </div>
-            <div class="overlay-btns"><a class="btn closeBtn" title="Yes">Yes</a> <a class="btn btn-gray confirmNoSave" title="No">No</a> </div>
-        </div>
-    </div>
-    <!-- POPUP savePop -->
-
-    <!-- POPUP restorePop -->
-    <div id="restorePop" style="display: none">
-        <div class="overlay-title icon-alert">Restore</div>
-        <div class="clear"></div>
-        <div class="restoreInfo">
-            <div class="overlay-content">
-                <div class="restoreCont">
-                    <table width="100%" border="0" cellspacing="0" cellpadding="0" class="tblRestore">
-                        <tr>
-                            <th align="left">Directory</th>
-                            <td align="left">
-                                <input type="text" value="D:/VoltDB/Snapshots/"></td>
-                            <td align="left"><a id="searchStoredProc2" class="save-search" title="Search" href="javascript:void(0)">Search</a></td>
-                        </tr>
-                        <tr>
-                            <th colspan="3" align="left">Snapshot Name</th>
-                        </tr>
-                        <tr>
-                            <td colspan="2" align="left">VEMMANUAL_2014.11.13.21.19.24</td>
-                            <td align="left">
-                                <div class="restoreRadio">
-                                    <input type="radio" value="1" name="vemmanual">
-                                </div>
-                            </td>
-                        </tr>
-                        <tr>
-                            <td colspan="2" align="left">VEMMANUAL_2014.11.13.21.19.24</td>
-                            <td align="left">
-                                <div class="restoreRadio">
-                                    <input type="radio" value="2" name="vemmanual">
-                                </div>
-                            </td>
-                        </tr>
-                        <tr>
-                            <td colspan="2" align="left">VEMMANUAL_2014.11.13.21.19.24</td>
-                            <td align="left">
-                                <div class="restoreRadio">
-                                    <input type="radio" value="3" name="vemmanual">
-                                </div>
-                            </td>
-                        </tr>
-                        <tr>
-                            <td colspan="2" align="left">VEMMANUAL_2014.11.13.21.19.24</td>
-                            <td align="left">
-                                <div class="restoreRadio">
-                                    <input type="radio" value="4" name="vemmanual">
-                                </div>
-                            </td>
-
-                        </tr>
-                        <tr>
-                            <td colspan="2" align="left">VEMMANUAL_2014.11.13.21.19.24</td>
-                            <td align="left">
-                                <div class="restoreRadio">
-                                    <input type="radio" value="5" name="vemmanual">
-                                </div>
-                            </td>
-
-                        </tr>
-
-                    </table>
-                </div>
-
-            </div>
-            <div class="overlay-btns"><a class="btn restoreBtn" title="Ok">Restore</a> <a class="btn btn-gray closeBtn" title="Cancel">Cancel</a></div>
-        </div>
-        <div class="restoreConfirmation" style="display: none;">
-            <div class="overlay-content ">
-                <div class="confirmationInfo">Are you sure you want to Restore?</div>
-            </div>
-            <div class="overlay-btns"><a class="btn closeBtn" title="Yes">Yes</a> <a class="btn btn-gray confirmNoRestore" title="No">No</a> </div>
-        </div>
-    </div>
-    <!-- POPUP restorePop -->
-    <!-- POPUP restorePop -->
-    <div id="HrtTimeOutPopup" style="display: none">
-        <div class="overlay-title icon-alert">Heartbeat time out</div>
-        <div class="clear"></div>
-        <div class="overlay-content confirmationHeight">
-            <p class="txt-bold">Do you want to save the value?</p>
-        </div>
-        <div class="overlay-btns"><a class="btn closeBtn" id="btnPopupHeartbeatTimeoutOk" title="Ok">Ok</a> <a class="btn btn-gray closeBtn" id="btnPopupHeartbeatTimeoutCancel" title="Cancel">Cancel</a> </div>
-    </div>
-    <!-- POPUP restorePop -->
-
-    <!-- POPUP Query time out Popup -->
-    <div id="QueryTimeOutPopup" style="display: none">
-        <div class="overlay-title icon-alert">Query time out</div>
-        <div class="clear"></div>
-        <div class="overlay-content confirmationHeight">
-            <p class="txt-bold">Do you want to save the value?</p>
-        </div>
-        <div class="overlay-btns"><a class="btn closeBtn" id="btnPopupQueryTimeoutOk" title="Ok">Ok</a> <a class="btn btn-gray closeBtn" id="btnPopupQueryTimeoutCancel" title="Cancel">Cancel</a> </div>
-    </div>
-    <!-- POPUP Query time out Popup -->
-    <!-- POPUP saveConfirmationPopup -->
-    <div id="Div2" style="display: none">
-        <div class="overlay-title icon-alert">Save Confirmation</div>
-        <div class="clear"></div>
-        <div class="overlay-content">
-            <p class="txt-bold">Do you want to save the value?</p>
-        </div>
-        <div class="overlay-btns"><a class="btn closeBtn" id="btnDone" title="Ok">Ok</a> <a class="btn btn-gray closeBtn" title="Cancel">Cancel</a></div>
-    </div>
-    <!-- POPUP saveConfirmationPopup -->
-
-    <!-- POPUP RestoreConfirmationPopup -->
-    <div id="Div3" style="display: none">
-        <div class="overlay-title icon-alert">Restore Confirmation</div>
-        <div class="clear"></div>
-        <div class="overlay-content">
-            <p class="txt-bold">Do you want to save the value?</p>
-        </div>
-        <div class="overlay-btns"><a class="btn closeBtn" id="A4" title="Ok">Ok</a> <a class="btn btn-gray closeBtn" title="Cancel">Cancel</a></div>
-    </div>
-    <!-- POPUP RestoreConfirmationPopup -->
-
-    <!-- POPUP SaveSnapshotPopup -->
-    <div style="display: none"><a href="#saveSnapShotPopup" id="btnSaveSnapshotPopup">Cluster Shutdown</a></div>
-    <div id="saveSnapShotPopup" style="display: none">
-        <div id="saveSnaps">
-            <div class="overlay-title ">
-                <img src="css/resources/images/Information.png" class="imgError" /><span id="saveSnapshotStatus"></span>
-            </div>
-            <div class="clear"></div>
-            <div class="overlay-contentError ">
-                <p id="saveSnapshotMessage" class="snapshotErrorMsg"></p>
-                <br />
-                <div class="overlay-btns" style="padding: 0"><a class="btn" id="btnSaveSnapshotStatus" title="save">Ok</a></div>
-            </div>
-        </div>
-    </div>
-    <!-- POPUP SaveSnapshotPopup -->
-
-    <!--Update error Popup-->
-    <div style="display: none"><a href="#updateErrorPopup" id="updateErrorPopupLink">Update Error</a></div>
-    <div id="updateErrorPopup" style="display: none">
-        <div id="updateInnerErrorPopup">
-            <div class="overlay-title ">
-                <img src="css/resources/images/error.png" class="imgError" />Error
-            </div>
-            <div class="clear"></div>
-            <div class="overlay-contentError errorMsg">
-                <p>
-                    Could not update the value of <span id="updateErrorFieldMsg"></span>
-                </p>
-                <br />
-                <div class="overlay-btns" style="padding: 0"><a class="btn closeBtn" id="btnUpdateErrorOk" title="Ok">Ok</a></div>
-            </div>
-        </div>
-    </div>
-    <!--Update error Popup-->
-    <!-- POPUP StopServerErrorPopup-->
-    <div id="divStopServerError" style="display: none; ">
-        <div class="overlay-title icon-alert">Stop Error</div>
-        <div class="clear"></div>
-        <div class="overlay-content resizeCon">
-            <p id="errorLabel" class="txt-bold resizeRestore">Server could not be stopped at the moment</p>
-        </div>
-        <div class="overlay-btns"><a class="btn closeBtn" id="A2" title="Ok">Ok</a></div>
-    </div>
-
-    <!-- POPUP StopServerErrorPopup-->
-
-
-
-    <!-- Loading -->
-    <div id="overlay" style="display: none;">
-        <div class="loading"></div>
-    </div>
-    <!-- Loading -->
-
-    <!-- Placed at the end of the document so the pages load faster -->
-    <script src="http://assets.voltdb.com/b/js/bootstrap.js"></script>
-    <script src="http://assets.voltdb.com/t/js/jquery.tablesorter.js"></script>
-    <script src="http://assets.voltdb.com/t/js/jquery.tablesorter.widgets.js"></script>
-    <!-- Placed at the end of the document so the pages load faster -->
-</body>
-</html>
+﻿<!DOCTYPE html PUBLIC "-//W3C//DTD XHTML 1.0 Transitional//EN" "http://www.w3.org/TR/xhtml1/DTD/xhtml1-transitional.dtd">
+<html xmlns="http://www.w3.org/1999/xhtml">
+<head>
+    <title>VoltDB Management Center</title>
+    <meta http-equiv="Content-Type" content="text/html; charset=utf-8" />
+    <meta http-equiv="X-UA-Compatible" content="IE=edge,chrome=1">
+    <meta name="viewport" content="width=device-width, height=device-height, initial-scale=1">
+    <meta name="description" content="">
+    <meta name="author" content="">
+    <link href="css/resources/layout.css" rel="stylesheet" />
+    <link href="css/resources/aero.css" rel="stylesheet" />
+    <link href="css/resources/nv.d3.css" rel="stylesheet" />
+    <link href="css/resources/tablesorter.css" rel="stylesheet" />
+    <link href="css/resources/schema/bootstrap.min.css" id="styleBootstrapMin" disabled="disabled" rel="stylesheet">
+    <link href="css/resources/schema/bootstrap-responsive.css" id="styleBootstrapResponsive" disabled="disabled" rel="stylesheet">
+    <link href="css/resources/schema/theme.bootstrap.css" id="styleThemeBootstrap" disabled="disabled" rel="stylesheet">
+    <script type="text/javascript" src="js/jquery-1.11.1.min.js"></script>
+    <script type="text/javascript" src="js/d3/d3.v3.min.js"></script>
+    <script type="text/javascript" src="js/d3/nv.d3.min.js"></script>
+    <script type="text/javascript" src="js/jquery.slimscroll.min.js"></script>
+    <script type="text/javascript" src="js/jquery.popup.js"></script>
+    <script type="text/javascript" src="js/jquery.cookie.js"></script>
+    <script type="text/javascript" src="js/voltdb.config.js"></script>
+    <script type="application/javascript" src="js/jquery.crypt.js"></script>
+    <script type="application/javascript" src="js/jquery-ui.js"></script>
+    <script type="text/javascript" src="js/voltdb.core.js"></script>
+    <script type="text/javascript" src="js/voltdb.service.js"></script>
+    <script type="text/javascript" src="js/voltdb.render.js"></script>
+    <script type="text/javascript" src="js/voltdb.ui.js"></script>
+    <script type="text/javascript" src="js/voltdb.graph.js"></script>
+    <script type="text/javascript" src="js/jquery.tooltipster.js"></script>
+    <script type="text/javascript" src="js/voltdb.sqlquery.ui.js"></script>
+    <script type="text/javascript" src="js/voltdb.queryrender.js"></script>
+    <script type="text/javascript" src="js/sorttable.js"></script>
+    <script type="text/javascript" src="js/shortcut.js"></script>
+    <script type="text/javascript" src="js/jquery.getSelectedText.min.js"></script>
+    <script type="text/javascript" src="js/icheck.js"></script>
+    <script type="text/javascript" src="js/voltdb.admin.ui.js"></script>
+    <script type="text/javascript" src="js/jquery.validate.min.js"></script>
+</head>
+<body>
+    <iframe name="versioncheck" id="versioncheck" style="display: none;" width="1" height="1" frameborder="0" src="about:blank"></iframe>
+    <div class="page-wrap">
+         <div class="snapshotStatusBar" style="display: none" id="snapshotBar">Snapshot saved successfully.</div>
+        <div id="wrapper">
+            <div class="header" id="headerMain">
+                <div class="headLeft">
+                    <div class="logo">
+                        <img src="css/resources/images/voltdb-logo.png" alt="VoltDB" />
+                    </div>
+                    <div class="menu" id="toggle">
+                        <div class="toggleMenu" id="toggleMenu">Menu</div>
+                        <nav id="nav">
+                            <ul>
+                                <li id="navDbmonitor" class="active"><a href="#" class="linkFirst">DB Monitor</a></li>
+                                <li id="navAdmin" style="display: none;"><a href="#">Admin</a></li>
+                                <li id="navSchema"><a href="#o">Schema</a></li>
+                                <li id="navSqlQuery"><a href="#">SQL Query</a></li>
+                            </ul>
+                        </nav>
+                    </div>
+                    <div class="clear"></div>
+                </div>
+                <div class="headRight">
+                    <ul class="topRightList" id="userSection">
+                        <li><a href="#logoutPopup" id="btnlogOut">
+                                <div class="userN"></div>
+                            </a></li>
+                        <li><a href="#logoutPopup" id="logOut">
+                                <div class="user" title="Log Out"></div>
+                            </a></li>
+                        <li class="line" id="userLine"></li>
+                        <li class="help"><a href="#help" id="showMyHelp">Help</a></li>
+                        <li class="responsiveMenuPlaceHolder">&nbsp;</li>
+                    </ul>
+                </div>
+                <div class="clear"></div>
+            </div>
+            <div class="contents">
+                <div class="container" id="containerMain">
+                    <div class="clusterDetailsWrapper" id="clusterDetails">
+                        <div class="clusterDetailsContLeft" id="clusterDetailsLeft">
+                            <h1 class="headText clusterIcon">Cluster</h1>
+                            <ul class="clusterStat" id="clusterHealth">
+                                <li class="activeIcon">Active <span>()</span></li>
+                                <li class="joiningIcon">Joining <span>()</span></li>
+                                <li class="missingIcon">Missing <span>()</span></li>
+                                <li style="display: none;" class="alertIcon"><a href="#memoryAlerts" id="showMemoryAlerts">Alert <span>()</span></a></li>
+                            </ul>
+                            <div class="clear"></div>
+                        </div>
+                        <div class="clusterDetailsContRight" id="clusterDetailsRight">
+                            <ul class="serverStat" id="serverStatSection">
+                                <li>Monitoring</li>
+                                <li class="activeServerName" id="activeServerName" title=""></li>
+                            </ul>
+                            <div style="float: right; padding: 0 0 0 10px;"><a href="#" id="btnPopServerList" class="btn showServers">Server</a></div>
+                            <div class="clear"></div>
+                        </div>
+                        <div class="clear"></div>
+
+                        <!-- Server List popup-->
+                        <div id="popServerList" style="display: none;">
+                            <div class="slide-pop-wrapper">
+                                <div class="slide-pop-title">
+                                    <div class="icon-server searchLeft">Servers</div>
+                                    <div class="searchRight">
+                                        <div class="search">
+                                            <input type="text" id="popServerSearch" class="icon-search" onclick="this.value = '';" onblur="this.value=!this.value?'Search Server':this.value;" value="Search Server" />
+                                        </div>
+                                        <div class="thresholdVal">
+                                            Alert Threshold
+                                            <input type="text" id="threshold" class="theVal" maxlength="3" />
+                                            % <a href="#" id="saveThreshold" class="setVal">Set</a>
+                                        </div>
+                                        <div class="clear"></div>
+                                    </div>
+                                    <div class="clear"></div>
+                                </div>
+                                <div class="slide-pop-content">
+                                    <div class="server-info-heading">
+                                        <span class="server">Server Name</span> <span class="memory-use">Memory Usage</span>
+                                        <div class="clear"></div>
+                                    </div>
+                                    <div id="serverListWrapper">
+                                        <ul class="servers-list" id="serversList">
+                                        </ul>
+                                    </div>
+                                </div>
+                            </div>
+                        </div>
+                    </div>
+                    <div class="content displayPre" id="contentServer">
+                        <div class="leftShowhide">
+                            <div id="GraphBlock" class="">
+                                <h1 class="headText1"><a href="#" id="showHideGraphBlock" class="showhideIcon expanded arrowAdjust">Show/Hide Graph</a></h1>
+                            </div>
+                        </div>
+                        <div class="rightShowhide">
+                            <ul class="rightShowhideList" id="showHideRightlist">
+                                <li class="viewSelect">
+                                    <label>View</label>
+                                    <select id="graphView">
+                                        <option selected="selected">Seconds</option>
+                                        <option>Minutes</option>
+                                        <option>Days</option>
+                                    </select>
+                                </li>
+                            </ul>
+                            <div class="preBtn"><a href="#myPreference" class="btn" id="showMyPreference">Display Preference</a> </div>
+                        </div>
+                        <div class="clear"></div>
+                    </div>
+                    <div id="mainGraphBlock">
+                        <div class="graphChart" id="graphChart">
+                            <div id="chartServerCPU" class="chart">
+                                <div class="chartHeader" id="chartHead">
+                                    <h1>Server CPU <span class="activeServerName" title=""></span></h1>
+                                </div>
+                                <svg id="visualisationCpu" width="100%" height="350"></svg>
+                            </div>
+                            <div id="chartServerRAM" class="chart">
+                                <div class="chartHeader" id="chartRamHeader">
+                                    <h1>Server RAM<span class="activeServerName" title=""></span></h1>
+                                </div>
+                                <svg id="visualisationRam" width="100%" height="400"></svg>
+                            </div>
+                            <div id="chartClusterLatency" class="chart">
+                                <div class="chartHeader">
+                                    <h1>Cluster Latency (99th percentile, ms)</h1>
+                                </div>
+                                <svg id="visualisationLatency" width="100%" height="400"></svg>
+                            </div>
+                            <div id="chartClusterTransactions" class="chart">
+                                <div class="chartHeader">
+                                    <h1>Cluster Transactions (tps)</h1>
+                                </div>
+                                <svg id="visualisationTransaction" width="100%" height="400"></svg>
+                            </div>
+                            <div class="clear"></div>
+                        </div>
+                    </div>
+                    <div class="data">
+                        <div id="firstpane" class="menu_list">
+                            <!--Code for menu starts here-->
+                            <div class="menu_head expanded">
+                                <h1 id="ShowHideBlock">Show/Hide Data</h1>
+                            </div>
+                            <div class="menu_body" style="display: block;">
+                                <div id="tblStoredProcedures" class="storedProcWrapper">
+                                    <div class="tabs-filter-wrapper">
+                                        <div class="tableTitle icon-procedures">Stored Procedures (Cluster)</div>
+                                        <div class="filter">
+                                            <input name="filter" id="filterStoredProc" type="text" class="search-box" onblur="this.value=!this.value?'Search Stored Procedures':this.value;" value="Search Stored Procedures" placeholder="Search Stored Procedures" />
+                                            <a id="searchStoredProc" href="javascript:void(0)" class="icon-search" title="Search">search</a>
+                                        </div>
+                                        <div class="pagination">
+                                            <a id="previousProcedures" href="javascript:void(0)" class="prev" title="Previous Page">Prev</a>Page
+                                            <label id="lblPrevious"></label>
+                                            of
+                                            <label id="lblTotalPages"></label>
+                                            <a id="nextProcedures" href="javascript:void(0)" class="next" title="Next Page">Next</a>
+                                        </div>
+                                        <div class="clear"></div>
+                                    </div>
+                                    <div class="tblScroll">
+                                        <table width="100%" border="0" cellspacing="0" cellpadding="0" class="storeTbl">
+                                            <thead>
+                                                <tr>
+                                                    <th id="PROCEDURE" width="30%" data-name="none">Stored Procedure</th>
+                                                    <th id="INVOCATIONS" width="10%" data-name="none">Invocations</th>
+                                                    <th id="MIN_LATENCY" width="15%" data-name="none">Min Latency (ms)</th>
+                                                    <th id="MAX_LATENCY" width="15%" data-name="none">Max Latency (ms)</th>
+                                                    <th id="AVG_LATENCY" width="15%" data-name="none">Avg Latency (ms)</th>
+                                                    <th id="PERC_EXECUTION" width="15%" data-name="none">% Time of Execution</th>
+                                                </tr>
+                                            </thead>
+                                            <tbody id="storeProcedureBody">
+                                            </tbody>
+                                        </table>
+                                    </div>
+                                </div>
+                                <div id="tblDataTables" class="dataTablesWrapper">
+                                    <div class="tabs-filter-wrapper">
+                                        <div class="tableTitle icon-tables">Database Tables</div>
+                                        <div class="filter">
+                                            <input name="filter" id="filterDatabaseTable" type="text" class="search-box" onblur="this.value=!this.value?'Search Database Tables':this.value;" value="Search Database Tables" placeholder="Search Database Tables" />
+                                            <a id="searchDataTable" href="javascript:void(0)" class="icon-search" title="Search">search</a>
+                                        </div>
+                                        <div class="pagination">
+                                            <a id="previousTables" href="javascript:void(0)" class="prev" title="Previous Page">Prev</a>Page
+                                            <label id="lblPreviousTable"></label>
+                                            of
+                                            <label id="lblTotalPagesofTables"></label>
+                                            <a id="nextTables" href="javascript:void(0)" class="next" title="Next Page">Next</a>
+                                        </div>
+                                        <div class="clear"></div>
+                                    </div>
+                                    <div class="tblScroll">
+                                        <table width="100%" border="0" cellspacing="0" cellpadding="0" class="storeTbl">
+                                            <thead>
+                                                <tr>
+                                                    <th id="TABLE_NAME" width="30%" data-name="none">Table</th>
+                                                    <th id="TUPLE_COUNT" width="10%" data-name="none">Row Count</th>
+                                                    <th id="MAX_ROWS" width="15%" data-name="none">Max Rows (per partition)</th>
+                                                    <th id="MIN_ROWS" width="15%" data-name="none">Min Rows (per partition)</th>
+                                                    <th id="AVG_ROWS" width="15%" data-name="none">Avg Rows (per partition)</th>
+                                                    <th id="TABLE_TYPE" width="15%" data-name="none">Type</th>
+                                                </tr>
+                                            </thead>
+                                            <tbody id="tablesBody">
+                                            </tbody>
+                                        </table>
+                                    </div>
+                                </div>
+                            </div>
+                        </div>
+                    </div>
+                </div>
+            </div>
+
+            <!--Admin-->
+
+            <div id="admin" class="container contents">
+                <div class="adminWrapper">
+                    <div class="adminLeft">
+                        <h1 class="headText clusterIcon">Cluster</h1>
+                        <div class="adminClusterProperties">
+                            <ul class="adminClusterList">
+                                <li><a href="#pauseConfirmationPop" class="resume" id="pauseConfirmation">Pause</a> <a href="#resumeConfirmationPop" class="pause" id="resumeConfirmation" style="display: none;">Resume</a> </li>
+                                <li><a href="#" class="promote-disabled">Promote</a></li>
+                                <li><a href="#savePop" id="saveConfirmation" class="saveme">Save</a></li>
+                                <li><a href="#restorePop" id="restoreConfirmation" class="restore">Restore</a></li>
+                                <li><a href="#shutDownConfirmationPop" class="shutdown" id="shutDownConfirmation">Shutdown</a></li>
+                            </ul>
+                           
+                            
+                        </div>
+                        <div class="clear"></div>
+                    </div>
+                    <div class="adminRight">
+                        <div class="downloadConfig">
+                            <a id="downloadAdminConfigurations" href="javascript:void(0)" download="deployment.xml"  class="btnDown">Download Configuration</a>
+                        </div>
+                        <div class="adminServer">
+                            <div class="serverName" id="serverName">Server<span class="setServer adminIcons"></span></div>
+                            <!-- <div class="setServer adminIcons" id="btnServerConfigAdmin"></div>-->
+                            <!-- server list -->
+                            <div id="serverConfigAdmin" style="display: none;">
+                                <div class="slide-pop-wrapper">
+                                    <div class="slide-pop-title ">
+                                        <div class="icon-server searchLeft searchLeftAdmin">Servers</div>
+                                        <div class="searchRight">
+                                            <div class="search">
+                                                <!-- <input type="text" id="popServerSearchAdmin" class="icon-search icoSS" onclick="this.value='';" onblur="this.value=!this.value?'Search Server':this.value;" value="Search Server" placeholder="Search Server"> -->
+                                            </div>
+                                        </div>
+                                        <div class="clear"></div>
+                                    </div>
+                                    <div class="slide-pop-content" style="padding: 0 0 15px 0;">
+                                        <div id="serverListWrapperAdmin">
+                                            <table width="100%" border="0" cellspacing="0" cellpadding="0" class="tblshutdown">
+                                                <tbody>
+                                                </tbody>
+                                            </table>
+                                        </div>
+                                    </div>
+                                </div>
+                            </div>
+                            <!-- server list -->
+                        </div>
+                        <div class="clear"></div>
+                    </div>
+                    <div class="clear"></div>
+                </div>
+                <div class="adminContainer">
+                    <div class="adminContentLeft">
+                        <div class="headerAdminContent">
+                            <h1>Overview</h1>
+                        </div>
+                        <div class="overviewTbl">
+                            <table width="100%" border="0" cellspacing="0" cellpadding="0" class="adminTbl1">
+                                <tr>
+                                    <td width="62%" class="configLabel">Site per host</td>
+                                    <td id="sitePerHost" width="20%" align="right"></td>
+                                    <td width="2%">&nbsp;</td>
+                                    <td width="16%">&nbsp;</td>
+                                </tr>
+                                <tr>
+                                    <td class="configLabel">K-safety </td>
+                                    <td id="kSafety" align="right"></td>
+                                    <td>&nbsp;</td>
+                                    <td>&nbsp;</td>
+                                </tr>
+                                <tr>
+                                    <td class="configLabel">Partition detection </td>
+                                    <td align="right">
+                                        <div id="partitionDetectionIcon" class="onIcon"></div>
+                                    </td>
+                                    <td id="partitionDetectionLabel"></td>
+                                    <td>&nbsp;</td>
+                                </tr>
+                                <tr class="security">
+                                    <td class="configLabel">Security</td>
+                                    <td align="right">
+                                        <div id="securityOptionIcon" class="offIcon"></div>
+                                        <input type="checkbox" id="chkSecurity" class="chkSecurity" /></td>
+                                    <td><span id="spanSecurity"></span></td>
+                                    <td>
+                                        <a id="btnEditSecurityOk" href="#securityPop" class="editOk" title="Save" style="">Ok</a>
+                                        <a id="btnEditSecurityCancel" href="javascript:void(0)" class="editCancel" title="Cancel" style="">Cancel</a>
+                                        <a href="#securityPop" id="securityEdit" class="edit" title="Edit">&nbsp;</a></td>
+                                </tr>
+                                <tr class="hasSubLabel parent" id="row-1">
+                                    <td class="configLabel"><a href="javascript:vold(0)" class="labelCollapsed">HTTP Access</a></td>
+                                    <td align="right">
+                                        <div id="httpAccessIcon" class="onIcon"></div>
+                                    </td>
+                                    <td id="httpAccessLabel"></td>
+                                    <td>&nbsp;</td>
+                                </tr>
+                                <tr class="child-row-1 subLabelRow">
+                                    <td class="configLabel">JSON API</td>
+                                    <td align="right">
+                                        <div id="jsonAPIIcon" class="onIcon"></div>
+                                    </td>
+                                    <td id="txtJsonAPI"></td>
+                                    <td>&nbsp;</td>
+                                </tr>
+                                <tr class="hasSubLabel parent" id="row-2">
+                                    <td class="configLabel"><a href="javascript:void(0)" class="labelCollapsed">Auto Snapshots</a></td>
+                                    <td align="right" id="autoSnapshotOption">
+                                        <div id="autoSnapshotIcon" class="onIcon"></div>
+                                        <input style="display: none;" type="checkbox" id="chkAutoSnapshot" checked="checked" class="snapshot" /></td>
+                                    <td>
+                                        <div id="txtAutoSnapshot" class="SnapshotsOn"></div>
+                                    </td>
+                                    <td><a id="btnEditAutoSnapshotOk" href="#autoSnapshotPop" class="editOk" title="Save" style="">Ok</a> <a id="btnEditAutoSnapshotCancel" href="javascript:void(0)" class="editCancel" title="Cancel" style="">Cancel</a> <a href="javascript:void(0)" id="autoSnapshotEdit" class="edit" title="Edit">&nbsp;</a></td>
+                                </tr>
+                                <tr class="child-row-2 subLabelRow">
+                                    <td class="configLabel">File Prefix </td>
+                                    <td align="right"><span id="prefixSpan"></span>
+                                        <input id="txtPrefix" class="exitableTxtBx exitableFilePrefix" type="text" style="display: none">
+                                    </td>
+                                    <td>&nbsp;</td>
+                                    <td>&nbsp;</td>
+                                </tr>
+                                <tr class="child-row-2 subLabelRow">
+                                    <td class="configLabel">Frequency </td>
+                                    <td align="right"><span id="frequencySpan"></span>
+                                        <input id="txtFrequency" class="exitableTxtBx" type="text" style="display: none">
+                                        <span id="spanFrequencyUnit"></span>
+                                        <select id="ddlfrequencyUnit" style="display: none;">
+                                            <option>Hrs</option>
+                                            <option>Min</option>
+                                            <option>Sec</option>
+                                        </select>
+                                    </td>
+                                    <td>&nbsp;</td>
+                                    <td>&nbsp;</td>
+                                </tr>
+                                <tr class="child-row-2 subLabelRow">
+                                    <td class="configLabel">Retained </td>
+                                    <td align="right"><span id="retainedSpan"></span>
+                                        <input id="txtRetained" class="exitableTxtBx" type="text" style="display: none">
+                                        <span id="retainedSpanUnit"></span>
+                                    </td>
+                                    <td>&nbsp;</td>
+                                    <td>&nbsp;</td>
+                                </tr>
+                                <tr class="hasSubLabel parent" id="row-3">
+                                    <td class="configLabel"><a href="javascript:void(0)" class="labelCollapsed">Command Logging</a></td>
+                                    <td align="right">
+                                        <div id="commandLogIcon" class="offIcon"></div>
+                                    </td>
+                                    <td id="commandLogLabel"></td>
+                                    <td>&nbsp;</td>
+                                </tr>
+                                <tr class="child-row-3 subLabelRow">
+                                    <td class="configLabel">Log Frequency, time </td>
+                                    <td align="right">
+                                        <span id="commandLogFrequencyTime"></span>
+                                        <span id="commandLogFrequencyUnit"></span>
+                                    </td>
+                                    <td>&nbsp;</td>
+                                    <td>&nbsp;</td>
+                                    <td>&nbsp;</td>
+                                </tr>
+                                <tr class="child-row-3 subLabelRow">
+                                    <td class="configLabel">Log Frequency, transactions </td>
+                                    <td id="commandLogFrequencyTxns" align="right"></td>
+                                    <td>&nbsp;</td>
+                                    <td>&nbsp;</td>
+                                </tr>
+                                <tr class="child-row-3 subLabelRow">
+                                    <td class="configLabel">Log Segment Size</td>
+                                    <td align="right">
+                                        <span id="commandLogSegmentSize"></span>
+                                        <span id="commandLogSegmentSizeUnit"></span>
+                                    </td>
+                                    <td>&nbsp;</td>
+                                    <td>&nbsp;</td>
+                                    <td>&nbsp;</td>
+                                </tr>
+                                <tr class="hasSubLabel parent" id="row-4">
+                                    <td class="configLabel"><a href="javascript:void(0)" class="labelCollapsed">Export</a></td>
+                                    <td align="right">
+                                        <div id="exports" class="offIcon"></div>
+                                    </td>
+                                    <td id="txtExportLabel"></td>
+                                    <td>&nbsp;</td>
+                                </tr>
+                                <tr class="child-row-4 subLabelRow">
+                                    <td class="configLabel">Target</td>
+                                    <td align="right">
+                                        <span id="target"></span>
+                                    </td>
+                                    <td>&nbsp;</td>
+                                    <td>&nbsp;</td>
+                                    <td>&nbsp;</td>
+                                </tr>
+                                <tr class="child-row-4 subLabelRow">
+                                    <td style="font-weight: bold" class="configLabel">Properties:</td>
+                                    <td id="properties"></td>
+                                    <td>&nbsp;</td>
+                                    <td>&nbsp;</td>
+                                    <td>&nbsp;</td>
+                                </tr>
+                                <tr class="child-row-4 subLabelRow">
+                                    <td class="configLabe1" colspan="4">
+                                        <table width="100%" class="propertiesTbl" id="exportProperties">
+                                        </table>
+                                    </td>
+                                </tr>
+                                <tr class="hasSubLabel parent" id="row-5">
+                                    <td class="configLabel"><a href="javascript:void(0)" class="labelCollapsed">Advanced</a></td>
+                                    <td>&nbsp;</td>
+                                    <td>&nbsp;</td>
+                                    <td>&nbsp;</td>
+                                </tr>
+                                <tr class="child-row-5 subLabelRow">
+                                    <td class="configLabel">Max Java Heap </td>
+                                    <td align="right">
+                                        <span id="maxJavaHeap"></span>
+                                        <span id="maxJavaHeapUnit"></span>
+                                    </td>
+                                    <td>&nbsp;</td>
+                                    <td>&nbsp;</td>
+                                    <td>&nbsp;</td>
+                                </tr>
+                                <tr class="child-row-5 subLabelRow" id="heartbeatTimeoutRow">
+                                    <td class="configLabel">Heartbeat time out </td>
+                                    <td align="right" class="heartbeattd">
+                                        <form id="formHeartbeatTimeout" method="get" action="">
+                                            <div id="loadingHeartbeatTimeout" class="loading-small" style="display: none;"></div>
+                                            <span id="hrtTimeOutSpan"></span>
+                                            <input id="txtHrtTimeOut" name="txtHrtTimeOut" class="exitableTxtBx" type="text" style="display: none" />
+                                            <span id="hrtTimeOutUnitSpan"></span>
+                                            <label id="errorHeartbeatTimeout" for="txtHrtTimeOut" class="error" style="display: none;"></label>
+                                        </form>
+                                    </td>
+                                    <td>&nbsp;</td>
+                                    <td><a id="btnEditHeartbeatTimeoutOk" href="#HrtTimeOutPopup" class="editOk" title="Ok" style="">Ok</a> <a id="btnEditHeartbeatTimeoutCancel" href="javascript:void(0)" class="editCancel" title="Cancel" style="">Cancel</a> <a id="btnEditHrtTimeOut" href="javascript:void(0)" class="edit" title="Edit">&nbsp;</a></td>
+                                </tr>
+                                <tr class="child-row-5 subLabelRow" id="queryTimoutRow">
+                                    <td class="configLabel">Query time out</td>
+                                    <td align="right" class="queryTimeOut"><span id="queryTimeOutSpan"></span>
+                                        <input id="txtQueryTimeout" class="exitableTxtBx" type="text" style="display: none" />
+                                        <span id="queryTimeOutUnitSpan"></span></td>
+                                    <td>&nbsp;</td>
+                                    <td><a id="btnEditQueryTimeoutOk" href="#QueryTimeOutPopup" class="editOk" title="Ok" style="">Ok</a> <a id="btnEditQueryTimeoutCancel" href="javascript:void(0)" class="editCancel" title="Cancel" style="">Cancel</a> <a id="btnEditQueryTimeout" href="javascript:void(0)" class="edit" title="Edit">&nbsp;</a></td>
+                                </tr>
+                                <tr class="child-row-5 subLabelRow">
+                                    <td class="configLabel">Max temp table memory</td>
+                                    <td align="right">
+                                        <span id="temptablesmaxsize"></span>
+                                        <span id="temptablesmaxsizeUnit"></span>
+                                    </td>
+                                    <td>&nbsp;</td>
+                                    <td>&nbsp;</td>
+                                </tr>
+                                <tr class="child-row-5 subLabelRow">
+                                    <td class="configLabel">Snapshot priority</td>
+                                    <td id="snapshotpriority" align="right"></td>
+                                    <td>&nbsp;</td>
+                                    <td>&nbsp;</td>
+                                </tr>
+                            </table>
+                        </div>
+                    </div>
+                    <div class="adminContentRight">
+                        <div class="adminPorts">
+                            <div class="headerAdminContent">
+                                <h1>Network Interfaces</h1>
+                            </div>
+
+                            <table width="100%" border="0" cellspacing="0" cellpadding="0" class="adminTbl2">
+                                <tr>
+                                    <td width="76%">Client Port</td>
+                                    <td id="clientport" width="24%"></td>
+                                </tr>
+                                <tr>
+                                    <td>Admin Port</td>
+                                    <td id="adminport"></td>
+                                </tr>
+                                <tr>
+                                    <td>HTTP Port</td>
+                                    <td id="httpport"></td>
+                                </tr>
+                                <tr>
+                                    <td>Internal Port</td>
+                                    <td id="internalPort"></td>
+                                </tr>
+                                <tr>
+                                    <td>Zookeeper Port</td>
+                                    <td id="zookeeperPort"></td>
+                                </tr>
+                                <tr>
+                                    <td>Replication Port</td>
+                                    <td id="replicationPort"></td>
+                                </tr>
+                            </table>
+                        </div>
+                        <div class="adminDirectories">
+                            <div class="headerAdminContent">
+                                <h1>Directories</h1>
+                            </div>
+                            <table width="100%" border="0" cellspacing="0" cellpadding="0" class="adminTbl2">
+                                <tr>
+                                    <td width="76%">Root (Destination)</td>
+                                    <td id="voltdbroot" width="24%"></td>
+                                </tr>
+                                <tr>
+                                    <td>Snapshot</td>
+                                    <td id="snapshotpath"></td>
+                                </tr>
+                                <tr>
+                                    <td>Export Overflow</td>
+                                    <td id="exportOverflow"></td>
+                                </tr>
+                                <tr>
+                                    <td>Command Logs</td>
+                                    <td id="commandlogpath"></td>
+                                </tr>
+                                <tr>
+                                    <td>Command log Snapshots</td>
+                                    <td id="commandlogsnapshotpath"></td>
+                                </tr>
+                            </table>
+                        </div>
+                    </div>
+                    <div class="clear"></div>
+                </div>
+            </div>
+
+            <!--Schema Tab-->
+            <div id="schema" class="contents"></div>
+
+            <!--Sql Query Tab-->
+            <div id="sqlQuery" class="containerStudio contents">
+                <div class="blockWrapper" id="BlockContainer01">
+                    <div class="objectExplorer">
+                        <div class="explorer">
+                            <!--tab-->
+                            <div class="tabContant" id="tabMain">
+                                <ul class="tabs">
+                                    <li><a href="#tab1">Tables</a></li>
+                                    <li><a href="#tab2">Views</a></li>
+                                    <li><a href="#tab3">Stored Procedures</a></li>
+                                </ul>
+                                <div class="tab_container">
+                                    <div id="tabScroller">
+                                        <div id="tab1" class="tab_content">
+                                            <div id="accordionTable"></div>
+                                        </div>
+                                        <div id="tab2" class="tab_content">
+                                            <div id="accordionViews"></div>
+                                        </div>
+                                        <div id="tab3" class="tab_content">
+                                            <div id="accordionProcedures"></div>
+                                        </div>
+                                    </div>
+                                </div>
+                            </div>
+                        </div>
+                        <div class="clear"></div>
+                    </div>
+                    <div class="queryInput" id="inputQuery">
+                        <ul class="btnList" id="queryBtnList">
+                            <li>
+                                <button class="btnStudio" id="runBTn">Run</button>
+                            </li>
+                            <li>
+                                <button class="btnStudio" id="clearQuery">Clear</button>
+                            </li>
+                        </ul>
+                        <h1 class="theHeading icon-query">Query</h1>
+                        <div class="query">
+                            <form name="" id="queryForm">
+                                <div class="textWritingArea">
+                                    <textarea id="theQueryText"></textarea>
+                                </div>
+                            </form>
+                        </div>
+                    </div>
+                    <div class="clear"></div>
+                </div>
+                <div class="blockWrapper" id="blockContainer02">
+                    <div class="exportType">
+                        <form name="" id="queryResult">
+                            <select id="exportType">
+                                <option selected="selected">HTML</option>
+                                <option>CSV</option>
+                                <option>Monospace</option>
+                            </select>
+                        </form>
+                    </div>
+                    <h1 class="theHeading icon-queryResult">Query Result</h1>
+                    <div class="queryResult">
+                        <div id="resultHtml" style="display: block;" class="resultHtml"></div>
+                        <div id="resultCsv" style="display: none;" class="resultCsv"></div>
+                        <div id="resultMonospace" style="display: none;" class="resultMonospace">
+                            <pre>
+                    </pre>
+                        </div>
+                    </div>
+                    <div id="queryResults" class="queryStatus"></div>
+                </div>
+            </div>
+        </div>
+    </div>
+    <div class="footer" id="mainFooter">
+        <p>Copyright © 2014 VoltDB. All rights reserved. </p>
+    </div>
+    <!-- POPUP Saved Preferences -->
+    <div id="myPreference" style="display: none">
+        <div class="overlay-title">Graph/Data Preferences</div>
+        <div class="clear"></div>
+        <div class="overlay-content graphPop">
+            <form name="popupForm" id="formPopup" method="post">
+                <ul class="user-preferences" id="userPreferences">
+                    <li class="pref-graph">Server CPU
+          <input type="checkbox" id="ServerCPU" name="" value="cpu" checked="checked" />
+                    </li>
+                    <li class="pref-graph">Server RAM
+          <input type="checkbox" id="ServerRAM" name="" value="ram" checked="checked" />
+                    </li>
+                    <li class="pref-graph">Cluster Latency
+          <input type="checkbox" id="ClusterLatency" name="" value="latency" checked="checked" />
+                    </li>
+                    <li class="pref-graph">Cluster Transactions
+          <input type="checkbox" id="ClusterTransactions" name="" value="transaction" checked="checked" />
+                    </li>
+                    <li class="pref-storedProc">Stored Procedures
+          <input type="checkbox" id="StoredProcedures" name="" value="stored_proc" checked="checked" />
+                    </li>
+                    <li class="last pref-tables">Database Tables
+          <input type="checkbox" id="DatabaseTables" name="" value="table" checked="checked" />
+                    </li>
+                </ul>
+                <input type="submit" name="account_details" id="account_details" value="Save" class="input-submit left" hidden="hidden" style="display: none;" />
+            </form>
+        </div>
+        <div class="overlay-btns"><a href="#" class="btn" id="savePreference" title="save">Save</a></div>
+    </div>
+    <!-- POPUP Saved Preferences -->
+
+    <!-- POPUP Alerts -->
+    <div id="memoryAlerts" style="display: none">
+        <div class="overlay-title">Memory Usage Alerts</div>
+        <div class="clear"></div>
+        <div class="overlay-content">
+            <div class="server-info-heading"><span class="server">Server Name</span><span class="memory-use">Memory Usage</span></div>
+            <ul class="servers-list" id="memoryAlertsList">
+            </ul>
+        </div>
+    </div>
+    <!-- POPUP Alerts -->
+
+    <div style="display: none"><a href="#error" id="errorPopup">Error</a></div>
+
+    <!--Error popup-->
+    <div id="error" style="display: none">
+        <div class="overlay-title errorIcon ">Error</div>
+        <div class="clear"></div>
+        <div class="overlay-contentError errorMsg">
+            <p id="errorMessage"></p>
+            <br />
+            <div class="overlay-btns" style="padding: 0"><a href="#" class="btn" id="btnOk" title="save">Ok</a></div>
+        </div>
+    </div>
+    <!--Error popup-->
+
+    <!--Logout popup-->
+    <div id="logoutPopup" style="display: none">
+        <div class="overlay-title ">
+            <img src="css/resources/images/Information.png" class="imgError" />Logout
+        </div>
+        <div class="clear"></div>
+        <div class="overlay-contentError errorMsg">
+            <p>Do you want to logout?</p>
+            <br />
+            <ul class="btnList" id="Ul1">
+                <li>
+                    <div class="overlay-btns" style="padding: 0"><a href="javascript:void(0)" class="btn" id="A1" onclick="logout();" title="Ok">Ok</a></div>
+                </li>
+                <li>
+                    <div class="overlay-btns" style="padding: 0"><a class="btn" id="btnCancel" title="Cancel">Cancel</a></div>
+                </li>
+            </ul>
+        </div>
+    </div>
+    <!--Logout popup-->
+
+    <!--Connection popup-->
+    <div style="display: none"><a href="#connectionPopup" id="conPopup">Connection Error</a></div>
+    <div id="connectionPopup" style="display: none">
+        <div id="conpop">
+            <div class="overlay-title ">
+                <img src="css/resources/images/error.png" class="imgError" />Error
+            </div>
+            <div class="clear"></div>
+            <div class="overlay-contentError errorMsg">
+                <p>Lost connection to DB Monitor service. Please click ok when the server is back online. </p>
+                <br />
+                <div class="overlay-btns" style="padding: 0"><a class="btn" id="btnConOk" title="save">Ok</a></div>
+            </div>
+        </div>
+    </div>
+    <!--Connection popup-->
+
+    <!--Server Shutdown Information-->
+    <div style="display: none"><a href="#shutdownInfoPopup" id="serverShutdownPopup">Cluster Shutdown</a></div>
+    <div id="shutdownInfoPopup" style="display: none">
+        <div id="shutdownPop">
+            <div class="overlay-title ">
+                <img src="css/resources/images/error.png" class="imgError" />Error
+            </div>
+            <div class="clear"></div>
+            <div class="overlay-contentError errorMsg">
+                <p>DB Monitor service has been shutdown. Please click ok when the server is back online. </p>
+                <br />
+                <div class="overlay-btns" style="padding: 0"><a class="btn" id="btnServerShutdownOk" title="save">Ok</a></div>
+            </div>
+        </div>
+    </div>
+    <!--Server Shutdown Information-->
+
+    <!--Server not available popup-->
+    <div style="display: none"><a href="#serverUnavailablePopup" id="serUnavailablePopup">Connection Error</a></div>
+    <div id="serverUnavailablePopup" style="display: none">
+        <div id="servUnavailablePop">
+            <div class="overlay-title ">
+                <img src="css/resources/images/error.png" class="imgError" />Error
+            </div>
+            <div class="clear"></div>
+            <div class="overlay-contentError errorMsg">
+                <p>
+                    Could not establish connection to DB Monitor service. The service is either down, very slow to respond or the server refused connection.
+        Please click ok when the server is back online.
+                </p>
+                <br />
+                <div class="overlay-btns" style="padding: 0"><a class="btn" id="serverUnavailableBtn" title="Ok">Ok</a></div>
+            </div>
+        </div>
+    </div>
+    <!--Server not available popup-->
+
+    <!--Help popup-->
+    <div id="help" style="display: none">
+        <div class="overlay-title helpIcon ">Help</div>
+        <div class="clear"></div>
+        <div class="overlay-contentHelp">
+            <!-- <h1>VoltDB Management Center: DB Monitor</h1> -->
+            <div class="VDBMonitorHelp" id="VDBMonHelp">
+                <p>The <span class="helpStyleTitle">VoltDB Management Center DB Monitor</span> lets you track the performance and health of your cluster. The monitor is divided into three parts: </p>
+                <ul class="helpList">
+                    <li>Cluster health at-a-glance</li>
+                    <li>Performance Graphs</li>
+                    <li>Performance Data</li>
+                </ul>
+                <br />
+                <h2 class="help">Cluster Health At-a-Glance</h2>
+                <p>The cluster health bar provides a quick look at the current health of the database cluster, including:</p>
+                <ul class="helpList">
+                    <li>How many servers are in the cluster</li>
+                    <li>How many are joining</li>
+                    <li>How many are missing (that is, servers that have stopped either intentionally or by accident)</li>
+                    <li>If any servers are running low on memory</li>
+                </ul>
+                <p>
+                    The cluster health bar also indicates which server you are currently connected to and contains a pulldown menu (from the <span class="helpStyleButton">&raquo;&nbsp;Server</span> button on the right) that lists all of the servers in the cluster and their current memory usage. Click on a server name in the list to switch to view statistics from that server. You can also use the input field and the <span class="helpStyleButton">Set</span> button to set the threashold for out-of-memory alerts. Any servers using more than the threshold percent of total memory will be highlighted with an alert status.
+                <h2 class="help">Performance Graphs</h2>
+                    <p>The second section of the monitor shows graphs for CPU and memory usage of the current server and 99th percentile query latency and transactions per sectond for the entire cluster. You can use the pull down "View" menu to change the scale and update rate of the graphs between seconds, minutes, and days.</p>
+                <h2 class="help">Performance Data</h2>
+                <p>The third and last section of the monitor shows data charts of performance metrics for each stored procedure and the number of rows for each table and view. You can sort by any of the columns in the charts by clicking on the column heading. Or you can filter by the procedure names using the search box above the chart. </p>
+                <h2 class="help">Additional Controls</h2>
+                <p>To quckly hide or show either the graphs or the charts, you can click on the "Show/Hide" triangle above each section. You can also choose to display or hide specific charts and graphs using the <span class="helpStyleButton">Display&nbsp;Preference</span> button above the graphs. Clear the checkbox next to the graphs and/or charts you want to hide and press "Save". This setting is saved as a browser cookie so will be retained across sessions. </p>
+            </div>
+            <div class="VDBSchemaHelp" id="VDBSchHelp" style="display: none;">
+                <p>The <strong class="helpStyleTitle">VoltDB Management Center Schema</strong> viewer lets you examine the logical definition of your database, including the tables, views, indexes, and stored procedures. Five tabs along the top of the viewer let you choose between: </p>
+                <ul class="helpSchemaList">
+                    <li><span class="helpStyleTitle">Overview</span> &mdash; A summary of the software version, database schema, and its contents.</li>
+                    <li><span class="helpStyleTitle">Schema</span> &mdash; Detailed description of all the tables and views, including indexes and constraints. Click on a table or view's name to expand it and see the details. Click on the column headings to sort the list.</li>
+                    <li><span class="helpStyleTitle">Procedures &amp; SQL</span> &mdash; A list of all of the user-defined stored procedures and their attributes. Click on a procedure name to view the SQL statements it contains. Click on the SQL statements to see their execution plans.</li>
+                    <li><span class="helpStyleTitle">Size Worksheet</span> &mdash; An interactive worksheet that helps you estimate the amount of memory required based on the current schema and estimated row counts you enter.all of the user-defined stored procedures and their attributes. Click on a procedure name to view the SQL statements it contains. Click on the SQL statements to see their execution plans.</li>
+                    <li><span class="helpStyleTitle">DDL Source</span> &mdash; A complete listing of the DDL source statements for the current schema.</li>
+                </ul>
+                <br />
+            </div>
+            <div class="VDBQueryHelp" id="VDBQHelp" style="display: none;">
+                <p>The <strong class="helpStyleTitle">VoltDB Management Center SQL Query</strong> page lets you execute SQL queries interactively. Simply type your query into the box on the right and click "Run". A list of database tables, views, and stored procedures are provided to the left for reference. Click on a table or view to expand it and see the columns. Click on a stored procedure to see the datatypes of its input parameters and return value. </p>
+                <p>You can enter individual queries or multiple queries separated by semi-colons. If there are several queries in the input box, you can execute selected queries by highlighting the queries you want to execute before clicking <span class="helpStyleButton">Run </span>.</p>
+                <p>In addition to SQL queries, you can invoke stored procedures using the EXEC (or EXECUTE) directive:</p>
+                <blockquote>EXEC {procedure-name} [parameter] ... </blockquote>
+                <p>Finally, you can change the format of the output using the pull-down menu above and to the right of the query results pane. The results can be displayed as a formatted (HTML) table, comma-separated value (CSV) lines, or as monospaced text.</p>
+            </div>
+        </div>
+    </div>
+
+
+    <!--help popup ends-->
+
+    <!-- POPUP shutDownConfirmationPop -->
+    <div id="shutDownConfirmationPop" style="display: none">
+        <div class="overlay-title icon-alert">Shutdown: Confirmation</div>
+        <div class="clear"></div>
+        <div class="overlay-content">
+            <p class="txt-bold">Are you sure you want to shutdown the cluster?</p>
+            <p>Any data not saved to a snapshot or command log will be lost.</p>
+            <p>Continue with the shutdown?</p>
+        </div>
+        <div class="overlay-btns"><a id="btnShutdownConfirmationOk" class="btn closeBtn" title="Ok">Ok</a> <a class="btn btn-gray closeBtn" title="Ok">Cancel</a></div>
+    </div>
+    <!-- POPUP shutDownConfirmationPop -->
+    <!-- POPUP stopConfirmationPop -->
+    <div id="stopConfirmationPop" style="display: none">
+        <div class="overlay-title icon-alert">Stop: Confirmation</div>
+        <div class="clear"></div>
+        <div class="overlay-content">
+            <p class="txt-bold">Are you sure you want to stop the Server?</p>
+        </div>
+        <div class="overlay-btns"><a id="StopConfirmOK" class="btn closeBtn" title="Ok">Ok</a> <a id="StopConfirmCancel" class="btn btn-gray closeBtn" title="Ok">Cancel</a></div>
+    </div>
+    <!-- POPUP stopConfirmationPop -->
+
+    <!-- POPUP stopConfirmationPop -->
+    <div id="startConfirmationPop" style="display: none">
+        <div class="overlay-title icon-alert">Start: Confirmation</div>
+        <div class="clear"></div>
+        <div class="overlay-content">
+            <p class="txt-bold">Are you sure you want to start the Server?</p>
+        </div>
+        <div class="overlay-btns"><a id="startConfirmOk" class="btn closeBtn" title="Ok">Ok</a> <a class="btn btn-gray closeBtn" title="Ok">Cancel</a></div>
+    </div>
+    <!-- POPUP stopConfirmationPop -->
+
+    <!-- POPUP pauseConfirmationPop 1 -->
+    <div id="pauseConfirmationPop" style="display: none">
+        <div class="overlay-title icon-alert">Pause: Confirmation</div>
+        <div class="clear"></div>
+        <div class="overlay-content">
+            <p class="txt-bold">Do you want to pause the cluster and enter admin mode?</p>
+        </div>
+        <div class="overlay-btns"><a id="btnPauseConfirmationOk" class="btn closeBtn" title="Ok">Ok</a> <a class="btn btn-gray closeBtn" title="Ok">Cancel</a></div>
+    </div>
+    <!-- POPUP pauseConfirmationPop -->
+
+    <!-- POPUP shutdownPopupPop 2 -->
+    <div id="shutdownPopupPop" style="display: none">
+        <div class="overlay-title icon-alert">Server</div>
+        <div class="clear"></div>
+        <div class="overlay-content">
+            <p class="txt-bold">Are you sure you want to stop this node?</p>
+            <p>Continue with the shutdown?</p>
+        </div>
+        <div class="overlay-btns"><a class="btn closeBtn" title="Ok">Ok</a> <a class="btn btn-gray closeBtn" title="Ok">Cancel</a></div>
+    </div>
+    <!-- POPUP shutdownPopupPop -->
+    <!-- POPUP shutdownPopupPop -->
+    <div id="shutdownPopupPop1" style="display: none">
+        <div class="overlay-title icon-alert">Server</div>
+        <div class="clear"></div>
+        <div class="overlay-content">
+            <p class="txt-bold">Are you sure you want to enable this node?</p>
+            <p>Continue with the enable?</p>
+        </div>
+        <div class="overlay-btns"><a class="btn closeBtn" title="Ok">Ok</a> <a class="btn btn-gray closeBtn" title="Ok">Cancel</a></div>
+    </div>
+    <!-- POPUP shutdownPopupPop -->
+
+    <!-- POPUP shutdownClusterPopupPop -->
+    <div id="shutdownClusterPopupPop" style="display: none">
+        <div class="overlay-title icon-alert">Shutdown</div>
+        <div class="clear"></div>
+        <div class="overlay-content">
+            <p class="txt-bold">Are you sure you want to shutdown the cluster?</p>
+            <p>Any data not saved to a snapshot or command log will be lost.</p>
+            <p>Continue with the shutdown?</p>
+        </div>
+        <div class="overlay-btns"><a class="btn closeBtn" title="Ok">Ok</a> <a class="btn btn-gray closeBtn" title="Ok">Cancel</a></div>
+    </div>
+    <!-- POPUP shutdownPopupPop -->
+
+    <!-- POPUP resumeConfirmationPop -->
+    <div id="resumeConfirmationPop" style="display: none">
+        <div class="overlay-title icon-alert">Resume: Confirmation</div>
+        <div class="clear"></div>
+        <div class="overlay-content">
+            <p class="txt-bold">Do you want to resume the cluster and exit admin mode?</p>
+        </div>
+        <div class="overlay-btns"><a id="btnResumeConfirmationOk" class="btn closeBtn" title="Ok">Ok</a> <a class="btn btn-gray closeBtn" title="Ok">Cancel</a></div>
+    </div>
+    <!-- POPUP resumeConfirmationPop -->
+
+    <!-- POPUP autoSnapshotyPop -->
+    <div id="autoSnapshotPop" style="display: none">
+        <div class="overlay-title icon-alert">Auto Snapshots</div>
+        <div class="clear"></div>
+        <div class="overlay-content confirmationHeight">
+            <p class="txt-bold">Do you want to save the value?</p>
+        </div>
+        <div class="overlay-btns"><a id="btnSaveSnapshot" class="btn" title="Ok">Ok</a> <a id="btnPopupAutoSnapshotCancel" class="btn btn-gray closeBtn" title="Ok">Cancel</a></div>
+    </div>
+    <!-- POPUP autoSnapshotyPop -->
+
+    <!-- POPUP securityPop -->
+    <div id="securityPop" style="display: none">
+        <div class="overlay-title icon-alert">Security: Confirmation</div>
+        <div class="clear"></div>
+        <div class="overlay-content confirmationHeight">
+            <p class="txt-bold">Do you want to change Security?</p>
+        </div>
+        <div class="overlay-btns"><a class="btn closeBtn" id="btnSecurityOk" title="Ok">Ok</a> <a id="btnPopupSecurityCancel" class="btn btn-gray closeBtn" title="Cancel">Cancel</a></div>
+    </div>
+    <!-- POPUP securityPop -->
+
+    <!-- POPUP savePop -->
+    <div id="savePop" style="display: none">
+        <div class="overlay-title icon-alert">Save</div>
+        <div class="clear"></div>
+        <div class="saveInfo">
+            <div class="overlay-content ">
+                <table width="100%" border="0" cellspacing="0" cellpadding="0" class="tblSave">
+                    <tr>
+                        <td>Directory:</td>
+                        <td id="tdSnapshotDirectory">
+                            <!--<input id="txtSnapshotDirectory" type="text" class="editDirLocation" />-->
+                        </td>
+                    </tr>
+                    <tr>
+                        <td>Snapshot Name:</td>
+                        <td id="tdSnapshotName">
+                            <!--<input id="txtSnapshotName" type="text"/>-->
+                        </td>
+                    </tr>
+                </table>
+            </div>
+            <div class="overlay-btns"><a id="btnSaveSnapshots" class="btn saveBtn" title="Save">Save</a> <a class="btn btn-gray closeBtn" title="Cancel">Cancel</a> </div>
+        </div>
+        <div class="saveConfirmation" style="display: none;">
+            <div class="overlay-content ">
+                <div class="confirmationInfo">Are you sure you want to save?</div>
+            </div>
+            <div class="overlay-btns"><a class="btn closeBtn" title="Yes">Yes</a> <a class="btn btn-gray confirmNoSave" title="No">No</a> </div>
+        </div>
+    </div>
+    <!-- POPUP savePop -->
+
+    <!-- POPUP restorePop -->
+    <div id="restorePop" style="display: none">
+        <div class="overlay-title icon-alert">Restore</div>
+        <div class="clear"></div>
+        <div class="restoreInfo">
+            <div class="overlay-content">
+                <div class="restoreCont">
+                    <table width="100%" border="0" cellspacing="0" cellpadding="0" class="tblRestore">
+                        <tr>
+                            <th align="left">Directory</th>
+                            <td align="left">
+                                <input type="text" value="D:/VoltDB/Snapshots/"></td>
+                            <td align="left"><a id="searchStoredProc2" class="save-search" title="Search" href="javascript:void(0)">Search</a></td>
+                        </tr>
+                        <tr>
+                            <th colspan="3" align="left">Snapshot Name</th>
+                        </tr>
+                        <tr>
+                            <td colspan="2" align="left">VEMMANUAL_2014.11.13.21.19.24</td>
+                            <td align="left">
+                                <div class="restoreRadio">
+                                    <input type="radio" value="1" name="vemmanual">
+                                </div>
+                            </td>
+                        </tr>
+                        <tr>
+                            <td colspan="2" align="left">VEMMANUAL_2014.11.13.21.19.24</td>
+                            <td align="left">
+                                <div class="restoreRadio">
+                                    <input type="radio" value="2" name="vemmanual">
+                                </div>
+                            </td>
+                        </tr>
+                        <tr>
+                            <td colspan="2" align="left">VEMMANUAL_2014.11.13.21.19.24</td>
+                            <td align="left">
+                                <div class="restoreRadio">
+                                    <input type="radio" value="3" name="vemmanual">
+                                </div>
+                            </td>
+                        </tr>
+                        <tr>
+                            <td colspan="2" align="left">VEMMANUAL_2014.11.13.21.19.24</td>
+                            <td align="left">
+                                <div class="restoreRadio">
+                                    <input type="radio" value="4" name="vemmanual">
+                                </div>
+                            </td>
+
+                        </tr>
+                        <tr>
+                            <td colspan="2" align="left">VEMMANUAL_2014.11.13.21.19.24</td>
+                            <td align="left">
+                                <div class="restoreRadio">
+                                    <input type="radio" value="5" name="vemmanual">
+                                </div>
+                            </td>
+
+                        </tr>
+
+                    </table>
+                </div>
+
+            </div>
+            <div class="overlay-btns"><a class="btn restoreBtn" title="Ok">Restore</a> <a class="btn btn-gray closeBtn" title="Cancel">Cancel</a></div>
+        </div>
+        <div class="restoreConfirmation" style="display: none;">
+            <div class="overlay-content ">
+                <div class="confirmationInfo">Are you sure you want to Restore?</div>
+            </div>
+            <div class="overlay-btns"><a class="btn closeBtn" title="Yes">Yes</a> <a class="btn btn-gray confirmNoRestore" title="No">No</a> </div>
+        </div>
+    </div>
+    <!-- POPUP restorePop -->
+    <!-- POPUP restorePop -->
+    <div id="HrtTimeOutPopup" style="display: none">
+        <div class="overlay-title icon-alert">Heartbeat time out</div>
+        <div class="clear"></div>
+        <div class="overlay-content confirmationHeight">
+            <p class="txt-bold">Do you want to save the value?</p>
+        </div>
+        <div class="overlay-btns"><a class="btn closeBtn" id="btnPopupHeartbeatTimeoutOk" title="Ok">Ok</a> <a class="btn btn-gray closeBtn" id="btnPopupHeartbeatTimeoutCancel" title="Cancel">Cancel</a> </div>
+    </div>
+    <!-- POPUP restorePop -->
+
+    <!-- POPUP Query time out Popup -->
+    <div id="QueryTimeOutPopup" style="display: none">
+        <div class="overlay-title icon-alert">Query time out</div>
+        <div class="clear"></div>
+        <div class="overlay-content confirmationHeight">
+            <p class="txt-bold">Do you want to save the value?</p>
+        </div>
+        <div class="overlay-btns"><a class="btn closeBtn" id="btnPopupQueryTimeoutOk" title="Ok">Ok</a> <a class="btn btn-gray closeBtn" id="btnPopupQueryTimeoutCancel" title="Cancel">Cancel</a> </div>
+    </div>
+    <!-- POPUP Query time out Popup -->
+    <!-- POPUP saveConfirmationPopup -->
+    <div id="Div2" style="display: none">
+        <div class="overlay-title icon-alert">Save Confirmation</div>
+        <div class="clear"></div>
+        <div class="overlay-content">
+            <p class="txt-bold">Do you want to save the value?</p>
+        </div>
+        <div class="overlay-btns"><a class="btn closeBtn" id="btnDone" title="Ok">Ok</a> <a class="btn btn-gray closeBtn" title="Cancel">Cancel</a></div>
+    </div>
+    <!-- POPUP saveConfirmationPopup -->
+
+    <!-- POPUP RestoreConfirmationPopup -->
+    <div id="Div3" style="display: none">
+        <div class="overlay-title icon-alert">Restore Confirmation</div>
+        <div class="clear"></div>
+        <div class="overlay-content">
+            <p class="txt-bold">Do you want to save the value?</p>
+        </div>
+        <div class="overlay-btns"><a class="btn closeBtn" id="A4" title="Ok">Ok</a> <a class="btn btn-gray closeBtn" title="Cancel">Cancel</a></div>
+    </div>
+    <!-- POPUP RestoreConfirmationPopup -->
+
+    <!-- POPUP SaveSnapshotPopup -->
+    <div style="display: none"><a href="#saveSnapShotPopup" id="btnSaveSnapshotPopup">Cluster Shutdown</a></div>
+    <div id="saveSnapShotPopup" style="display: none">
+        <div id="saveSnaps">
+            <div class="overlay-title ">
+                <img src="css/resources/images/Information.png" class="imgError" /><span id="saveSnapshotStatus"></span>
+            </div>
+            <div class="clear"></div>
+            <div class="overlay-contentError ">
+                <p id="saveSnapshotMessage" class="snapshotErrorMsg"></p>
+                <br />
+                <div class="overlay-btns" style="padding: 0"><a class="btn" id="btnSaveSnapshotStatus" title="save">Ok</a></div>
+            </div>
+        </div>
+    </div>
+    <!-- POPUP SaveSnapshotPopup -->
+
+    <!--Update error Popup-->
+    <div style="display: none"><a href="#updateErrorPopup" id="updateErrorPopupLink">Update Error</a></div>
+    <div id="updateErrorPopup" style="display: none">
+        <div id="updateInnerErrorPopup">
+            <div class="overlay-title ">
+                <img src="css/resources/images/error.png" class="imgError" />Error
+            </div>
+            <div class="clear"></div>
+            <div class="overlay-contentError errorMsg">
+                <p>
+                    Could not update the value of <span id="updateErrorFieldMsg"></span>
+                </p>
+                <br />
+                <div class="overlay-btns" style="padding: 0"><a class="btn closeBtn" id="btnUpdateErrorOk" title="Ok">Ok</a></div>
+            </div>
+        </div>
+    </div>
+    <!--Update error Popup-->
+    <!-- POPUP StopServerErrorPopup-->
+    <div id="divStopServerError" style="display: none; ">
+        <div class="overlay-title icon-alert">Stop Error</div>
+        <div class="clear"></div>
+        <div class="overlay-content resizeCon">
+            <p id="errorLabel" class="txt-bold resizeRestore">Server could not be stopped at the moment</p>
+        </div>
+        <div class="overlay-btns"><a class="btn closeBtn" id="A2" title="Ok">Ok</a></div>
+    </div>
+
+    <!-- POPUP StopServerErrorPopup-->
+
+
+
+    <!-- Loading -->
+    <div id="overlay" style="display: none;">
+        <div class="loading"></div>
+    </div>
+    <!-- Loading -->
+
+    <!-- Placed at the end of the document so the pages load faster -->
+    <script src="http://assets.voltdb.com/b/js/bootstrap.js"></script>
+    <script src="http://assets.voltdb.com/t/js/jquery.tablesorter.js"></script>
+    <script src="http://assets.voltdb.com/t/js/jquery.tablesorter.widgets.js"></script>
+    <!-- Placed at the end of the document so the pages load faster -->
+</body>
+</html>