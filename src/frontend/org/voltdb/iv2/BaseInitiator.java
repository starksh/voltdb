/* This file is part of VoltDB.
 * Copyright (C) 2008-2012 VoltDB Inc.
 *
 * VoltDB is free software: you can redistribute it and/or modify
 * it under the terms of the GNU General Public License as published by
 * the Free Software Foundation, either version 3 of the License, or
 * (at your option) any later version.
 *
 * VoltDB is distributed in the hope that it will be useful,
 * but WITHOUT ANY WARRANTY; without even the implied warranty of
 * MERCHANTABILITY or FITNESS FOR A PARTICULAR PURPOSE.  See the
 * GNU General Public License for more details.
 *
 * You should have received a copy of the GNU General Public License
 * along with VoltDB.  If not, see <http://www.gnu.org/licenses/>.
 */

package org.voltdb.iv2;

import java.util.concurrent.ExecutionException;

import org.apache.zookeeper_voltpatches.KeeperException;
import org.voltcore.logging.VoltLogger;
import org.voltcore.messaging.HostMessenger;
import org.voltcore.utils.CoreUtils;
import org.voltdb.BackendTarget;
import org.voltdb.CatalogContext;
import org.voltdb.CatalogSpecificPlanner;
<<<<<<< HEAD
import org.voltdb.NodeDRGateway;
import org.voltdb.ProcedureRunnerFactory;
import org.voltdb.iv2.Site;
=======
import org.voltdb.CommandLog;
>>>>>>> 86794b04
import org.voltdb.LoadedProcedureSet;
import org.voltdb.ProcedureRunnerFactory;

/**
 * Subclass of Initiator to manage single-partition operations.
 * This class is primarily used for object construction and configuration plumbing;
 * Try to avoid filling it with lots of other functionality.
 */
public abstract class BaseInitiator implements Initiator
{
    VoltLogger tmLog = new VoltLogger("TM");

    // External references/config
    protected final HostMessenger m_messenger;
    protected final int m_partitionId;
    protected final String m_zkMailboxNode;
    protected final String m_whoami;

    // Encapsulated objects
    protected final Scheduler m_scheduler;
    protected final InitiatorMailbox m_initiatorMailbox;
    protected Term m_term = null;
    protected Site m_executionSite = null;
    protected Thread m_siteThread = null;
    protected final RepairLog m_repairLog = new RepairLog();

    public BaseInitiator(String zkMailboxNode, HostMessenger messenger, Integer partition,
            Scheduler scheduler, String whoamiPrefix)
    {
        m_zkMailboxNode = zkMailboxNode;
        m_messenger = messenger;
        m_partitionId = partition;
        m_scheduler = scheduler;
        RejoinProducer rejoinProducer =
            new RejoinProducer(m_partitionId, scheduler.m_tasks);
        m_initiatorMailbox = new InitiatorMailbox(
                m_partitionId,
                m_scheduler,
                m_messenger,
                m_repairLog,
                rejoinProducer);

        // Now publish the initiator mailbox to friends and family
        m_messenger.createMailbox(null, m_initiatorMailbox);
        rejoinProducer.setMailbox(m_initiatorMailbox);
        m_scheduler.setMailbox(m_initiatorMailbox);

        String partitionString = " ";
        if (m_partitionId != -1) {
            partitionString = " for partition " + m_partitionId + " ";
        }
        m_whoami = whoamiPrefix +  " " +
            CoreUtils.hsIdToString(getInitiatorHSId()) + partitionString;
    }

    protected void configureCommon(BackendTarget backend, String serializedCatalog,
                          CatalogContext catalogContext,
                          CatalogSpecificPlanner csp,
                          int numberOfPartitions,
                          boolean createForRejoin,
<<<<<<< HEAD
                          NodeDRGateway nodeDRGateway)
=======
                          CommandLog cl)
>>>>>>> 86794b04
        throws KeeperException, ExecutionException, InterruptedException
    {
            int snapshotPriority = 6;
            if (catalogContext.cluster.getDeployment().get("deployment") != null) {
                snapshotPriority = catalogContext.cluster.getDeployment().get("deployment").
                    getSystemsettings().get("systemsettings").getSnapshotpriority();
            }
            m_executionSite = new Site(m_scheduler.getQueue(),
                                       m_initiatorMailbox.getHSId(),
                                       backend, catalogContext,
                                       serializedCatalog,
                                       catalogContext.m_transactionId,
                                       m_partitionId,
                                       numberOfPartitions,
                                       createForRejoin,
                                       snapshotPriority,
                                       m_initiatorMailbox);
            ProcedureRunnerFactory prf = new ProcedureRunnerFactory();
            prf.configure(m_executionSite, m_executionSite.m_sysprocContext);

            LoadedProcedureSet procSet = new LoadedProcedureSet(
                    m_executionSite,
                    prf,
                    m_initiatorMailbox.getHSId(),
                    0, // this has no meaning
                    numberOfPartitions);
            procSet.loadProcedures(catalogContext, backend, csp);
            m_executionSite.setLoadedProcedures(procSet);
            m_scheduler.setCommandLog(cl);

            m_siteThread = new Thread(m_executionSite);
            m_siteThread.start();
    }

    @Override
    public void shutdown()
    {
        // set the shutdown flag on the site thread.
        if (m_executionSite != null) {
            m_executionSite.startShutdown();
        }
        try {
            if (m_term != null) {
                m_term.shutdown();
            }
        } catch (Exception e) {
            tmLog.info("Exception during shutdown.", e );
        }

        try {
            if (m_initiatorMailbox != null) {
                m_initiatorMailbox.shutdown();
            }
        } catch (Exception e) {
            tmLog.info("Exception during shutdown.", e);
        }

        try {
            if (m_siteThread != null) {
                m_siteThread.interrupt();
            }
        } catch (Exception e) {
            tmLog.info("Exception during shutdown.");
        }
    }

    @Override
    public long getInitiatorHSId()
    {
        return m_initiatorMailbox.getHSId();
    }

    @Override
    public long getCurrentTxnId() {
        return m_scheduler.getCurrentTxnId();
    }
}<|MERGE_RESOLUTION|>--- conflicted
+++ resolved
@@ -26,15 +26,11 @@
 import org.voltdb.BackendTarget;
 import org.voltdb.CatalogContext;
 import org.voltdb.CatalogSpecificPlanner;
-<<<<<<< HEAD
 import org.voltdb.NodeDRGateway;
 import org.voltdb.ProcedureRunnerFactory;
 import org.voltdb.iv2.Site;
-=======
 import org.voltdb.CommandLog;
->>>>>>> 86794b04
 import org.voltdb.LoadedProcedureSet;
-import org.voltdb.ProcedureRunnerFactory;
 
 /**
  * Subclass of Initiator to manage single-partition operations.
@@ -93,11 +89,8 @@
                           CatalogSpecificPlanner csp,
                           int numberOfPartitions,
                           boolean createForRejoin,
-<<<<<<< HEAD
+                          CommandLog cl,
                           NodeDRGateway nodeDRGateway)
-=======
-                          CommandLog cl)
->>>>>>> 86794b04
         throws KeeperException, ExecutionException, InterruptedException
     {
             int snapshotPriority = 6;
