--- conflicted
+++ resolved
@@ -2534,16 +2534,15 @@
         return baseRqt + tableRqt + rejoinRqt;
     }
 
-<<<<<<< HEAD
     public <T> ListenableFuture<T> submitSnapshotIOWork(Callable<T> work)
     {
         assert m_snapshotIOAgent != null;
         return m_snapshotIOAgent.submit(work);
-=======
+    }
+
     @Override
     public long getClusterUptime()
     {
         return System.currentTimeMillis() - getHostMessenger().getInstanceId().getTimestamp();
->>>>>>> 49c5a693
     }
 }