--- conflicted
+++ resolved
@@ -41,7 +41,6 @@
 import java.util.LinkedList;
 import java.util.List;
 import java.util.Map;
-import java.util.Scanner;
 import java.util.TimeZone;
 import java.util.TreeSet;
 import java.util.regex.Matcher;
@@ -1535,11 +1534,7 @@
 
 
     private static String extractArgInput(String arg) {
-<<<<<<< HEAD
-        String[] splitStrings = arg.split("=");
-=======
         String[] splitStrings = arg.split("=", 2);
->>>>>>> c7adf34e
         if (splitStrings.length < 2) {
             printUsage("Missing input value for " + splitStrings[0]);
         }
@@ -1557,11 +1552,7 @@
         String password = "";
         String kerberos = "";
         List<String> queries = null;
-<<<<<<< HEAD
         String ddlFilePath = "";
-=======
-        String ddlFile = "";
->>>>>>> c7adf34e
 
         // Parse out parameters
         for (int i = 0; i < args.length; i++) {
@@ -1623,16 +1614,7 @@
                 }
             }
             else if (arg.startsWith("--ddl-file=")) {
-<<<<<<< HEAD
                 ddlFilePath = extractArgInput(arg);
-=======
-                String ddlFilePath = extractArgInput(arg);
-                try {
-                    ddlFile = new Scanner(new File(ddlFilePath)).useDelimiter("\\Z").next();
-                } catch (FileNotFoundException e) {
-                    printUsage("DDL file not found at path:" + ddlFilePath);
-                }
->>>>>>> c7adf34e
             }
             else if (arg.equals("--help")) {
                 printHelp(System.out); // Print readme to the screen
@@ -1672,13 +1654,6 @@
         }
 
         try {
-            if (! ddlFile.equals("")) {
-                // fast DDL Loader mode
-                // System.out.println("fast DDL Loader mode with DDL input:\n" + ddlFile);
-                VoltDB.callProcedure("@AdHoc", ddlFile);
-                System.exit(m_exitCode);
-            }
-
             // Load system procedures
             loadSystemProcedures();
 
