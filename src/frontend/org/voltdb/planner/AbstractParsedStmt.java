/* This file is part of VoltDB.
 * Copyright (C) 2008-2014 VoltDB Inc.
 *
 * This program is free software: you can redistribute it and/or modify
 * it under the terms of the GNU Affero General Public License as
 * published by the Free Software Foundation, either version 3 of the
 * License, or (at your option) any later version.
 *
 * This program is distributed in the hope that it will be useful,
 * but WITHOUT ANY WARRANTY; without even the implied warranty of
 * MERCHANTABILITY or FITNESS FOR A PARTICULAR PURPOSE.  See the
 * GNU Affero General Public License for more details.
 *
 * You should have received a copy of the GNU Affero General Public License
 * along with VoltDB.  If not, see <http://www.gnu.org/licenses/>.
 */

package org.voltdb.planner;

import java.util.ArrayList;
import java.util.HashMap;
import java.util.HashSet;
import java.util.List;
import java.util.Map;
import java.util.Set;

import org.hsqldb_voltpatches.VoltXMLElement;
import org.voltdb.VoltType;
import org.voltdb.catalog.Column;
import org.voltdb.catalog.Database;
import org.voltdb.catalog.Table;
import org.voltdb.expressions.AbstractExpression;
import org.voltdb.expressions.AggregateExpression;
import org.voltdb.expressions.ConstantValueExpression;
import org.voltdb.expressions.ExpressionUtil;
import org.voltdb.expressions.FunctionExpression;
import org.voltdb.expressions.ParameterValueExpression;
import org.voltdb.expressions.SubqueryExpression;
import org.voltdb.expressions.TupleValueExpression;
import org.voltdb.expressions.VectorValueExpression;
import org.voltdb.planner.parseinfo.BranchNode;
import org.voltdb.planner.parseinfo.JoinNode;
import org.voltdb.planner.parseinfo.StmtSubqueryScan;
import org.voltdb.planner.parseinfo.StmtTableScan;
import org.voltdb.planner.parseinfo.StmtTargetTableScan;
import org.voltdb.planner.parseinfo.SubqueryLeafNode;
import org.voltdb.planner.parseinfo.TableLeafNode;
import org.voltdb.plannodes.SchemaColumn;
import org.voltdb.types.ExpressionType;
import org.voltdb.types.JoinType;

public abstract class AbstractParsedStmt {

     // Internal statement counter
    public static int NEXT_STMT_ID = 0;
    // Internal parameter counter
    public static int NEXT_PARAMETER_ID = 0;

    // The unique id to identify the statement
    public int m_stmtId;

    public String m_sql;

    // The initial value is a safety net for the case of parameter-less statements.
    private ParameterValueExpression[] m_paramList = new ParameterValueExpression[0];

    protected HashMap<Long, ParameterValueExpression> m_paramsById = new HashMap<Long, ParameterValueExpression>();

    // The parameter expression from the correlated expressions. The key is the parameter index.
    // This map acts as an intermediate storage for the parameter TVE until they are
    // distributed to an appropriate subquery expression where they are originated
    public Map<Integer, AbstractExpression> m_parameterTveMap = new HashMap<Integer, AbstractExpression>();

    public ArrayList<Table> m_tableList = new ArrayList<Table>();

    private Table m_DDLIndexedTable = null;

    public ArrayList<AbstractExpression> m_noTableSelectionList = new ArrayList<AbstractExpression>();

    protected ArrayList<AbstractExpression> m_aggregationList = null;

    // Hierarchical join representation
    public JoinNode m_joinTree = null;

    // User specified join order, null if none is specified
    public String m_joinOrder = null;

    public HashMap<String, StmtTableScan> m_tableAliasMap = new HashMap<String, StmtTableScan>();

    // This list is used to identify the order of the table aliases returned by
    // the parser for possible use as a default join order.
    protected ArrayList<String> m_tableAliasList = new ArrayList<String>();

    protected final String[] m_paramValues;
    public final Database m_db;

<<<<<<< HEAD
    boolean m_isUpsert = false;
=======
    // Parent statement if any
    public AbstractParsedStmt m_parentStmt = null;
>>>>>>> 61c66f4b

    static final String INSERT_NODE_NAME = "insert";
    static final String UPDATE_NODE_NAME = "update";
    static final String DELETE_NODE_NAME = "delete";
    static final String SELECT_NODE_NAME = "select";
    static final String UNION_NODE_NAME  = "union";

    /**
    * Class constructor
    * @param paramValues
    * @param db
    */
    protected AbstractParsedStmt(String[] paramValues, Database db) {
        this.m_paramValues = paramValues;
        this.m_db = db;
    }

    public void setTable(Table tbl) {
        m_DDLIndexedTable = tbl;
        // Add this table to the cache
        assert(tbl.getTypeName() != null);
        addTableToStmtCache(tbl.getTypeName(), tbl.getTypeName(), null);
    }

    /**
    *
    * @param stmtTypeElement
    * @param paramValues
    * @param db
    */
   private static AbstractParsedStmt getParsedStmt(VoltXMLElement stmtTypeElement, String[] paramValues,
           Database db) {
       AbstractParsedStmt retval = null;

       if (stmtTypeElement == null) {
           System.err.println("Unexpected error parsing hsql parsed stmt xml");
           throw new RuntimeException("Unexpected error parsing hsql parsed stmt xml");
       }

       // create non-abstract instances
       if (stmtTypeElement.name.equalsIgnoreCase(INSERT_NODE_NAME)) {
           retval = new ParsedInsertStmt(paramValues, db);
           if (stmtTypeElement.attributes.containsKey(QueryPlanner.UPSERT_TAG)) {
               retval.m_isUpsert = true;
           }
       }
       else if (stmtTypeElement.name.equalsIgnoreCase(UPDATE_NODE_NAME)) {
           retval = new ParsedUpdateStmt(paramValues, db);
       }
       else if (stmtTypeElement.name.equalsIgnoreCase(DELETE_NODE_NAME)) {
           retval = new ParsedDeleteStmt(paramValues, db);
       }
       else if (stmtTypeElement.name.equalsIgnoreCase(SELECT_NODE_NAME)) {
           retval = new ParsedSelectStmt(paramValues, db);
       }
       else if (stmtTypeElement.name.equalsIgnoreCase(UNION_NODE_NAME)) {
           retval = new ParsedUnionStmt(paramValues, db);
       }
       else {
           throw new RuntimeException("Unexpected Element: " + stmtTypeElement.name);
       }
       // Set the unique id
       retval.m_stmtId = NEXT_STMT_ID++;
       return retval;
   }

    /**
     * @param parsedStmt
     * @param sql
     * @param xmlSQL
     * @param db
     * @param joinOrder
     */
    private static void parse(AbstractParsedStmt parsedStmt, String sql,
            VoltXMLElement stmtTypeElement, Database db, String joinOrder) {
        // parse tables and parameters
        parsedStmt.parseTablesAndParams(stmtTypeElement);

        // parse specifics
        parsedStmt.parse(stmtTypeElement);

        // post parse action
        parsedStmt.postParse(sql, joinOrder);
    }

    /**
     *
     * @param sql
     * @param stmtTypeElement
     * @param paramValues
     * @param db
     * @param joinOrder
     */
    public static AbstractParsedStmt parse(String sql, VoltXMLElement stmtTypeElement, String[] paramValues,
            Database db, String joinOrder) {

        // reset the statemet counteres
        NEXT_STMT_ID = 0;
        NEXT_PARAMETER_ID = 0;
        AbstractParsedStmt retval = getParsedStmt(stmtTypeElement, paramValues, db);

        parse(retval, sql, stmtTypeElement, db, joinOrder);
        return retval;
    }

    /**
     *
     * @param stmtElement
     * @param db
     */
    abstract void parse(VoltXMLElement stmtElement);

    void parseTargetColumns(VoltXMLElement columnsNode, Table table, HashMap<Column, AbstractExpression> columns)
    {
        for (VoltXMLElement child : columnsNode.children) {
            assert(child.name.equals("column"));

            String name = child.attributes.get("name");
            assert(name != null);
            Column col = table.getColumns().getExact(name.trim());

            // May be no children of column node in the case of
            //   INSERT INTO ... SELECT ...

            AbstractExpression expr = null;
            if (child.children.size() != 0) {
                assert(child.children.size() == 1);
                VoltXMLElement subChild = child.children.get(0);
                expr = parseExpressionTree(subChild);
                assert(expr != null);
                expr.refineValueType(VoltType.get((byte)col.getType()), col.getSize());
                ExpressionUtil.finalizeValueTypes(expr);
            }
            columns.put(col, expr);
        }
    }

    /**Parse tables and parameters
     * .
     * @param root
     * @param db
     */
    void parseTablesAndParams(VoltXMLElement root) {
        // Parse parameters first to satisfy a dependency of expression parsing
        // which happens during table scan parsing.
        for (VoltXMLElement node : root.children) {
            if (node.name.equalsIgnoreCase("parameters")) {
                parseParameters(node);
                break;
            }
        }
        for (VoltXMLElement node : root.children) {
            if (node.name.equalsIgnoreCase("tablescan")) {
                parseTable(node);
            } else if (node.name.equalsIgnoreCase("tablescans")) {
                parseTables(node);
            }
        }
    }

    /**Miscellaneous post parse activity
     * .
     * @param sql
     * @param joinOrder
     */
    void postParse(String sql, String joinOrder) {
        m_sql = sql;
        m_joinOrder = joinOrder;
    }

    /**
     * Convert a HSQL VoltXML expression to an AbstractExpression tree.
     * @param root
     * @return configured AbstractExpression
     */
    // -- the function is now also called by DDLCompiler with no AbstractParsedStmt in sight --
    // so, the methods COULD be relocated to class AbstractExpression or ExpressionUtil.
    public AbstractExpression parseExpressionTree(VoltXMLElement root) {
        String elementName = root.name.toLowerCase();
        AbstractExpression retval = null;

        if (elementName.equals("value")) {
            retval = parseValueExpression(root);
        }
        else if (elementName.equals("vector")) {
            retval = parseVectorExpression(root);
        }
        else if (elementName.equals("columnref")) {
            retval = parseColumnRefExpression(root);
        }
        else if (elementName.equals("operation")) {
            retval = parseOperationExpression(root);
        }
        else if (elementName.equals("aggregation")) {
            retval = parseAggregationExpression(root);
            if (m_aggregationList != null) {
                ExpressionUtil.finalizeValueTypes(retval);
                m_aggregationList.add(retval);
            }
        }
        else if (elementName.equals("function")) {
            retval = parseFunctionExpression(root);
        }
        else if (elementName.equals("asterisk")) {
            return null;
        }
        else if (elementName.equals("tablesubquery")) {
            retval = parseSubqueryExpression(root);
        }
        else if (elementName.equals("row")) {
            retval = parseRowExpression(root);
        }
        else {
            throw new PlanningErrorException("Unsupported expression node '" + elementName + "'");
        }

        return retval;
    }

    /**
     * Parse a Vector value for SQL-IN
     */
    private AbstractExpression parseVectorExpression(VoltXMLElement exprNode) {
        ArrayList<AbstractExpression> args = new ArrayList<AbstractExpression>();
        for (VoltXMLElement argNode : exprNode.children) {
            assert(argNode != null);
            // recursively parse each argument subtree (could be any kind of expression).
            AbstractExpression argExpr = parseExpressionTree(argNode);
            assert(argExpr != null);
            args.add(argExpr);
        }

        VectorValueExpression vve = new VectorValueExpression();
        vve.setValueType(VoltType.VOLTTABLE);
        vve.setArgs(args);
        return vve;
    }

    /**
     *
     * @param paramsById
     * @param exprNode
     * @return
     */
    private AbstractExpression parseValueExpression(VoltXMLElement exprNode) {
        String isParam = exprNode.attributes.get("isparam");
        String isPlannerGenerated = exprNode.attributes.get("isplannergenerated");

        // A ParameterValueExpression is needed to represent any user-provided or planner-injected parameter.
        boolean needParameter = (isParam != null) && (isParam.equalsIgnoreCase("true"));

        // A ConstantValueExpression is needed to represent a constant in the statement,
        // EVEN if that constant has been "parameterized" by the plan caching code.
        ConstantValueExpression cve = null;
        boolean needConstant = (needParameter == false) ||
            ((isPlannerGenerated != null) && (isPlannerGenerated.equalsIgnoreCase("true")));

        if (needConstant) {
            String type = exprNode.attributes.get("valuetype");
            VoltType vt = VoltType.typeFromString(type);
            int size = VoltType.MAX_VALUE_LENGTH;
            assert(vt != VoltType.VOLTTABLE);

            if ((vt != VoltType.STRING) && (vt != VoltType.VARBINARY)) {
                if (vt == VoltType.NULL) size = 0;
                else size = vt.getLengthInBytesForFixedTypes();
            }
            cve = new ConstantValueExpression();
            cve.setValueType(vt);
            cve.setValueSize(size);
            if ( ! needParameter && vt != VoltType.NULL) {
                String valueStr = exprNode.attributes.get("value");
                cve.setValue(valueStr);
            }
        }

        if (needParameter) {
            long id = Long.parseLong(exprNode.attributes.get("id"));
            ParameterValueExpression expr = m_paramsById.get(id);
            if (needConstant) {
                expr.setOriginalValue(cve);
                cve.setValue(m_paramValues[expr.getParameterIndex()]);
            }
            return expr;
        }
        return cve;
    }

    /**
     *
     * @param exprNode
     * @return
     */
    private AbstractExpression parseColumnRefExpression(VoltXMLElement exprNode) {

        String tableName = exprNode.attributes.get("table");
        if (tableName == null) {
            assert(m_DDLIndexedTable != null);
            tableName = m_DDLIndexedTable.getTypeName();
        }
        assert(tableName != null);

        String tableAlias = exprNode.attributes.get("tablealias");
        if (tableAlias == null) {
            tableAlias = tableName;
        }
        StmtTableScan tableScan = getStmtTableScanByAlias(this, tableAlias);
        assert(tableScan != null);
        String columnName = exprNode.attributes.get("column");
        String columnAlias = exprNode.attributes.get("alias");
        TupleValueExpression expr = new TupleValueExpression(tableName, tableAlias, columnName, columnAlias);
        // Collect the unique columns used in the plan for a given scan.
        // Resolve the tve and add it to the scan's cache of referenced columns
        tableScan.resolveTVE(expr, columnName);
        // Get tableScan where this TVE is originated from. In case of the
        // correlated queries it may not be THIS statement but its parent
        StmtTableScan tableCache = getStmtTableScanByAlias(this, tableAlias);
        assert(tableCache != null);
        expr.setOrigStmtId(tableCache.getStatementId());

        if (m_stmtId == expr.getOrigStmtId()) {
            return expr;
        } else {
            // This a TVE from the correlated expression
            int paramIdx = AbstractParsedStmt.NEXT_PARAMETER_ID++;
            ParameterValueExpression pve = new ParameterValueExpression();
            pve.setParameterIndex(paramIdx);
            pve.setValueSize(expr.getValueSize());
            pve.setValueType(expr.getValueType());
            pve.setCorrelatedExpression(expr);
            m_parameterTveMap.put(paramIdx, expr);
            return pve;
        }
    }

    /**
     * Parse a subquery for SQL-IN(SELECT...)
     */
    private SubqueryExpression parseSubqueryExpression(VoltXMLElement exprNode) {
        assert(exprNode.children.size() == 1);
        VoltXMLElement subqueryElmt = exprNode.children.get(0);
        AbstractParsedStmt subqueryStmt = parseSubquery(subqueryElmt);
        String tableName = "VOLT_TEMP_TABLE_" + subqueryStmt.m_stmtId;
        // add table to the query cache
        StmtTableScan tableCache = addTableToStmtCache(tableName, tableName, subqueryStmt);
        assert(tableCache instanceof StmtSubqueryScan);
        return new SubqueryExpression((StmtSubqueryScan)tableCache);
    }

    /**
    *
    * @param exprNode
    * @return
    */
   private AbstractExpression parseRowExpression(VoltXMLElement exprNode) {
       // Parse individual columnref expressions from the IN output schema
       // Short-circuit for COL IN (LIST) and COL IN (SELECT COL FROM ..)
       if (exprNode.children.size() == 1) {
           return parseExpressionTree(exprNode.children.get(0));
       } else {
           // (COL1, COL2) IN (SELECT C1, C2 FROM...)
           return parseVectorExpression(exprNode);
       }
   }

    /**
     * Return StmtTableScan by table alias. In case of correlated queries, would need
     * to walk the statement tree up.
     *
     * @param stmt
     * @param tableAlias
     */
    private StmtTableScan getStmtTableScanByAlias(AbstractParsedStmt stmt, String tableAlias) {
        assert(stmt != null);
        StmtTableScan tableScan = stmt.m_tableAliasMap.get(tableAlias);
        if (tableScan != null) {
            return tableScan;
        } else if (stmt.m_parentStmt != null) {
            // This may be a correlated subquery
            return getStmtTableScanByAlias(stmt.m_parentStmt, tableAlias);
        } else {
            return null;
        }
    }

    /**
     * Add a table or a sub-query to the statement cache. If the subQuery is not NULL,
     * the table name and the alias specify the sub-query
     * @param tableName
     * @param tableAlias
     * @param subQuery
     * @return index into the cache array
     */
    protected StmtTableScan addTableToStmtCache(String tableName, String tableAlias, AbstractParsedStmt subquery) {
        // Create an index into the query Catalog cache
        StmtTableScan tableScan = m_tableAliasMap.get(tableAlias);
        if (tableScan == null) {
            if (subquery == null) {
                tableScan = new StmtTargetTableScan(getTableFromDB(tableName), tableAlias, m_stmtId);
            } else {
                tableScan = new StmtSubqueryScan(subquery, tableAlias, m_stmtId);
            }
            m_tableAliasMap.put(tableAlias, tableScan);
        }
        return tableScan;
    }

    /**
     *
     * @param paramsById
     * @param exprNode
     * @return
     */
    private AbstractExpression parseOperationExpression(VoltXMLElement exprNode) {

        String optype = exprNode.attributes.get("optype");
        ExpressionType exprType = ExpressionType.get(optype);
        AbstractExpression expr = null;

        if (exprType == ExpressionType.INVALID) {
            throw new PlanningErrorException("Unsupported operation type '" + optype + "'");
        }

        try {
            expr = exprType.getExpressionClass().newInstance();
        } catch (Exception e) {
            e.printStackTrace();
            throw new RuntimeException(e.getMessage(), e);
        }
        expr.setExpressionType(exprType);

        if (exprType == ExpressionType.OPERATOR_CASE_WHEN || exprType == ExpressionType.OPERATOR_ALTERNATIVE) {
            String valueType = exprNode.attributes.get("valuetype");
            expr.setValueType(VoltType.typeFromString(valueType));
        }

        // get the first (left) node that is an element
        VoltXMLElement leftExprNode = exprNode.children.get(0);
        assert(leftExprNode != null);

        // recursively parse the left subtree (could be another operator or
        // a constant/tuple/param value operand).
        AbstractExpression leftExpr = parseExpressionTree(leftExprNode);
        assert((leftExpr != null) || (exprType == ExpressionType.AGGREGATE_COUNT));
        expr.setLeft(leftExpr);

        // get the second (right) node that is an element (might be null)
        VoltXMLElement rightExprNode = null;
        if (exprNode.children.size() > 1) {
            rightExprNode = exprNode.children.get(1);
        }

        if (expr.needsRightExpression()) {
            assert(rightExprNode != null);

            // recursively parse the right subtree
            AbstractExpression rightExpr = parseExpressionTree(rightExprNode);
            assert(rightExpr != null);
            expr.setRight(rightExpr);
        } else {
            assert(rightExprNode == null);
            if (exprType == ExpressionType.OPERATOR_CAST) {
                String valuetype = exprNode.attributes.get("valuetype");
                assert(valuetype != null);
                VoltType voltType = VoltType.typeFromString(valuetype);
                expr.setValueType(voltType);
                // We don't support parameterized casting, such as specifically to "VARCHAR(3)" vs. VARCHAR,
                // so assume max length for variable-length types (VARCHAR and VARBINARY).
                expr.setValueSize(voltType.getMaxLengthInBytes());
            }
        }
        if ((exprType == ExpressionType.COMPARE_IN && expr.getRight() instanceof SubqueryExpression) ||
                exprType == ExpressionType.OPERATOR_EXISTS) {
            // Compact the expression hierarchy by removing parent and setting
            // the subquery type (IN/EXISTS) to the child - SubqueryExpression
            AbstractExpression subqueryExpr = null;
            if (ExpressionType.COMPARE_IN == exprType) {
                subqueryExpr = expr.getRight();
                subqueryExpr.setLeft(expr.getLeft());
                subqueryExpr.setExpressionType(ExpressionType.IN_SUBQUERY);
            } else {
                subqueryExpr = expr.getLeft();
                subqueryExpr.setExpressionType(ExpressionType.EXISTS_SUBQUERY);
            }
            assert(subqueryExpr != null);

            // weed of IN (values) expression
            // Break up UNION/INTERSECT (ALL) set ops into individual selects connected by
            // AND/OR operator
            // col IN ( queryA UNION queryB ) - > col IN (queryA) OR col IN (queryB)
            // col IN ( queryA INTERSECTS queryB ) - > col IN (queryA) AND col IN (queryB)
            subqueryExpr = ParsedUnionStmt.breakUpSetOpSubquery(subqueryExpr);
            expr = optimizeSubqueryExpression(subqueryExpr);
        }
        return expr;
    }

    /**
     * Perform various optimizations for IN/EXISTS subqueries if possible
     *
     * @param expr to optimize
     * @return optimized expression
     */
    private AbstractExpression optimizeSubqueryExpression(AbstractExpression expr) {
        ExpressionType exprType = expr.getExpressionType();
        if (ExpressionType.CONJUNCTION_AND == exprType || ExpressionType.CONJUNCTION_OR == exprType) {
            AbstractExpression optimizedLeft = optimizeSubqueryExpression(expr.getLeft());
            expr.setLeft(optimizedLeft);
            AbstractExpression optimizedRight = optimizeSubqueryExpression(expr.getRight());
            expr.setRight(optimizedRight);
        }
        AbstractExpression retval = expr;
        if (ExpressionType.IN_SUBQUERY == retval.getExpressionType()) {
            retval = optimizeInExpression(retval);
            // Do not return here because the original IN expressions
            // is converted to EXISTS and can be optimized farther.
        }
        if (ExpressionType.EXISTS_SUBQUERY == retval.getExpressionType()) {
            retval = optimizeExistsExpression(retval);
        }
        return retval;
    }

    /**
     * Verify that an IN expression can be safely converted to an EXISTS one
     * IN (SELECT" forms e.g. "(A, B) IN (SELECT X, Y, FROM ...) =>
     * EXISTS (SELECT 42 FROM ... AND|WHERE|HAVING A=X AND|WHERE|HAVING B=Y)
     *
     * @param inExpr
     * @return existsExpr
     */
    private boolean canConvertInToExistsExpression(AbstractParsedStmt subquery) {
        // Must be a SELECT statement
        if (!(subquery instanceof ParsedSelectStmt)) {
            return false;
        }

        boolean canConvert = false;
        ParsedSelectStmt selectStmt = (ParsedSelectStmt) subquery;
        // Must not have OFFSET set
        // EXISTS (select * from T where T.X = parent.X order by T.Y offset 10 limit 5)
        //      seems to require 11 matches
        // parent.X IN (select T.X from T order by T.Y offset 10 limit 5)
        //      seems to require 1 match that has exactly 10-14 rows (matching or not) with lesser or equal values of Y.
        canConvert = !selectStmt.hasOffset();

        return canConvert;
    }

    /**
     * Optimize EXISTS expression:
     *  1. Replace the display columns with a single dummy column "1"
     *  2. Drop DISTINCT expression
     *  3. Add LIMIT 1
     *  4. Remove ORDER BY, GROUP BY expressions if HAVING expression is not present
     *
     * @param inExpr
     * @return existsExpr
     */
    private AbstractExpression optimizeExistsExpression(AbstractExpression existsExpr) {
        assert(ExpressionType.EXISTS_SUBQUERY == existsExpr.getExpressionType());
        assert(existsExpr instanceof  SubqueryExpression);

        SubqueryExpression subqueryExpr = (SubqueryExpression) existsExpr;
        AbstractParsedStmt subquery = subqueryExpr.getSubquery();
        if (subquery instanceof ParsedSelectStmt) {
            ParsedSelectStmt selectSubquery = (ParsedSelectStmt) subquery;

            selectSubquery.simplifyExistsExpression();
        }
        return existsExpr;
    }

    /**
     * Optimize IN expression
     *
     * @param inExpr
     * @return existsExpr
     */
    private AbstractExpression optimizeInExpression(AbstractExpression inExpr) {
        assert(ExpressionType.IN_SUBQUERY == inExpr.getExpressionType());
        assert(inExpr instanceof SubqueryExpression);
        assert(inExpr.getLeft() != null);

        AbstractExpression inColumns = inExpr.getLeft();
        SubqueryExpression subqueryExpr = (SubqueryExpression) inExpr;
        AbstractParsedStmt subquery = subqueryExpr.getSubquery();
        if (canConvertInToExistsExpression(subquery)) {
            ParsedSelectStmt selectStmt = (ParsedSelectStmt) subquery;
            ParsedSelectStmt.rewriteInSubqueryAsExists(selectStmt, inColumns);
            subqueryExpr.moveUpTVE();
            subqueryExpr.setExpressionType(ExpressionType.EXISTS_SUBQUERY);
            subqueryExpr.setLeft(null);
            return subqueryExpr;
        } else {
            // Need to replace TVE from the IN list with the corresponding PVE
            // to be passed as parameters to the subquery similar to the correlated TVE
            inColumns = ParsedSelectStmt.replaceExpressionsWithPve(subquery, inColumns, false);
            subqueryExpr.moveUpTVE();
            inExpr.setLeft(inColumns);
            return inExpr;
        }
    }

    /**
     *
     * @param paramsById
     * @param exprNode
     * @return
     */

    private AbstractExpression parseAggregationExpression(VoltXMLElement exprNode)
    {
        String type = exprNode.attributes.get("optype");
        ExpressionType exprType = ExpressionType.get(type);

        if (exprType == ExpressionType.INVALID) {
            throw new PlanningErrorException("Unsupported aggregation type '" + type + "'");
        }

        // Allow expressions to read expression-specific data from exprNode.
        // The design fully abstracts other volt classes from the XML serialization.
        // So, this goes here instead of in derived Expression implementations.

        assert (exprNode.children.size() == 1);

        // get the single required child node
        VoltXMLElement childExprNode = exprNode.children.get(0);
        assert(childExprNode != null);

        // recursively parse the child subtree -- could (in theory) be an operator or
        // a constant, column, or param value operand or null in the specific case of "COUNT(*)".
        AbstractExpression childExpr = parseExpressionTree(childExprNode);
        if (childExpr == null) {
            assert(exprType == ExpressionType.AGGREGATE_COUNT);
            exprType = ExpressionType.AGGREGATE_COUNT_STAR;
        }

        AggregateExpression expr = new AggregateExpression(exprType);
        expr.setLeft(childExpr);

        String node;
        if ((node = exprNode.attributes.get("distinct")) != null && Boolean.parseBoolean(node)) {
            expr.setDistinct();
        }
        return expr;
    }


    /**
     *
     * @param paramsById
     * @param exprNode
     * @return a new Function Expression
     */
    private AbstractExpression parseFunctionExpression(VoltXMLElement exprNode) {
        String name = exprNode.attributes.get("name").toLowerCase();
        String disabled = exprNode.attributes.get("disabled");
        if (disabled != null) {
            throw new PlanningErrorException("Function '" + name + "' is not supported in VoltDB: " + disabled);
        }
        String value_type_name = exprNode.attributes.get("valuetype");
        VoltType value_type = VoltType.typeFromString(value_type_name);
        String id = exprNode.attributes.get("function_id");
        assert(id != null);
        int idArg = 0;
        try {
            idArg = Integer.parseInt(id);
        } catch (NumberFormatException nfe) {}
        assert(idArg > 0);
        String parameter = exprNode.attributes.get("parameter");
        String volt_alias = exprNode.attributes.get("volt_alias");
        if (volt_alias == null) {
            volt_alias = name; // volt shares the function name with HSQL
        }

        ArrayList<AbstractExpression> args = new ArrayList<AbstractExpression>();
        for (VoltXMLElement argNode : exprNode.children) {
            assert(argNode != null);
            // recursively parse each argument subtree (could be any kind of expression).
            AbstractExpression argExpr = parseExpressionTree(argNode);
            assert(argExpr != null);
            args.add(argExpr);
        }

        FunctionExpression expr = new FunctionExpression();
        expr.setAttributes(name, volt_alias, idArg);
        expr.setArgs(args);
        if (value_type != null) {
            expr.setValueType(value_type);
            expr.setValueSize(value_type.getMaxLengthInBytes());
        }

        if (parameter != null) {
            int parameter_idx = -1; // invalid argument index
            try {
                parameter_idx = Integer.parseInt(parameter);
            } catch (NumberFormatException nfe) {}
            assert(parameter_idx >= 0); // better be valid by now.
            assert(parameter_idx < args.size()); // must refer to a provided argument
            expr.setParameterArg(parameter_idx);
            expr.negotiateInitialValueTypes();
        }
        return expr;
    }

    /**
     * Build a WHERE expression for a single-table statement.
     */
    public AbstractExpression getSingleTableFilterExpression() {
        if (m_joinTree == null) { // Not possible.
            assert(m_joinTree != null);
            return null;
        }
        return m_joinTree.getSimpleFilterExpression();
    }

    /**
     *
     * @param tableNode
     */
    private void parseTable(VoltXMLElement tableNode) {
        String tableName = tableNode.attributes.get("table");
        assert(tableName != null);

        String tableAlias = tableNode.attributes.get("tablealias");
        if (tableAlias == null) {
            tableAlias = tableName;
        }
        // Hsql rejects name conflicts in a single query
        m_tableAliasList.add(tableAlias);

        AbstractParsedStmt subquery = null;
        // Possible sub-query
        for (VoltXMLElement childNode : tableNode.children) {
            if ( ! childNode.name.equals("tablesubquery")) {
                continue;
            }
            if (childNode.children.isEmpty()) {
                continue;
            }
            // sub-query FROM (SELECT ...)
            subquery = parseFromSubQuery(childNode.children.get(0));
            break;
        }

        // add table to the query cache before processing the JOIN/WHERE expressions
        // The order is important because processing sub-query expressions assumes that
        // the sub-query is already registered
        StmtTableScan tableScan = addTableToStmtCache(tableName, tableAlias, subquery);

        AbstractExpression joinExpr = parseJoinCondition(tableNode);
        AbstractExpression whereExpr = parseWhereCondition(tableNode);

        // The join type of the leaf node is always INNER
        // For a new tree its node's ids start with 0 and keep incrementing by 1
        int nodeId = (m_joinTree == null) ? 0 : m_joinTree.getId() + 1;

        JoinNode leafNode;
        if (tableScan instanceof StmtTargetTableScan) {
            Table table = ((StmtTargetTableScan)tableScan).getTargetTable();
            m_tableList.add(table);
            leafNode = new TableLeafNode(nodeId, joinExpr, whereExpr, (StmtTargetTableScan)tableScan);
        } else {
            leafNode = new SubqueryLeafNode(nodeId, joinExpr, whereExpr, (StmtSubqueryScan)tableScan);
        }

        if (m_joinTree == null) {
            // this is the first table
            m_joinTree = leafNode;
        } else {
            // Build the tree by attaching the next table always to the right
            // The node's join type is determined by the type of its right node

            JoinType joinType = JoinType.get(tableNode.attributes.get("jointype"));
            assert(joinType != JoinType.INVALID);
            if (joinType == JoinType.FULL) {
                throw new PlanningErrorException("VoltDB does not support full outer joins");
            }

            JoinNode joinNode = new BranchNode(nodeId + 1, joinType, m_joinTree, leafNode);
            m_joinTree = joinNode;
       }
    }

    /**
     *
     * @param tablesNode
     */
    private void parseTables(VoltXMLElement tablesNode) {
        Set<String> visited = new HashSet<String>();

        for (VoltXMLElement node : tablesNode.children) {
            if (node.name.equalsIgnoreCase("tablescan")) {

                String visitedTable = node.attributes.get("tablealias");
                if (visitedTable == null) {
                    visitedTable = node.attributes.get("table");
                }

                assert(visitedTable != null);

                if( visited.contains(visitedTable)) {
                    throw new PlanningErrorException("Not unique table/alias: " + visitedTable);
                }

                parseTable(node);
                visited.add(visitedTable);
            }
        }
    }

    /**
     * Populate the statement's paramList from the "parameters" element
     * @param paramsNode
     */
    private void parseParameters(VoltXMLElement paramsNode) {
        m_paramList = new ParameterValueExpression[paramsNode.children.size()];

        long max_parameter_id = -1;
        for (VoltXMLElement node : paramsNode.children) {
            if (node.name.equalsIgnoreCase("parameter")) {
                long id = Long.parseLong(node.attributes.get("id"));
                int index = Integer.parseInt(node.attributes.get("index"));
                if (index > max_parameter_id) {
                    max_parameter_id = index;
                }
                String typeName = node.attributes.get("valuetype");
                String isVectorParam = node.attributes.get("isvector");
                VoltType type = VoltType.typeFromString(typeName);
                ParameterValueExpression pve = new ParameterValueExpression();
                pve.setParameterIndex(index);
                pve.setValueType(type);
                if (isVectorParam != null && isVectorParam.equalsIgnoreCase("true")) {
                    pve.setParamIsVector();
                }
                m_paramsById.put(id, pve);
                m_paramList[index] = pve;
            }
        }
        if (max_parameter_id >= NEXT_PARAMETER_ID) {
            NEXT_PARAMETER_ID = (int)max_parameter_id + 1;
        }
    }

    /** Get a list of the subqueries used by this statement.  This method
     * may be overridden by subclasses, e.g., insert statements have a subquery
     * but does not use m_joinTree.
     **/
    public List<StmtSubqueryScan> getSubqueries() {
        List<StmtSubqueryScan> subqueries = new ArrayList<>();

        if (m_joinTree != null) {
          m_joinTree.extractSubQueries(subqueries);
        }

        return subqueries;
    }

    // The parser currently attaches the summary parameter list
    // to each leaf (select) statement in a union, but not to the
    // union statement itself. It is always the same parameter list,
    // the one that applies globally to the entire set of leaf select
    // statements each of which may or may not use each parameter.
    // The list is required later at the top-level statement for
    // proper cataloging, so promote it here to each parent union.
    protected void promoteUnionParametersFromChild(AbstractParsedStmt childStmt) {
        m_paramList = childStmt.m_paramList;
    }

    /**
     * Collect value equivalence expressions across the entire SQL statement
     * @return a map of tuple value expressions to the other expressions,
     * TupleValueExpressions, ConstantValueExpressions, or ParameterValueExpressions,
     * that they are constrained to equal.
     */
    HashMap<AbstractExpression, Set<AbstractExpression>> analyzeValueEquivalence() {
        // collect individual where/join expressions
        m_joinTree.analyzeJoinExpressions(m_noTableSelectionList);
        return m_joinTree.getAllEquivalenceFilters();
    }

    protected Table getTableFromDB(String tableName) {
        Table table = m_db.getTables().getExact(tableName);
        return table;
    }

    @Override
    public String toString() {
        String retval = "SQL:\n\t" + m_sql + "\n";

        retval += "PARAMETERS:\n\t";
        for (ParameterValueExpression param : m_paramList) {
            retval += param.toString() + " ";
        }

        retval += "\nTABLE SOURCES:\n\t";
        for (Table table : m_tableList) {
            retval += table.getTypeName() + " ";
        }

        retval += "\nSCAN COLUMNS:\n";
        boolean hasAll = true;
        for (StmtTableScan tableScan : m_tableAliasMap.values()) {
            if ( ! tableScan.getScanColumns().isEmpty()) {
                hasAll = false;
                retval += "\tTable Alias: " + tableScan.getTableAlias() + ":\n";
                for (SchemaColumn col : tableScan.getScanColumns()) {
                    retval += "\t\tColumn: " + col.getColumnName() + ": ";
                    retval += col.getExpression().toString() + "\n";
                }
            }
        }
        if (hasAll) {
            retval += "\tALL\n";
        }

        retval += "\nJOIN TREE :\n";
        if (m_joinTree != null ) {
            retval += m_joinTree.toString();
        }

        retval += "NO TABLE SELECTION LIST:\n";
        int i = 0;
        for (AbstractExpression expr : m_noTableSelectionList)
            retval += "\t(" + String.valueOf(i++) + ") " + expr.toString() + "\n";

        return retval;
    }

    protected AbstractParsedStmt parseFromSubQuery(VoltXMLElement queryNode) {
        AbstractParsedStmt subquery = AbstractParsedStmt.getParsedStmt(queryNode, m_paramValues, m_db);
        // Propagate parameters from the parent to the child
        subquery.m_paramsById.putAll(m_paramsById);
        subquery.m_paramList = m_paramList;
        AbstractParsedStmt.parse(subquery, m_sql, queryNode, m_db, m_joinOrder);
        return subquery;
    }

    protected AbstractParsedStmt parseSubquery(VoltXMLElement suqueryElmt) {
        AbstractParsedStmt subQuery = AbstractParsedStmt.getParsedStmt(suqueryElmt, m_paramValues, m_db);
        // Propagate parameters from the parent to the child
        subQuery.m_parentStmt = this;
        subQuery.m_paramsById.putAll(m_paramsById);
        subQuery.m_paramList = m_paramList;

        AbstractParsedStmt.parse(subQuery, m_sql, suqueryElmt, m_db, m_joinOrder);
        return subQuery;
    }

    /** Parse a where or join clause. This behavior is common to all kinds of statements.
     */
    private AbstractExpression parseTableCondition(VoltXMLElement tableScan, String joinOrWhere)
    {
        AbstractExpression condExpr = null;
        for (VoltXMLElement childNode : tableScan.children) {
            if ( ! childNode.name.equalsIgnoreCase(joinOrWhere)) {
                continue;
            }
            assert(childNode.children.size() == 1);
            assert(condExpr == null);
            condExpr = parseExpressionTree(childNode.children.get(0));
            assert(condExpr != null);
            ExpressionUtil.finalizeValueTypes(condExpr);
        }
        return condExpr;
    }

    private AbstractExpression parseJoinCondition(VoltXMLElement tableScan)
    {
        return parseTableCondition(tableScan, "joincond");
    }

    private AbstractExpression parseWhereCondition(VoltXMLElement tableScan)
    {
        return parseTableCondition(tableScan, "wherecond");
    }

    public ParameterValueExpression[] getParameters() {
        // Is a statement contains subqueries the parameters will be associated with
        // the parent statement
        if (m_parentStmt != null) {
            return m_parentStmt.getParameters();
        } else {
            return m_paramList;
        }
    }

    public boolean hasLimitOrOffset()
    {
        // This dummy implementation for DML statements should never be called.
        // The interface is established on AbstractParsedStmt for support
        // in ParsedSelectStmt and ParsedUnionStmt.
        return false;
    }

    public boolean isOrderDeterministic()
    {
        // This dummy implementation for DML statements should never be called.
        // The interface is established on AbstractParsedStmt for support
        // in ParsedSelectStmt and ParsedUnionStmt.
        throw new RuntimeException("isOrderDeterministic not supported by DML statements");
    }

    public boolean isOrderDeterministicInSpiteOfUnorderedSubqueries() {
        // This dummy implementation for DML statements should never be called.
        // The interface is established on AbstractParsedStmt for support
        // in ParsedSelectStmt and ParsedUnionStmt.
        throw new RuntimeException("isOrderDeterministicInSpiteOfUnorderedSubqueries not supported by DML statements");
    }

    /*
     *  Extract FROM(SELECT...) sub-queries from this statement
     */
    public List<StmtSubqueryScan> findAllFromSubqueries() {
        List<StmtSubqueryScan> subqueries = new ArrayList<StmtSubqueryScan>();
        if (m_joinTree != null) {
            m_joinTree.extractSubQueries(subqueries);
        }
        return subqueries;
    }

    /*
     *  Extract all subexpressions of a given type from this statement
     */
    public List<AbstractExpression> findAllSubexpressionsOfType(ExpressionType exprType) {
        List<AbstractExpression> exprs = new ArrayList<AbstractExpression>();
        if (m_joinTree != null) {
            AbstractExpression treeExpr = m_joinTree.getAllFilters();
            if (treeExpr != null) {
                exprs.addAll(treeExpr.findAllSubexpressionsOfType(exprType));
            }
        }
        return exprs;
    }
}<|MERGE_RESOLUTION|>--- conflicted
+++ resolved
@@ -94,12 +94,9 @@
     protected final String[] m_paramValues;
     public final Database m_db;
 
-<<<<<<< HEAD
-    boolean m_isUpsert = false;
-=======
     // Parent statement if any
     public AbstractParsedStmt m_parentStmt = null;
->>>>>>> 61c66f4b
+    boolean m_isUpsert = false;
 
     static final String INSERT_NODE_NAME = "insert";
     static final String UPDATE_NODE_NAME = "update";
