--- conflicted
+++ resolved
@@ -58,10 +58,6 @@
         m_bestAndOnlyPlanWasGenerated = true;
         ParsedInsertStmt insertStmt = (ParsedInsertStmt)m_parsedStmt;
         Table targetTable = insertStmt.m_tableList.get(0);
-<<<<<<< HEAD
-=======
-        targetTable.getTypeName();
->>>>>>> 88002acd
         StmtSubqueryScan subquery = insertStmt.getSubqueries().get(0);
 
         if (targetTable.getIsreplicated()) {
