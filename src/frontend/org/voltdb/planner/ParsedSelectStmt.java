/* This file is part of VoltDB.
 * Copyright (C) 2008-2014 VoltDB Inc.
 *
 * This program is free software: you can redistribute it and/or modify
 * it under the terms of the GNU Affero General Public License as
 * published by the Free Software Foundation, either version 3 of the
 * License, or (at your option) any later version.
 *
 * This program is distributed in the hope that it will be useful,
 * but WITHOUT ANY WARRANTY; without even the implied warranty of
 * MERCHANTABILITY or FITNESS FOR A PARTICULAR PURPOSE.  See the
 * GNU Affero General Public License for more details.
 *
 * You should have received a copy of the GNU Affero General Public License
 * along with VoltDB.  If not, see <http://www.gnu.org/licenses/>.
 */

package org.voltdb.planner;

import java.util.ArrayList;
import java.util.Collection;
import java.util.Collections;
import java.util.HashMap;
import java.util.HashSet;
import java.util.Iterator;
import java.util.List;
import java.util.Map;
import java.util.Map.Entry;
import java.util.Set;

import org.apache.commons.lang3.builder.HashCodeBuilder;
import org.hsqldb_voltpatches.VoltXMLElement;
import org.json_voltpatches.JSONException;
import org.voltdb.VoltType;
import org.voltdb.catalog.Column;
import org.voltdb.catalog.ColumnRef;
import org.voltdb.catalog.Database;
<<<<<<< HEAD
=======
import org.voltdb.catalog.Index;
>>>>>>> 2244ddbc
import org.voltdb.catalog.Table;
import org.voltdb.expressions.AbstractExpression;
import org.voltdb.expressions.AggregateExpression;
import org.voltdb.expressions.ComparisonExpression;
import org.voltdb.expressions.ConstantValueExpression;
import org.voltdb.expressions.ExpressionUtil;
import org.voltdb.expressions.ParameterValueExpression;
import org.voltdb.expressions.TupleValueExpression;
<<<<<<< HEAD
import org.voltdb.planner.parseinfo.JoinNode;
import org.voltdb.planner.parseinfo.StmtTableScan;
=======
import org.voltdb.planner.parseinfo.StmtSubqueryScan;
import org.voltdb.planner.parseinfo.StmtTableScan;
import org.voltdb.planner.parseinfo.StmtTargetTableScan;
>>>>>>> 2244ddbc
import org.voltdb.plannodes.NodeSchema;
import org.voltdb.plannodes.SchemaColumn;
import org.voltdb.types.ExpressionType;
import org.voltdb.types.JoinType;

public class ParsedSelectStmt extends AbstractParsedStmt {

    public static class ParsedColInfo implements Cloneable{
        public String alias = null;
        public String columnName = null;
        public String tableName = null;
        public String tableAlias = null;
        public AbstractExpression expression = null;
        public int index = 0;

        // orderby stuff
        public boolean orderBy = false;
        public boolean ascending = true;

        // groupby
        public boolean groupBy = false;

        @Override
        public boolean equals (Object obj) {
            if (obj == null) return false;
            if (obj instanceof ParsedColInfo == false) return false;
            ParsedColInfo col = (ParsedColInfo) obj;
            if ( columnName != null && columnName.equals(col.columnName) &&
                    tableName != null && tableName.equals(col.tableName) &&
                    tableAlias != null && tableAlias.equals(col.tableAlias) &&
                    expression != null && expression.equals(col.expression) )
                return true;
            return false;
        }

        // Based on implementation on equals().
        @Override
        public int hashCode() {
            int result = new HashCodeBuilder(17, 31).
                    append(columnName).append(tableName).append(tableAlias).
                    toHashCode();
            if (expression != null) {
                result += expression.hashCode();
            }
            return result;
        }

        @Override
        public ParsedColInfo clone() {
            ParsedColInfo col = null;
            try {
                col = (ParsedColInfo) super.clone();
            } catch (CloneNotSupportedException e) {
                e.printStackTrace();
            }
            col.expression = (AbstractExpression) expression.clone();
            return col;
        }
    }

    public ArrayList<ParsedColInfo> displayColumns = new ArrayList<ParsedColInfo>();
    public ArrayList<ParsedColInfo> orderColumns = new ArrayList<ParsedColInfo>();
    public AbstractExpression having = null;
    public ArrayList<ParsedColInfo> groupByColumns = new ArrayList<ParsedColInfo>();
    private boolean groupAndOrderByPermutationWasTested = false;
    private boolean groupAndOrderByPermutationResult = false;

    // It will store the final projection node schema for this plan if it is needed.
    // Calculate once, and use it everywhere else.
    private NodeSchema projectSchema = null;

    // It may has the consistent element order as the displayColumns
    public ArrayList<ParsedColInfo> aggResultColumns = new ArrayList<ParsedColInfo>();
    public Map<String, AbstractExpression> groupByExpressions = null;

    private ArrayList<ParsedColInfo> avgPushdownDisplayColumns = null;
    private ArrayList<ParsedColInfo> avgPushdownAggResultColumns = null;
    private ArrayList<ParsedColInfo> avgPushdownOrderColumns = null;
    private AbstractExpression avgPushdownHaving = null;
    private NodeSchema avgPushdownNewAggSchema;

    public long limit = -1;
    public long offset = 0;
    private long limitParameterId = -1;
    private long offsetParameterId = -1;
    public boolean distinct = false;
    private boolean hasComplexAgg = false;
    private boolean hasComplexGroupby = false;
    private boolean hasAggregateExpression = false;
    private boolean hasAverage = false;

    public MaterializedViewFixInfo mvFixInfo = new MaterializedViewFixInfo();

    /**
    * Class constructor
    * @param paramValues
    * @param db
    */
    public ParsedSelectStmt(String[] paramValues, Database db) {
        super(paramValues, db);
    }

    @Override
    void parse(VoltXMLElement stmtNode) {
        String node;
        if ((node = stmtNode.attributes.get("distinct")) != null)
            distinct = Boolean.parseBoolean(node);

        VoltXMLElement limitElement = null, offsetElement = null, havingElement = null;
        VoltXMLElement displayElement = null, orderbyElement = null, groupbyElement = null;
        for (VoltXMLElement child : stmtNode.children) {
            if (child.name.equalsIgnoreCase("limit")) {
                limitElement = child;
            } else if (child.name.equalsIgnoreCase("offset")) {
                offsetElement = child;
            } else if (child.name.equalsIgnoreCase("columns")) {
                displayElement = child;
            } else if (child.name.equalsIgnoreCase("ordercolumns")) {
                orderbyElement = child;
            } else if (child.name.equalsIgnoreCase("groupcolumns")) {
                groupbyElement = child;
            } else if (child.name.equalsIgnoreCase("having")) {
                havingElement = child;
            }
        }
        parseLimitAndOffset(limitElement, offsetElement);

        if (m_aggregationList == null) {
            m_aggregationList = new ArrayList<AbstractExpression>();
        }
        // We want to extract display first, groupBy second before processing orderBy
        // Because groupBy and orderBy need display columns to tag its columns
        // OrderBy needs groupBy columns to stop recursively finding TVEs for pass-through columns.
        assert(displayElement != null);
        parseDisplayColumns(displayElement, false);

        if (groupbyElement != null) {
            parseGroupByColumns(groupbyElement);
            insertToColumnList(aggResultColumns, groupByColumns);
        }

        if (orderbyElement != null && ! hasAOneRowResult()) {
            parseOrderColumns(orderbyElement, false);
        }

        if (havingElement != null) {
            parseHavingExpression(havingElement, false);
        }
        // At this point, we have collected all aggregations in the select statement.
        // We do not need aggregationList container in parseXMLtree
        // Make it null to prevent others adding elements to it when parsing the tree
        m_aggregationList = null;

        if (needComplexAggregation()) {
            fillUpAggResultColumns();
        } else {
            aggResultColumns = displayColumns;
        }
        placeTVEsinColumns();

        // Prepare for the AVG push-down optimization only if it might be required.
        if (mayNeedAvgPushdown()) {
            processAvgPushdownOptimization(displayElement, orderbyElement, groupbyElement, havingElement);
        }

        // Now that the SQL is fully parsed try to perform some join order simplifications
        // like convert outer joins to inner if possible
        // Simplify the outer join if possible
        simplifyOuterJoins();

        prepareMVBasedQueryFix();
    }
    /**
     * Outer join simplification using null rejection.
     * http://citeseerx.ist.psu.edu/viewdoc/summary?doi=10.1.1.43.2531
     * Outerjoin Simplification and Reordering for Query Optimization
     * by Cesar A. Galindo-Legaria , Arnon Rosenthal
     * Algorithm:
     * Traverse the join tree top-down:
     *  For each join node n1 do:
     *    For each expression expr (join and where) at the node n1
     *      For each join node n2 descended from n1 do:
     *          If expr rejects nulls introduced by n2 inner table,
     *          then convert n2 to an inner join. If n2 is a full join then need repeat this step
     *          for n2 inner and outer tables
     */
    private void simplifyOuterJoins() {
        assert(joinTree != null);
        List<AbstractExpression> exprs = new ArrayList<AbstractExpression>();
        JoinNode leftNode = joinTree.getLeftNode();
        JoinNode rightNode = joinTree.getRightNode();
        // For the top level node only WHERE expressions need to be evaluated for NULL-rejection
        if (leftNode != null && leftNode.getWhereExpression() != null) {
            exprs.add(leftNode.getWhereExpression());
        }
        if (rightNode != null && rightNode.getWhereExpression() != null) {
            exprs.add(rightNode.getWhereExpression());
        }
        simplifyOuterJoinRecursively(joinTree, exprs);

        // The execution engine expects to see the outer table on the left side only
        // which means that RIGHT joins need to be converted to the LEFT ones
        joinTree.toLeftJoin();
    }

    private void simplifyOuterJoinRecursively(JoinNode joinNode, List<AbstractExpression> exprs) {
        assert (joinNode != null);
        if (joinNode.getNodeType() != JoinNode.NodeType.JOIN) {
            // End of the recursion. Nothing to simplify
            return;
        }
        JoinNode leftNode = joinNode.getLeftNode();
        JoinNode rightNode = joinNode.getRightNode();
        JoinNode innerNode = null;
        JoinNode outerNode = null;
        if (joinNode.getJoinType() == JoinType.LEFT) {
            innerNode = rightNode;
            outerNode = leftNode;
        } else if (joinNode.getJoinType() == JoinType.RIGHT) {
            innerNode = leftNode;
            outerNode = rightNode;
        } else if (joinNode.getJoinType() == JoinType.FULL) {
            // Full joins are not supported
            assert(false);
        }
        if (innerNode != null) {
            for (AbstractExpression expr : exprs) {
                if (innerNode.getTableAliasIndex() != StmtTableScan.NULL_ALIAS_INDEX) {
                    String tableAlias = stmtCache.get(innerNode.getTableAliasIndex()).getTableAlias();
                    if (ExpressionUtil.isNullRejectingExpression(expr, tableAlias)) {
                        // We are done at this level
                        joinNode.setJoinType(JoinType.INNER);
                        break;
                    }
                } else {
                    // This is a join node itself. Get all the tables underneath this node and
                    // see if the expression is NULL-rejecting for any of them
                    List<Integer> tableAliasIdxs = innerNode.generateTableJoinOrder();
                    boolean rejectNull = false;
                    for (int aliasIdx : tableAliasIdxs) {
                        assert(aliasIdx != StmtTableScan.NULL_ALIAS_INDEX);
                        String tableAlias = stmtCache.get(aliasIdx).getTableAlias();
                        if (ExpressionUtil.isNullRejectingExpression(expr, tableAlias)) {
                            // We are done at this level
                            joinNode.setJoinType(JoinType.INNER);
                            rejectNull = true;
                            break;
                        }
                    }
                    if (rejectNull) {
                        break;
                    }
                }
            }
        }

        // Now add this node expression to the list and descend
        // In case of outer join, the inner node adds its WHERE and JOIN expressions, while
        // the outer node adds its WHERE ones only - the outer node does not introduce NULLs
        List<AbstractExpression> newExprs = new ArrayList<AbstractExpression>(exprs);
        if (leftNode.getJoinExpression() != null) {
            newExprs.add(leftNode.getJoinExpression());
        }
        if (rightNode.getJoinExpression() != null) {
            newExprs.add(rightNode.getJoinExpression());
        }

        if (leftNode.getWhereExpression() != null) {
            exprs.add(leftNode.getWhereExpression());
        }
        if (rightNode.getWhereExpression() != null) {
            exprs.add(rightNode.getWhereExpression());
        }

        if (joinNode.getJoinType() == JoinType.INNER) {
            exprs.addAll(newExprs);
            simplifyOuterJoinRecursively(leftNode, exprs);
            simplifyOuterJoinRecursively(rightNode, exprs);
        } else {
            newExprs.addAll(exprs);
            simplifyOuterJoinRecursively(innerNode, newExprs);
            simplifyOuterJoinRecursively(outerNode, exprs);
        }
    }

    private void processAvgPushdownOptimization (VoltXMLElement displayElement,
            VoltXMLElement orderbyElement, VoltXMLElement groupbyElement, VoltXMLElement havingElement) {

        ArrayList<ParsedColInfo> tmpDisplayColumns = displayColumns;
        displayColumns = new ArrayList<ParsedColInfo>();
        ArrayList<ParsedColInfo> tmpAggResultColumns = aggResultColumns;
        aggResultColumns = new ArrayList<ParsedColInfo>();
        ArrayList<ParsedColInfo> tmpOrderColumns = orderColumns;
        orderColumns = new ArrayList<ParsedColInfo>();
        AbstractExpression tmpHaving = having;


        boolean tmpHasComplexAgg = hasComplexAgg();
        NodeSchema tmpNodeSchema = projectSchema;

        // Make final schema output null to get a new schema when calling placeTVEsinColumns().
        projectSchema = null;

        m_aggregationList = new ArrayList<AbstractExpression>();
        assert(displayElement != null);
        parseDisplayColumns(displayElement, true);

        if (groupbyElement != null) {
            insertToColumnList(aggResultColumns, groupByColumns);
        }
        if (orderbyElement != null) {
            parseOrderColumns(orderbyElement, true);
        }
        if (havingElement != null) {
            parseHavingExpression(havingElement, true);
        }
        m_aggregationList = null;
        fillUpAggResultColumns();
        placeTVEsinColumns();

        // Switch them back
        avgPushdownDisplayColumns = displayColumns;
        avgPushdownAggResultColumns = aggResultColumns;
        avgPushdownOrderColumns = orderColumns;
        avgPushdownNewAggSchema = projectSchema;
        avgPushdownHaving = having;

        displayColumns = tmpDisplayColumns;
        aggResultColumns = tmpAggResultColumns;
        orderColumns = tmpOrderColumns;
        projectSchema = tmpNodeSchema;
        hasComplexAgg = tmpHasComplexAgg;
        having = tmpHaving;
    }

    /**
     * Switch the optimal set for pushing down AVG
     */
    public void switchOptimalSuiteForAvgPushdown () {
        displayColumns = avgPushdownDisplayColumns;
        aggResultColumns = avgPushdownAggResultColumns;
        orderColumns = avgPushdownOrderColumns;
        projectSchema = avgPushdownNewAggSchema;
        hasComplexAgg = true;
        having = avgPushdownHaving;
    }

    /**
     * Prepare for the mv based distributed query fix only if it might be required.
     */
    private void prepareMVBasedQueryFix() {

        // ENG-5386: Edge cases query returning correct answers with aggregation push down does not need reAggregation work.
        if (hasComplexGroupby) {
            mvFixInfo.setEdgeCaseQueryNoFixNeeded(false);
        }

        // Handle joined query case case.
        // MV partitioned table without partition column can only join with replicated tables.
        // For all tables in this query, the # of tables that need to be fixed should not exceed one.
        for (StmtTableScan mvTableScan: m_tableAliasMap.values()) {
            Set<SchemaColumn> mvNewScanColumns = new HashSet<SchemaColumn>();

<<<<<<< HEAD
            Set<SchemaColumn> columns = mvTableScan.getScanColumns();
=======
            Collection<SchemaColumn> columns = mvTableScan.getScanColumns();
>>>>>>> 2244ddbc
            // For a COUNT(*)-only scan, a table may have no scan columns.
            // For a joined query without processed columns from table TB, TB has no scan columns
            if (columns != null) {
                mvNewScanColumns.addAll(columns);
            }
            // ENG-5669: HAVING aggregation and order by aggregation also need to be checked.
            if (mvFixInfo.processMVBasedQueryFix(mvTableScan, mvNewScanColumns, m_joinTree, aggResultColumns, groupByColumns())) {
                break;
            }
        }
    }

    private boolean needComplexAggregation () {
        if (!hasAggregateExpression() && !isGrouped()) {
            hasComplexAgg = false;
            return false;
        }
        if (hasComplexAgg()) return true;

        int numDisplayCols = displayColumns.size();
        if (aggResultColumns.size() > numDisplayCols) {
            hasComplexAgg = true;
            return true;
        }

        for (ParsedColInfo col : displayColumns) {
            if (!aggResultColumns.contains(col)) {
                // Now Only TVEs in displayColumns are left for AggResultColumns
                if (col.expression instanceof TupleValueExpression) {
                    aggResultColumns.add(col);
                } else {
                    // Col must be complex expression (like: TVE + 1, TVE + AGG)
                    hasComplexAgg = true;
                    return true;
                }
            }
        }
        // size of aggResultColumns list should be the same as numDisplayCols
        // as it would be a substitue of DisplayCols.
        if (aggResultColumns.size() != numDisplayCols) {
            // Display columns have duplicated Aggs or TVEs (less than case)
            // Display columns have several pass-through columns if group by primary key (larger than case)
            hasComplexAgg = true;
            return true;
        }

        // Case: Groupby cols do not appear in SELECT list
        // Find duplicates
        HashSet <ParsedColInfo> tmpContainer = new HashSet<ParsedColInfo>();

        for (int i=0; i < numDisplayCols; i++) {
            ParsedColInfo icol = displayColumns.get(i);
            if (tmpContainer.contains(icol)) {
                hasComplexAgg = true;
                return true;
            } else {
                tmpContainer.add(icol);
            }
        }

        return false;
    }

    /**
     * Continue adding TVEs from DisplayColumns that are left in function needComplexAggregation().
     * After this function, aggResultColumns construction work.
     */
    private void fillUpAggResultColumns () {
        for (ParsedColInfo col: displayColumns) {
            if (!aggResultColumns.contains(col)) {
                if (col.expression instanceof TupleValueExpression) {
                    aggResultColumns.add(col);
                } else {
                    // Col must be complex expression (like: TVE + 1, TVE + AGG)
                    List<TupleValueExpression> tveList = new ArrayList<TupleValueExpression>();
                    findAllTVEs(col.expression, tveList);
                    insertTVEsToAggResultColumns(tveList);
                }
            }
        }
    }

    /**
     * Generate new output Schema and Place TVEs for display columns if needed.
     * Place TVEs for order by columns always.
     */
    private void placeTVEsinColumns () {
        // Build the association between the table column with its index
        Map <AbstractExpression, Integer> aggTableIndexMap = new HashMap <AbstractExpression,Integer>();
        Map <Integer, ParsedColInfo> indexToColumnMap = new HashMap <Integer, ParsedColInfo>();
        int index = 0;
        for (ParsedColInfo col: aggResultColumns) {
            aggTableIndexMap.put(col.expression, index);
            if ( col.alias == null) {
                // hack any unique string
                col.alias = "$$_" + col.expression.getExpressionType().symbol() + "_$$_" + index;
            }
            indexToColumnMap.put(index, col);
            index++;
        }

        // Replace TVE for display columns
        if (projectSchema == null) {
            projectSchema = new NodeSchema();
            for (ParsedColInfo col : displayColumns) {
                AbstractExpression expr = col.expression;
                if (hasComplexAgg()) {
                    expr = col.expression.replaceWithTVE(aggTableIndexMap, indexToColumnMap);
                }
                SchemaColumn schema_col = new SchemaColumn(col.tableName, col.tableAlias, col.columnName, col.alias, expr);
                projectSchema.addColumn(schema_col);
            }
        }

        // Replace TVE for order by columns
        for (ParsedColInfo orderCol : orderColumns) {
            AbstractExpression expr = orderCol.expression.replaceWithTVE(aggTableIndexMap, indexToColumnMap);

            if (hasComplexAgg()) {
                orderCol.expression = expr;
            } else {
                // This if case checking is to rule out cases like: select PKEY + A_INT from O1 order by PKEY + A_INT,
                // This case later needs a projection node on top of sort node to make it work.

                // Assuming the restrictions: Order by columns are (1) columns from table
                // (2) tag from display columns (3) actual expressions from display columns
                // Currently, we do not allow order by complex expressions that are not in display columns

                // If there is a complexGroupby at his point, it means that Display columns contain all the order by columns.
                // In that way, this plan does not require another projection node on top of sort node.
                if (orderCol.expression.hasAnySubexpressionOfClass(AggregateExpression.class) ||
                        hasComplexGroupby()) {
                    orderCol.expression = expr;
                }
            }
        }

        // Replace TVE for group by columns
        groupByExpressions = new HashMap<String, AbstractExpression>();
        for (ParsedColInfo groupbyCol: groupByColumns) {
            assert(aggTableIndexMap.get(groupbyCol.expression) != null);
            assert(groupByExpressions.get(groupbyCol.alias) == null);
            AbstractExpression expr = groupbyCol.expression.replaceWithTVE(aggTableIndexMap, indexToColumnMap);
            groupByExpressions.put(groupbyCol.alias,expr);
        }

        if (having != null) {
            having = having.replaceWithTVE(aggTableIndexMap, indexToColumnMap);
            ExpressionUtil.finalizeValueTypes(having);
        }

    }

    /**
     * ParseDisplayColumns and ParseOrderColumns will call this function
     * to add Aggregation expressions to aggResultColumns
     * @param aggColumns
     * @param cookedCol
     */
    private void insertAggExpressionsToAggResultColumns (List<AbstractExpression> aggColumns, ParsedColInfo cookedCol) {
        for (AbstractExpression expr: aggColumns) {
            ParsedColInfo col = new ParsedColInfo();
            col.expression = (AbstractExpression) expr.clone();
            assert(col.expression instanceof AggregateExpression);
            if (col.expression.getExpressionType() == ExpressionType.AGGREGATE_AVG) {
                hasAverage = true;
            }
            if (aggColumns.size() == 1 && cookedCol.expression.equals(aggColumns.get(0))) {
                col.alias = cookedCol.alias;
                col.tableName = cookedCol.tableName;
                col.tableAlias = cookedCol.tableAlias;
                col.columnName = cookedCol.columnName;
                if (!aggResultColumns.contains(col)) {
                    aggResultColumns.add(col);
                }
                return;
            }
            // Try to check complexAggs earlier
            hasComplexAgg = true;
            // Aggregation column use the the hacky stuff
            col.tableName = "VOLT_TEMP_TABLE";
            col.tableAlias = "VOLT_TEMP_TABLE";
            col.columnName = "";
            if (!aggResultColumns.contains(col)) {
                aggResultColumns.add(col);
            }
            ExpressionUtil.finalizeValueTypes(col.expression);
        }
    }

    private void insertTVEsToAggResultColumns (List<TupleValueExpression> colCollection) {
        // TVEs do not need to take care
        for (TupleValueExpression tve: colCollection) {
            ParsedColInfo col = new ParsedColInfo();
            col.alias = tve.getColumnAlias();
            col.columnName = tve.getColumnName();
            col.tableName = tve.getTableName();
            col.tableAlias = tve.getTableAlias();
            col.expression = tve;
            if (!aggResultColumns.contains(col)) {
                aggResultColumns.add(col);
            }
        }
    }

    // Concat elements to the XXXColumns list
    private static void insertToColumnList (List<ParsedColInfo>columnList,
            List<ParsedColInfo> newCols) {
        for (ParsedColInfo col: newCols) {
            if (!columnList.contains(col)) {
                columnList.add(col);
            }
        }
    }

    private static boolean isNewtoColumnList(List<ParsedColInfo>columnList, AbstractExpression expr) {
        boolean isNew = true;
        for (ParsedColInfo ic: columnList) {
            if (ic.expression.equals(expr)) {
                isNew = false;
                break;
            }
        }
        return isNew;
    }

    /**
     * Find all TVEs except inside of AggregationExpression
     * @param expr
     * @param tveList
     */
    private void findAllTVEs(AbstractExpression expr, List<TupleValueExpression> tveList) {
        if (!isNewtoColumnList(aggResultColumns, expr))
            return;
        if (expr instanceof TupleValueExpression) {
            tveList.add((TupleValueExpression) expr.clone());
            return;
        }
        if ( expr.getLeft() != null) {
            findAllTVEs(expr.getLeft(), tveList);
        }
        if (expr.getRight() != null) {
            findAllTVEs(expr.getRight(), tveList);
        }
        if (expr.getArgs() != null) {
            for (AbstractExpression ae: expr.getArgs()) {
                findAllTVEs(ae, tveList);
            }
        }
    }

    private void updateAvgExpressions () {
        List<AbstractExpression> optimalAvgAggs = new ArrayList<AbstractExpression>();
        Iterator<AbstractExpression> itr = m_aggregationList.iterator();
        while(itr.hasNext()) {
            AbstractExpression aggExpr = itr.next();
            assert(aggExpr instanceof AggregateExpression);
            if (aggExpr.getExpressionType() == ExpressionType.AGGREGATE_AVG) {
                itr.remove();

                AbstractExpression left = new AggregateExpression(ExpressionType.AGGREGATE_SUM);
                left.setLeft(aggExpr.getLeft());
                AbstractExpression right = new AggregateExpression(ExpressionType.AGGREGATE_COUNT);
                right.setLeft(aggExpr.getLeft());

                optimalAvgAggs.add(left);
                optimalAvgAggs.add(right);
            }
        }
        m_aggregationList.addAll(optimalAvgAggs);
    }

    private void parseLimitAndOffset(VoltXMLElement limitNode, VoltXMLElement offsetNode) {
        String node;
        if (limitNode != null) {
            // Parse limit
            if ((node = limitNode.attributes.get("limit_paramid")) != null)
                limitParameterId = Long.parseLong(node);
            else {
                assert(limitNode.children.size() == 1);
                VoltXMLElement valueNode = limitNode.children.get(0);
                String isParam = valueNode.attributes.get("isparam");
                if ((isParam != null) && (isParam.equalsIgnoreCase("true"))) {
                    limitParameterId = Long.parseLong(valueNode.attributes.get("id"));
                } else {
                    node = limitNode.attributes.get("limit");
                    assert(node != null);
                    limit = Long.parseLong(node);
                }
            }
        }
        if (offsetNode != null) {
            // Parse offset
            if ((node = offsetNode.attributes.get("offset_paramid")) != null)
                offsetParameterId = Long.parseLong(node);
            else {
                if (offsetNode.children.size() == 1) {
                    VoltXMLElement valueNode = offsetNode.children.get(0);
                    String isParam = valueNode.attributes.get("isparam");
                    if ((isParam != null) && (isParam.equalsIgnoreCase("true"))) {
                        offsetParameterId = Long.parseLong(valueNode.attributes.get("id"));
                    } else {
                        node = offsetNode.attributes.get("offset");
                        assert(node != null);
                        offset = Long.parseLong(node);
                    }
                }
            }
        }

        // limit and offset can't have both value and parameter
        if (limit != -1) assert limitParameterId == -1 : "Parsed value and param. limit.";
        if (offset != 0) assert offsetParameterId == -1 : "Parsed value and param. offset.";
    }

    private void parseDisplayColumns(VoltXMLElement columnsNode, boolean isDistributed) {
        for (VoltXMLElement child : columnsNode.children) {
            ParsedColInfo col = new ParsedColInfo();
            m_aggregationList.clear();
            col.expression = parseExpressionTree(child);
            if (col.expression instanceof ConstantValueExpression) {
                assert(col.expression.getValueType() != VoltType.NUMERIC);
            }
            assert(col.expression != null);
            if (isDistributed) {
                col.expression = col.expression.replaceAVG();
                updateAvgExpressions();
            }
            ExpressionUtil.finalizeValueTypes(col.expression);

            if (child.name.equals("columnref")) {
                col.columnName = child.attributes.get("column");
                col.tableName = child.attributes.get("table");
                col.tableAlias = child.attributes.get("tablealias");
                if (col.tableAlias == null) {
                    col.tableAlias = col.tableName;
                }
            }
            else
            {
                // XXX hacky, assume all non-column refs come from a temp table
                col.tableName = "VOLT_TEMP_TABLE";
                col.tableAlias = "VOLT_TEMP_TABLE";
                col.columnName = "";
            }
            col.alias = child.attributes.get("alias");
            if (col.alias == null) {
                col.alias = col.columnName;
            }
           // This index calculation is only used for sanity checking
            // materialized views (which use the parsed select statement but
            // don't go through the planner pass that does more involved
            // column index resolution).
            col.index = displayColumns.size();

            insertAggExpressionsToAggResultColumns(m_aggregationList, col);
            if (m_aggregationList.size() >= 1) {
                hasAggregateExpression = true;
            }

            displayColumns.add(col);
        }
    }

    private void parseGroupByColumns(VoltXMLElement columnsNode) {
        for (VoltXMLElement child : columnsNode.children) {
            parseGroupByColumn(child);
        }
    }

    private void parseGroupByColumn(VoltXMLElement groupByNode) {
        ParsedColInfo groupbyCol = new ParsedColInfo();
        groupbyCol.expression = parseExpressionTree(groupByNode);
        assert(groupbyCol.expression != null);
        ExpressionUtil.finalizeValueTypes(groupbyCol.expression);
        groupbyCol.groupBy = true;

        if (groupByNode.name.equals("columnref"))
        {
            groupbyCol.alias = groupByNode.attributes.get("alias");
            groupbyCol.columnName = groupByNode.attributes.get("column");
            groupbyCol.tableName = groupByNode.attributes.get("table");
            groupbyCol.tableAlias = groupByNode.attributes.get("tablealias");
            if (groupbyCol.tableAlias == null) {
                groupbyCol.tableAlias = groupbyCol.tableName;
            }

            // This col.index set up is only useful for Materialized view.
<<<<<<< HEAD
            // Currently, the view can only be on a catalog table and not a sub-query
            Table table = getTableFromDB(groupbyCol.tableName);
            if (table != null) {
                org.voltdb.catalog.Column catalogColumn =
                    table.getColumns().getIgnoreCase(groupbyCol.columnName);
=======
            Table tb = getTableFromDB(groupbyCol.tableName);
            if (tb != null) {
                org.voltdb.catalog.Column catalogColumn =
                        tb.getColumns().getExact(groupbyCol.columnName);
>>>>>>> 2244ddbc
                groupbyCol.index = catalogColumn.getIndex();
            }
        }
        else
        {
            // TODO(XIN): throw a error for Materialized view when possible.
            // XXX hacky, assume all non-column refs come from a temp table
            groupbyCol.tableName = "VOLT_TEMP_TABLE";
            groupbyCol.tableAlias = "VOLT_TEMP_TABLE";
            groupbyCol.columnName = "";
            hasComplexGroupby = true;

            ParsedColInfo orig_col = null;
            for (int i = 0; i < displayColumns.size(); ++i) {
                ParsedColInfo col = displayColumns.get(i);
                if (col.expression.equals(groupbyCol.expression)) {
                    groupbyCol.alias = col.alias;
                    orig_col = col;
                    break;
                }
            }
            if (orig_col != null) {
                orig_col.groupBy = true;
            }
        }
        groupByColumns.add(groupbyCol);
    }

    private void parseOrderColumns(VoltXMLElement columnsNode, boolean isDistributed) {
        for (VoltXMLElement child : columnsNode.children) {
            parseOrderColumn(child, isDistributed);
        }
    }

    private void parseOrderColumn(VoltXMLElement orderByNode, boolean isDistributed) {
        // make sure everything is kosher
        assert(orderByNode.name.equalsIgnoreCase("orderby"));

        // get desc/asc
        String desc = orderByNode.attributes.get("desc");
        boolean descending = (desc != null) && (desc.equalsIgnoreCase("true"));

        // get the columnref or other expression inside the orderby node
        VoltXMLElement child = orderByNode.children.get(0);
        assert(child != null);

        // create the orderby column
        ParsedColInfo order_col = new ParsedColInfo();
        order_col.orderBy = true;
        order_col.ascending = !descending;
        m_aggregationList.clear();
        AbstractExpression order_exp = parseExpressionTree(child);
        assert(order_exp != null);
        if (isDistributed) {
            order_exp = order_exp.replaceAVG();
            updateAvgExpressions();
        }
        order_col.expression = order_exp;
        ExpressionUtil.finalizeValueTypes(order_col.expression);

        // Cases:
        // child could be columnref, in which case it's just a normal column.
        // Just make a ParsedColInfo object for it and the planner will do the right thing later
        if (child.name.equals("columnref")) {
            assert(order_exp instanceof TupleValueExpression);
            TupleValueExpression tve = (TupleValueExpression) order_exp;
            order_col.columnName = tve.getColumnName();
            order_col.tableName = tve.getTableName();
            order_col.tableAlias = tve.getTableAlias();
            if (order_col.tableAlias == null) {
                order_col.tableAlias = order_col.tableName;
            }

            order_col.alias = tve.getColumnAlias();
        } else {
            String alias = child.attributes.get("alias");
            order_col.alias = alias;
            order_col.tableName = "VOLT_TEMP_TABLE";
            order_col.tableAlias = "VOLT_TEMP_TABLE";
            order_col.columnName = "";
            // Replace its expression to TVE after we build the ExpressionIndexMap

            if ((child.name.equals("operation") == false) &&
                    (child.name.equals("aggregation") == false) &&
                    (child.name.equals("function") == false)) {
               throw new RuntimeException("ORDER BY parsed with strange child node type: " + child.name);
           }
        }

        // Mark the order by column if it is in displayColumns
        // The ORDER BY column MAY be identical to a simple display column, in which case,
        // tagging the actual display column as being also an order by column
        // helps later when trying to determine ORDER BY coverage (for determinism).
        ParsedColInfo orig_col = null;
        for (ParsedColInfo col : displayColumns) {
            if (col.alias.equals(order_col.alias) || col.expression.equals(order_exp)) {
                orig_col = col;
                break;
            }
        }
        if (orig_col != null) {
            orig_col.orderBy = true;
            orig_col.ascending = order_col.ascending;

            order_col.alias = orig_col.alias;
            order_col.columnName = orig_col.columnName;
            order_col.tableName = orig_col.tableName;
        }
        assert( ! (order_exp instanceof ConstantValueExpression));
        assert( ! (order_exp instanceof ParameterValueExpression));

        insertAggExpressionsToAggResultColumns(m_aggregationList, order_col);
        if (m_aggregationList.size() >= 1) {
            hasAggregateExpression = true;
        }
        // Add TVEs in ORDER BY statement if we have, stop recursive finding when we have it in AggResultColumns
        List<TupleValueExpression> tveList = new ArrayList<TupleValueExpression>();
        findAllTVEs(order_col.expression, tveList);
        insertTVEsToAggResultColumns(tveList);
        orderColumns.add(order_col);
    }

    private void parseHavingExpression(VoltXMLElement havingNode, boolean isDistributed) {
        m_aggregationList.clear();
        assert(havingNode.children.size() == 1);
        having = parseExpressionTree(havingNode.children.get(0));
        parseHavingExpression(isDistributed);
    }

    private void parseHavingExpression(boolean isDistributed) {
        assert(having != null);
        if (isDistributed) {
            having = having.replaceAVG();
            updateAvgExpressions();
        }
        ExpressionUtil.finalizeValueTypes(having);
        if (m_aggregationList.size() >= 1) {
            hasAggregateExpression = true;
        }

        for (AbstractExpression expr: m_aggregationList) {
            ParsedColInfo col = new ParsedColInfo();
            col.expression = (AbstractExpression) expr.clone();
            assert(col.expression instanceof AggregateExpression);
            if (col.expression.getExpressionType() == ExpressionType.AGGREGATE_AVG) {
                hasAverage = true;
            }

            col.tableName = "VOLT_TEMP_TABLE";
            col.tableAlias = "VOLT_TEMP_TABLE";
            col.columnName = "";

            if (!aggResultColumns.contains(col)) {
                // Try to check complexAggs earlier
                hasComplexAgg = true;
                ExpressionUtil.finalizeValueTypes(col.expression);
                aggResultColumns.add(col);
            }
        }
    }

    @Override
    public String toString() {
        String retval = super.toString() + "\n";

        retval += "LIMIT " + String.valueOf(limit) + "\n";
        retval += "OFFSET " + String.valueOf(offset) + "\n";

        retval += "DISPLAY COLUMNS:\n";
        for (ParsedColInfo col : displayColumns) {
            retval += "\tColumn: " + col.alias + ": ";
            retval += col.expression.toString() + "\n";
        }

        retval += "ORDER COLUMNS:\n";
        for (ParsedColInfo col : orderColumns) {
            retval += "\tColumn: " + col.alias + ": ASC?: " + col.ascending + ": ";
            retval += col.expression.toString() + "\n";
        }

        retval += "GROUP_BY COLUMNS:\n";
        for (ParsedColInfo col : groupByColumns) {
            retval += "\tColumn: " + col.alias + ": ";
            retval += col.expression.toString() + "\n";
        }

        retval = retval.trim();

        return retval;
    }

    /**
    * Converts an IN expression into the equivalent EXISTS one
    * IN (SELECT" forms e.g. "(A, B) IN (SELECT X, Y, FROM ...) ==
    * EXISTS (SELECT 42 FROM ... AND|WHERE|HAVING A=X AND|WHERE|HAVING B=Y)
    *
    * @param selectStmt select subquery from the IN expression
    * @param inListExpr TVE for the columns from the IN list
    * @return modified subquery
    */
    protected static void rewriteInSubqueryAsExists(ParsedSelectStmt selectStmt, AbstractExpression inListExpr) {
        List<AbstractExpression> whereList = new ArrayList<AbstractExpression>();
        List<AbstractExpression> havingList = new ArrayList<AbstractExpression>();

        Collection<AbstractExpression> inExprList = ExpressionUtil.uncombineAny(inListExpr.getLeft());
        int idx = 0;
        assert(inExprList.size() == selectStmt.displayColumns.size());
        // Iterate over the columns from the IN list and the subquery output schema
        // For each pair create a new equality expression.
        // If the output column is part of the aggregate expression, the new expression
        // must be added to the subquery's HAVING expressions. If not, it should be added
        // to the WHERE expressions
        for (AbstractExpression expr : inExprList) {
            ParsedSelectStmt.ParsedColInfo colInfo = selectStmt.displayColumns.get(idx++);
            assert(colInfo.expression != null);
            // Create new compare equal expression
            // The TVE are from parent stmt
            expr = replaceTveWithPve(selectStmt.m_parameterTveMap, expr);

            AbstractExpression equalityExpr = new ComparisonExpression(ExpressionType.COMPARE_EQUAL,
                    expr, (AbstractExpression) colInfo.expression.clone());
            // Check if this column contains aggregate expression
            if (ExpressionUtil.containsAggregateExpression(colInfo.expression)) {
                havingList.add(equalityExpr);
            } else {
                whereList.add(equalityExpr);
            }
        }
        // Add new WHERE expressions
        if (!whereList.isEmpty()) {
            if (selectStmt.joinTree.getWhereExpression() != null) {
                whereList.add(selectStmt.joinTree.getWhereExpression());
            }
            selectStmt.joinTree.setWhereExpression(ExpressionUtil.combine(whereList));
        }
        // Add new HAVING expressions
        if (!havingList.isEmpty()) {
            if (selectStmt.having != null) {
                havingList.add(selectStmt.having);
            }
            selectStmt.having = ExpressionUtil.combine(havingList);
        }
        // clear DISPLAY, ORDER BY, GROUP BY columns, remove DISTINCT
        // The more efficient approach would be to recognize that this SELECT statement
        // is part of the IN expression (HSQL) and skip the above elements
        // during the initial parsing
        selectStmt.displayColumns.clear();
        selectStmt.orderColumns.clear();
        selectStmt.groupByColumns.clear();

        selectStmt.projectSchema = null;

        selectStmt.aggResultColumns.clear();
        selectStmt.groupByExpressions = null;

        selectStmt.avgPushdownDisplayColumns = null;
        selectStmt.avgPushdownAggResultColumns = null;
        selectStmt.avgPushdownOrderColumns = null;
        selectStmt.avgPushdownHaving = null;
        selectStmt.avgPushdownNewAggSchema = null;

        selectStmt.distinct = false;
        selectStmt.hasComplexAgg = false;
        selectStmt.hasComplexGroupby = false;
        selectStmt.hasAggregateExpression = false;
        selectStmt.hasAverage = false;

        selectStmt.aggregationList = new ArrayList<AbstractExpression>();

        // add a single dummy output column
        ParsedColInfo col = new ParsedColInfo();
        ConstantValueExpression colExpr = new ConstantValueExpression();
        colExpr.setValueType(VoltType.NUMERIC);
        colExpr.setValue("1");
        col.expression = colExpr;
        ExpressionUtil.finalizeValueTypes(col.expression);

        col.tableName = "VOLT_TEMP_TABLE";
        col.tableAlias = "VOLT_TEMP_TABLE";
        col.columnName = "";
        col.alias = "C1";
        col.index = 0;
        selectStmt.displayColumns.add(col);

        // reprocess HAVING expressions
        if (selectStmt.having != null) {
            selectStmt.parseHavingExpression(false);
        }
        selectStmt.aggregationList = null;

        if (selectStmt.needComplexAggregation()) {
            selectStmt.fillUpAggResultColumns();
        } else {
            selectStmt.aggResultColumns = selectStmt.displayColumns;
        }
        selectStmt.placeTVEsinColumns();

        // Prepare for the AVG push-down optimization only if it might be required.
        if (selectStmt.mayNeedAvgPushdown()) {
            selectStmt.aggregationList.clear();
            selectStmt.parseHavingExpression(true);
        }
    }

    /**
     * Helper method to replace all TVEs with the corresponding PVEs. The original TVE
     * is placed into the parameter TVE map to be propagated to the EE
     *
     * @param paramMap
     * @param expr
     * @return
     */
    private static AbstractExpression replaceTveWithPve(Map<Integer, TupleValueExpression> paramMap, AbstractExpression expr) {
        assert(expr != null);
        if (expr instanceof TupleValueExpression) {
            TupleValueExpression tve = (TupleValueExpression) expr;
            int paramIdx = AbstractParsedStmt.NEXT_PARAMETER_ID++;
            ParameterValueExpression pve = new ParameterValueExpression();
            pve.setParameterIndex(paramIdx);
            pve.setValueSize(tve.getValueSize());
            pve.setValueType(tve.getValueType());
            paramMap.put(paramIdx, tve);
            return pve;
        }
        if (expr.getLeft() != null) {
            expr.setLeft(replaceTveWithPve(paramMap, expr.getLeft()));
        }
        if (expr.getRight() != null) {
            expr.setRight(replaceTveWithPve(paramMap, expr.getRight()));
        }
        if (expr.getArgs() != null) {
            List<AbstractExpression> newArgs = new ArrayList<AbstractExpression>();
            for (AbstractExpression argument : expr.getArgs()) {
                newArgs.add(replaceTveWithPve(paramMap, argument));
            }
            expr.setArgs(newArgs);
        }
        return expr;
    }

    public boolean hasAggregateExpression () {
        return hasAggregateExpression;
    }

    public NodeSchema getFinalProjectionSchema () {
        return projectSchema;
    }

    public boolean hasComplexGroupby() {
        return hasComplexGroupby;
    }

    public boolean hasComplexAgg() {
        return hasComplexAgg;
    }

    public boolean mayNeedAvgPushdown() {
        return hasAverage;
    }

    public boolean hasOrderByColumns() {
        return ! orderColumns.isEmpty();
    }

    public List<ParsedColInfo> displayColumns() {
        return Collections.unmodifiableList(displayColumns);
    }

    public List<ParsedColInfo> groupByColumns() {
        return Collections.unmodifiableList(groupByColumns);
    }

    public List<ParsedColInfo> orderByColumns() {
        return Collections.unmodifiableList(orderColumns);
    }

    @Override
    public boolean hasLimitOrOffset() {
        if ((limit != -1) || (limitParameterId != -1) ||
            (offset > 0) || (offsetParameterId != -1)) {
            return true;
        }
        return false;
    }

    public boolean hasLimitOrOffsetParameters() {
        return limitParameterId != -1 || offsetParameterId != -1;
    }

    /// This is for use with integer-valued row count parameters, namely LIMITs and OFFSETs.
    /// It should be called (at least) once for each LIMIT or OFFSET parameter to establish that
    /// the parameter is being used in a BIGINT context.
    /// There may be limitations elsewhere that restrict limits and offsets to 31-bit unsigned values,
    /// but enforcing that at parameter passing/checking time seems a little arbitrary, so we keep
    /// the parameters at maximum width -- a 63-bit unsigned BIGINT.
    private int parameterCountIndexById(long paramId) {
        if (paramId == -1) {
            return -1;
        }
        assert(m_paramsById.containsKey(paramId));
        ParameterValueExpression pve = m_paramsById.get(paramId);
        // As a side effect, re-establish these parameters as integer-typed
        // -- this helps to catch type errors earlier in the invocation process
        // and prevents a more serious error in HSQLBackend statement reconstruction.
        // The HSQL parser originally had these correctly pegged as BIGINTs,
        // but the VoltDB code ( @see AbstractParsedStmt#parseParameters )
        // skeptically second-guesses that pending its own verification. This case is now verified.
        pve.refineValueType(VoltType.BIGINT, VoltType.BIGINT.getLengthInBytesForFixedTypes());
        return pve.getParameterIndex();
    }

    public int getLimitParameterIndex() {
        return parameterCountIndexById(limitParameterId);
    }

    public int getOffsetParameterIndex() {
        return parameterCountIndexById(offsetParameterId);
    }

    private AbstractExpression getParameterOrConstantAsExpression(long id, long value) {
        // The id was previously passed to parameterCountIndexById, so if not -1,
        // it has already been asserted to be a valid id for a parameter, and the
        // parameter's type has been refined to INTEGER.
        if (id != -1) {
            return m_paramsById.get(id);
        }
        // The limit/offset is a non-parameterized literal value that needs to be wrapped in a
        // BIGINT constant so it can be used in the addition expression for the pushed-down limit.
        ConstantValueExpression constant = new ConstantValueExpression();
        constant.setValue(Long.toString(value));
        constant.refineValueType(VoltType.BIGINT, VoltType.BIGINT.getLengthInBytesForFixedTypes());
        return constant;
    }

    public AbstractExpression getLimitExpression() {
        return getParameterOrConstantAsExpression(limitParameterId, limit);
    }

    public AbstractExpression getOffsetExpression() {
        return getParameterOrConstantAsExpression(offsetParameterId, offset);
    }

    @Override
    public boolean isOrderDeterministic()
    {
        if ( ! hasTopLevelScans()) {
            // This currently applies to parent queries that do all their scanning in subqueries and so
            // take on the order determinism of their subqueries. This might have to be rethought to allow
            // ordering in parent queries to effect determinism of unordered "FROM CLAUSE" subquery results.
            return true;
        }
        if (hasAOneRowResult()) {
            return true;
        }
        if ( ! hasOrderByColumns() ) {
            return false;
        }

        // The nonOrdered expression list is used as a short-cut -- if an expression has been
        // determined to be non-ordered when encountered as a GROUP BY expression,
        // it will also be non-ordered when encountered in the select list.
        ArrayList<AbstractExpression> nonOrdered = new ArrayList<AbstractExpression>();

        if (isGrouped()) {
            // Does the ordering of a statements's GROUP BY columns ensure determinism?
            // All display columns and order-by expressions are functionally dependent on the GROUP BY
            // columns even if the display column's values are not ordered or unique,
            // so ordering by ALL of the GROUP BY columns is enough to get full determinism,
            // EVEN if ordering by other (dependent) expressions,
            // regardless of the placement of non-GROUP BY expressions in the ORDER BY list.
            if (orderByColumnsDetermineAllColumns(groupByColumns, nonOrdered)) {
                return true;
            }
            if (orderByColumnsDetermineAllDisplayColumns(nonOrdered)) {
                return true;
            }
        } else {
            if (orderByColumnsDetermineAllDisplayColumns(nonOrdered)) {
                return true;
            }
            if (orderByColumnsCoverUniqueKeys()) {
                return true;
            }
        }
        return false;
    }

    public boolean isOrderDeterministicInSpiteOfUnorderedSubqueries()
    {
        if (hasAOneRowResult()) {
            return true;
        }
        if ( ! hasOrderByColumns() ) {
            return false;
        }

        // This is a trivial empty container.
        // In other code paths, it would list expressions that have been pre-determined to be nonOrdered.
        ArrayList<AbstractExpression> nonOrdered = new ArrayList<AbstractExpression>();

        if (orderByColumnsDetermineAllDisplayColumns(nonOrdered)) {
            return true;
        }
        return false;
    }

    private boolean orderByColumnsCoverUniqueKeys()
    {
        // In theory, if EVERY table in the query has a uniqueness constraint
        // (primary key or other unique index) on columns that are all listed in the ORDER BY values,
        // the result is deterministic.
        // This holds regardless of whether the associated index is actually used in the selected plan,
        // so this check is plan-independent.
        HashMap<String, List<AbstractExpression> > baseTableAliases =
                new HashMap<String, List<AbstractExpression> >();
        for (ParsedColInfo col : orderColumns) {
            AbstractExpression expr = col.expression;
            List<AbstractExpression> baseTVEs = expr.findBaseTVEs();
            if (baseTVEs.size() != 1) {
                // Table-spanning ORDER BYs -- like ORDER BY A.X + B.Y are not helpful.
                // Neither are (nonsense) constant (table-less) expressions.
                continue;
            }
            // This loops exactly once.
            AbstractExpression baseTVE = baseTVEs.get(0);
            String nextTableAlias = ((TupleValueExpression)baseTVE).getTableAlias();
            assert(nextTableAlias != null);
            List<AbstractExpression> perTable = baseTableAliases.get(nextTableAlias);
            if (perTable == null) {
                perTable = new ArrayList<AbstractExpression>();
                baseTableAliases.put(nextTableAlias, perTable);
            }
            perTable.add(expr);
        }

        if (m_tableAliasMap.size() > baseTableAliases.size()) {
            // FIXME: This would be one of the tricky cases where the goal would be to prove that the
            // row with no ORDER BY component came from the right side of a 1-to-1 or many-to-1 join.
            return false;
        }
        boolean allScansAreDeterministic = true;
        for (Entry<String, List<AbstractExpression>> orderedAlias : baseTableAliases.entrySet()) {
            List<AbstractExpression> orderedAliasExprs = orderedAlias.getValue();
            StmtTableScan tableScan = m_tableAliasMap.get(orderedAlias.getKey());
            if (tableScan == null) {
                assert(false);
                return false;
            }

            if (tableScan instanceof StmtSubqueryScan) {
                return false; // don't yet handle FROM clause subquery, here.
            }

            Table table = ((StmtTargetTableScan)tableScan).getTargetTable();

            // This table's scans need to be proven deterministic.
            allScansAreDeterministic = false;
            // Search indexes for one that makes the order by deterministic
            for (Index index : table.getIndexes()) {
                // skip non-unique indexes
                if ( ! index.getUnique()) {
                    continue;
                }

                // get the list of expressions for the index
                List<AbstractExpression> indexExpressions = new ArrayList<AbstractExpression>();

                String jsonExpr = index.getExpressionsjson();
                // if this is a pure-column index...
                if (jsonExpr.isEmpty()) {
                    for (ColumnRef cref : index.getColumns()) {
                        Column col = cref.getColumn();
                        TupleValueExpression tve = new TupleValueExpression(table.getTypeName(),
                                                                            orderedAlias.getKey(),
                                                                            col.getName(),
                                                                            col.getName(),
                                                                            col.getIndex());
                        indexExpressions.add(tve);
                    }
                }
                // if this is a fancy expression-based index...
                else {
                    try {
                        indexExpressions = AbstractExpression.fromJSONArrayString(jsonExpr, tableScan);
                    } catch (JSONException e) {
                        e.printStackTrace();
                        assert(false);
                        continue;
                    }
                }

                // If the sort covers the index, then it's a unique sort.
                //TODO: The statement's equivalence sets would be handy here to recognize cases like
                //    WHERE B.unique_id = A.b_id
                //    ORDER BY A.unique_id, A.b_id
                if (orderedAliasExprs.containsAll(indexExpressions)) {
                    allScansAreDeterministic = true;
                    break;
                }
            }
            // ALL tables' scans need to have proved deterministic
            if ( ! allScansAreDeterministic) {
                return false;
            }
        }
        return true;
    }

    private boolean orderByColumnsDetermineAllDisplayColumns(ArrayList<AbstractExpression> nonOrdered)
    {
        ArrayList<ParsedColInfo> candidateColumns = new ArrayList<ParsedSelectStmt.ParsedColInfo>();
        for (ParsedColInfo displayCol : displayColumns) {
            if (displayCol.orderBy) {
                continue;
            }
            if (displayCol.groupBy) {
                AbstractExpression displayExpr = displayCol.expression;
                // Round up the usual suspects -- if there were uncooperative GROUP BY expressions,
                // they will often also be uncooperative display column expressions.
                for (AbstractExpression nonStarter : nonOrdered) {
                     if (displayExpr.equals(nonStarter)) {
                         return false;
                     }
                }
                // A GROUP BY expression that was not nonOrdered must be covered.
                continue;
            }
            candidateColumns.add(displayCol);
        }
        return orderByColumnsDetermineAllColumns(candidateColumns, null);
    }

    private boolean orderByColumnsDetermineAllColumns(ArrayList<ParsedColInfo> candidateColumns,
                                                      ArrayList<AbstractExpression> outNonOrdered) {
        HashSet<AbstractExpression> orderByExprs = null;
        ArrayList<AbstractExpression> candidateExprHardCases = null;
        // First try to get away with a brute force N by M search for exact equalities.
        for (ParsedColInfo candidateCol : candidateColumns)
        {
            if (candidateCol.orderBy) {
                continue;
            }
            AbstractExpression candidateExpr = candidateCol.expression;
            if (orderByExprs == null) {
                orderByExprs = new HashSet<AbstractExpression>();
                for (ParsedColInfo orderByCol : orderColumns) {
                    orderByExprs.add(orderByCol.expression);
                }
            }
            if (orderByExprs.contains(candidateExpr)) {
                continue;
            }
            if (candidateExpr instanceof TupleValueExpression) {
                // Simple column references can only be exactly equal to but not "based on" an ORDER BY.
                return false;
            }

            if (candidateExprHardCases == null) {
                candidateExprHardCases = new ArrayList<AbstractExpression>();
            }
            candidateExprHardCases.add(candidateExpr);
        }

        if (candidateExprHardCases == null) {
            return true;
        }

        // Plan B. profile the ORDER BY list and try to include/exclude the hard cases on that basis.
        HashSet<AbstractExpression> orderByTVEs = new HashSet<AbstractExpression>();
        ArrayList<AbstractExpression> orderByNonTVEs = new ArrayList<AbstractExpression>();
        ArrayList<List<AbstractExpression>> orderByNonTVEBaseTVEs = new ArrayList<List<AbstractExpression>>();
        HashSet<AbstractExpression> orderByAllBaseTVEs = new HashSet<AbstractExpression>();

        for (AbstractExpression orderByExpr : orderByExprs) {
            if (orderByExpr instanceof TupleValueExpression) {
                orderByTVEs.add(orderByExpr);
                orderByAllBaseTVEs.add(orderByExpr);
            } else {
                orderByNonTVEs.add(orderByExpr);
                List<AbstractExpression> baseTVEs = orderByExpr.findBaseTVEs();
                orderByNonTVEBaseTVEs.add(baseTVEs);
                orderByAllBaseTVEs.addAll(baseTVEs);
            }
        }

        boolean result = true;

        for (AbstractExpression candidateExpr : candidateExprHardCases)
        {
            Collection<AbstractExpression> candidateBases = candidateExpr.findBaseTVEs();
            if (orderByTVEs.containsAll(candidateBases)) {
                continue;
            }
            if (orderByAllBaseTVEs.containsAll(candidateBases) == false) {
                if (outNonOrdered == null) {
                    // Short-circuit if the remaining non-qualifying expressions are not of interest.
                    return false;
                }
                result = false;
                outNonOrdered.add(candidateExpr);
                continue;
            }
            // At this point, if the candidateExpr is a match,
            // then it is based on but not equal to one or more orderByNonTVE(s) and optionally orderByTVE(s).
            // The simplest example is like "SELECT a+(b-c) ... ORDER BY a, b-c;"
            // If it is a non-match, it is an original expression based on orderByAllBaseTVEs
            // The simplest example is like "SELECT a+b ... ORDER BY a, b-c;"
            // TODO: process REALLY HARD CASES
            // TODO: issue a warning, short-term?
            // For now, err on the side of non-determinism.
            if (outNonOrdered == null) {
                // Short-circuit if the remaining non-qualifying expressions are not of interest.
                return false;
            }
            outNonOrdered.add(candidateExpr);
            result = false;
        }
        return result;
    }

    private boolean hasAOneRowResult()
    {
        if ( ( ! isGrouped() ) && displaysAgg()) {
            return true;
        }
        return false;
    }

    private boolean hasTopLevelScans() {
        for (StmtTableScan scan : m_tableAliasMap.values()) {
            if (scan instanceof StmtTargetTableScan) {
                return true;
            }
        }
        return false;
    }

    private boolean displaysAgg() {
        for (ParsedColInfo displayCol : displayColumns) {
            if (displayCol.expression.hasAnySubexpressionOfClass(AggregateExpression.class)) {
                return true;
            }
        }
        return false;
    }

    public boolean isGrouped() { return ! groupByColumns.isEmpty(); }

    public boolean displayColumnsContainAllGroupByColumns() {
        for (ParsedColInfo groupedCol : groupByColumns) {
            boolean missing = true;
            for (ParsedColInfo displayCol : displayColumns) {
                if (displayCol.groupBy) {
                    if (groupedCol.equals(displayCol)) {
                        missing = false;
                        break;
                    }
                }
            }
            if (missing) {
                return false;
            }
        }
        return true;
    }

    boolean groupByIsAnOrderByPermutation() {
        if (groupAndOrderByPermutationWasTested) {
            return groupAndOrderByPermutationResult;
        }
        groupAndOrderByPermutationWasTested = true;

        int size = groupByColumns.size();
        if (size != orderColumns.size()) {
            return false;
        }
        Set<AbstractExpression> orderPrefixExprs = new HashSet<>(size);
        Set<AbstractExpression> groupExprs = new HashSet<>(size);
        int ii = 0;
        for (ParsedColInfo gb : groupByColumns) {
            AbstractExpression gexpr = gb.expression;
            if (gb.expression == null) {
                return false;
            }
            AbstractExpression oexpr = orderColumns.get(ii).expression;
            ++ii;
            // Save some cycles in the common case of matching by position.
            if (gb.expression.equals(oexpr)) {
                continue;
            }
            groupExprs.add(gexpr);
            orderPrefixExprs.add(oexpr);
        }
        groupAndOrderByPermutationResult = groupExprs.equals(orderPrefixExprs);
        return groupAndOrderByPermutationResult;
    }

    void checkPlanColumnMatch(List<SchemaColumn> columns) {
        // Sanity-check the output NodeSchema columns against the display columns
        if (displayColumns.size() != columns.size()) {
            throw new PlanningErrorException(
                    "Mismatched plan output cols to parsed display columns");
        }
        int ii = 0;
        for (ParsedColInfo display_col : displayColumns) {
            SchemaColumn sc = columns.get(ii);
            ++ii;
            boolean sameTable = false;

            if (display_col.tableAlias != null) {
                if (display_col.tableAlias.equals(sc.getTableAlias())) {
                    sameTable = true;
                }
            } else if (display_col.tableName.equals(sc.getTableName())) {
                sameTable = true;
            }
            if (sameTable) {
                if (display_col.alias != null && ! display_col.alias.equals("")) {
                    if (display_col.alias.equals(sc.getColumnAlias())) {
                        continue;
                    }
                }
                else if (display_col.columnName != null && ! display_col.columnName.equals("")) {
                    if (display_col.columnName.equals(sc.getColumnName())) {
                        continue;
                    }
                }
            }
            throw new PlanningErrorException(
                    "Mismatched plan output cols to parsed display columns");
        }
    }
}<|MERGE_RESOLUTION|>--- conflicted
+++ resolved
@@ -35,10 +35,7 @@
 import org.voltdb.catalog.Column;
 import org.voltdb.catalog.ColumnRef;
 import org.voltdb.catalog.Database;
-<<<<<<< HEAD
-=======
 import org.voltdb.catalog.Index;
->>>>>>> 2244ddbc
 import org.voltdb.catalog.Table;
 import org.voltdb.expressions.AbstractExpression;
 import org.voltdb.expressions.AggregateExpression;
@@ -47,18 +44,12 @@
 import org.voltdb.expressions.ExpressionUtil;
 import org.voltdb.expressions.ParameterValueExpression;
 import org.voltdb.expressions.TupleValueExpression;
-<<<<<<< HEAD
-import org.voltdb.planner.parseinfo.JoinNode;
-import org.voltdb.planner.parseinfo.StmtTableScan;
-=======
 import org.voltdb.planner.parseinfo.StmtSubqueryScan;
 import org.voltdb.planner.parseinfo.StmtTableScan;
 import org.voltdb.planner.parseinfo.StmtTargetTableScan;
->>>>>>> 2244ddbc
 import org.voltdb.plannodes.NodeSchema;
 import org.voltdb.plannodes.SchemaColumn;
 import org.voltdb.types.ExpressionType;
-import org.voltdb.types.JoinType;
 
 public class ParsedSelectStmt extends AbstractParsedStmt {
 
@@ -220,124 +211,7 @@
             processAvgPushdownOptimization(displayElement, orderbyElement, groupbyElement, havingElement);
         }
 
-        // Now that the SQL is fully parsed try to perform some join order simplifications
-        // like convert outer joins to inner if possible
-        // Simplify the outer join if possible
-        simplifyOuterJoins();
-
         prepareMVBasedQueryFix();
-    }
-    /**
-     * Outer join simplification using null rejection.
-     * http://citeseerx.ist.psu.edu/viewdoc/summary?doi=10.1.1.43.2531
-     * Outerjoin Simplification and Reordering for Query Optimization
-     * by Cesar A. Galindo-Legaria , Arnon Rosenthal
-     * Algorithm:
-     * Traverse the join tree top-down:
-     *  For each join node n1 do:
-     *    For each expression expr (join and where) at the node n1
-     *      For each join node n2 descended from n1 do:
-     *          If expr rejects nulls introduced by n2 inner table,
-     *          then convert n2 to an inner join. If n2 is a full join then need repeat this step
-     *          for n2 inner and outer tables
-     */
-    private void simplifyOuterJoins() {
-        assert(joinTree != null);
-        List<AbstractExpression> exprs = new ArrayList<AbstractExpression>();
-        JoinNode leftNode = joinTree.getLeftNode();
-        JoinNode rightNode = joinTree.getRightNode();
-        // For the top level node only WHERE expressions need to be evaluated for NULL-rejection
-        if (leftNode != null && leftNode.getWhereExpression() != null) {
-            exprs.add(leftNode.getWhereExpression());
-        }
-        if (rightNode != null && rightNode.getWhereExpression() != null) {
-            exprs.add(rightNode.getWhereExpression());
-        }
-        simplifyOuterJoinRecursively(joinTree, exprs);
-
-        // The execution engine expects to see the outer table on the left side only
-        // which means that RIGHT joins need to be converted to the LEFT ones
-        joinTree.toLeftJoin();
-    }
-
-    private void simplifyOuterJoinRecursively(JoinNode joinNode, List<AbstractExpression> exprs) {
-        assert (joinNode != null);
-        if (joinNode.getNodeType() != JoinNode.NodeType.JOIN) {
-            // End of the recursion. Nothing to simplify
-            return;
-        }
-        JoinNode leftNode = joinNode.getLeftNode();
-        JoinNode rightNode = joinNode.getRightNode();
-        JoinNode innerNode = null;
-        JoinNode outerNode = null;
-        if (joinNode.getJoinType() == JoinType.LEFT) {
-            innerNode = rightNode;
-            outerNode = leftNode;
-        } else if (joinNode.getJoinType() == JoinType.RIGHT) {
-            innerNode = leftNode;
-            outerNode = rightNode;
-        } else if (joinNode.getJoinType() == JoinType.FULL) {
-            // Full joins are not supported
-            assert(false);
-        }
-        if (innerNode != null) {
-            for (AbstractExpression expr : exprs) {
-                if (innerNode.getTableAliasIndex() != StmtTableScan.NULL_ALIAS_INDEX) {
-                    String tableAlias = stmtCache.get(innerNode.getTableAliasIndex()).getTableAlias();
-                    if (ExpressionUtil.isNullRejectingExpression(expr, tableAlias)) {
-                        // We are done at this level
-                        joinNode.setJoinType(JoinType.INNER);
-                        break;
-                    }
-                } else {
-                    // This is a join node itself. Get all the tables underneath this node and
-                    // see if the expression is NULL-rejecting for any of them
-                    List<Integer> tableAliasIdxs = innerNode.generateTableJoinOrder();
-                    boolean rejectNull = false;
-                    for (int aliasIdx : tableAliasIdxs) {
-                        assert(aliasIdx != StmtTableScan.NULL_ALIAS_INDEX);
-                        String tableAlias = stmtCache.get(aliasIdx).getTableAlias();
-                        if (ExpressionUtil.isNullRejectingExpression(expr, tableAlias)) {
-                            // We are done at this level
-                            joinNode.setJoinType(JoinType.INNER);
-                            rejectNull = true;
-                            break;
-                        }
-                    }
-                    if (rejectNull) {
-                        break;
-                    }
-                }
-            }
-        }
-
-        // Now add this node expression to the list and descend
-        // In case of outer join, the inner node adds its WHERE and JOIN expressions, while
-        // the outer node adds its WHERE ones only - the outer node does not introduce NULLs
-        List<AbstractExpression> newExprs = new ArrayList<AbstractExpression>(exprs);
-        if (leftNode.getJoinExpression() != null) {
-            newExprs.add(leftNode.getJoinExpression());
-        }
-        if (rightNode.getJoinExpression() != null) {
-            newExprs.add(rightNode.getJoinExpression());
-        }
-
-        if (leftNode.getWhereExpression() != null) {
-            exprs.add(leftNode.getWhereExpression());
-        }
-        if (rightNode.getWhereExpression() != null) {
-            exprs.add(rightNode.getWhereExpression());
-        }
-
-        if (joinNode.getJoinType() == JoinType.INNER) {
-            exprs.addAll(newExprs);
-            simplifyOuterJoinRecursively(leftNode, exprs);
-            simplifyOuterJoinRecursively(rightNode, exprs);
-        } else {
-            newExprs.addAll(exprs);
-            simplifyOuterJoinRecursively(innerNode, newExprs);
-            simplifyOuterJoinRecursively(outerNode, exprs);
-        }
     }
 
     private void processAvgPushdownOptimization (VoltXMLElement displayElement,
@@ -418,11 +292,7 @@
         for (StmtTableScan mvTableScan: m_tableAliasMap.values()) {
             Set<SchemaColumn> mvNewScanColumns = new HashSet<SchemaColumn>();
 
-<<<<<<< HEAD
-            Set<SchemaColumn> columns = mvTableScan.getScanColumns();
-=======
             Collection<SchemaColumn> columns = mvTableScan.getScanColumns();
->>>>>>> 2244ddbc
             // For a COUNT(*)-only scan, a table may have no scan columns.
             // For a joined query without processed columns from table TB, TB has no scan columns
             if (columns != null) {
@@ -811,18 +681,10 @@
             }
 
             // This col.index set up is only useful for Materialized view.
-<<<<<<< HEAD
-            // Currently, the view can only be on a catalog table and not a sub-query
-            Table table = getTableFromDB(groupbyCol.tableName);
-            if (table != null) {
-                org.voltdb.catalog.Column catalogColumn =
-                    table.getColumns().getIgnoreCase(groupbyCol.columnName);
-=======
             Table tb = getTableFromDB(groupbyCol.tableName);
             if (tb != null) {
                 org.voltdb.catalog.Column catalogColumn =
                         tb.getColumns().getExact(groupbyCol.columnName);
->>>>>>> 2244ddbc
                 groupbyCol.index = catalogColumn.getIndex();
             }
         }
@@ -1053,10 +915,10 @@
         }
         // Add new WHERE expressions
         if (!whereList.isEmpty()) {
-            if (selectStmt.joinTree.getWhereExpression() != null) {
-                whereList.add(selectStmt.joinTree.getWhereExpression());
-            }
-            selectStmt.joinTree.setWhereExpression(ExpressionUtil.combine(whereList));
+            if (selectStmt.m_joinTree.getWhereExpression() != null) {
+                whereList.add(selectStmt.m_joinTree.getWhereExpression());
+            }
+            selectStmt.m_joinTree.setWhereExpression(ExpressionUtil.combine(whereList));
         }
         // Add new HAVING expressions
         if (!havingList.isEmpty()) {
@@ -1090,7 +952,7 @@
         selectStmt.hasAggregateExpression = false;
         selectStmt.hasAverage = false;
 
-        selectStmt.aggregationList = new ArrayList<AbstractExpression>();
+        selectStmt.m_aggregationList = new ArrayList<AbstractExpression>();
 
         // add a single dummy output column
         ParsedColInfo col = new ParsedColInfo();
@@ -1111,7 +973,7 @@
         if (selectStmt.having != null) {
             selectStmt.parseHavingExpression(false);
         }
-        selectStmt.aggregationList = null;
+        selectStmt.m_aggregationList = null;
 
         if (selectStmt.needComplexAggregation()) {
             selectStmt.fillUpAggResultColumns();
@@ -1122,7 +984,7 @@
 
         // Prepare for the AVG push-down optimization only if it might be required.
         if (selectStmt.mayNeedAvgPushdown()) {
-            selectStmt.aggregationList.clear();
+            selectStmt.m_aggregationList.clear();
             selectStmt.parseHavingExpression(true);
         }
     }
