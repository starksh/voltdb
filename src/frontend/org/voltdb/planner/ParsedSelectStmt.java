--- conflicted
+++ resolved
@@ -192,186 +192,6 @@
         if (mayNeedAvgPushdown()) {
             processAvgPushdownOptimization(displayElement, orderbyElement, groupbyElement);
         }
-<<<<<<< HEAD
-        // Prepare for the mv based distributed query fix only if it might be required.
-        if (stmtCache.size() == 1) {
-            // Do not handle joined query case case.
-            StmtTableScan mvTableScan = stmtCache.get(0);
-            Set<SchemaColumn> scanColumns = mvTableScan.m_scanColumns;
-            Set<SchemaColumn> mvNewScanColumns = new HashSet<SchemaColumn>();
-            // For a COUNT(*)-only scan, scanColumns doesn't not exist.
-            if (scanColumns != null) {
-                mvNewScanColumns.addAll(scanColumns);
-            }
-            processMVBasedQueryFix(mvFixInfo, m_db, mvTableScan, mvNewScanColumns, joinTree);
-        }
-    }
-
-    private static void processMVBasedQueryFix(MVFixInfo mvFixInfo, Database db, StmtTableScan mvTableScan,
-            Set<SchemaColumn> mvNewScanColumns, JoinNode joinTree)
-    {
-        // Check valid cases first
-        Table mvTable = mvTableScan.m_table;
-        String mvTableName = mvTable.getTypeName();
-        Table srcTable = mvTable.getMaterializer();
-        if (srcTable == null) {
-            return;
-        }
-        Column partitionCol = srcTable.getPartitioncolumn();
-        if (partitionCol == null) {
-            return;
-        }
-
-        String partitionColName = partitionCol.getName();
-        MaterializedViewInfo mvInfo = srcTable.getViews().get(mvTableName);
-
-        // Justify whether partition column is in group by column list or not
-        boolean partitionColInGroupbyCols = false;
-        int numOfGroupByColumns;
-        String complexGroupbyJson = mvInfo.getGroupbyexpressionsjson();
-        if (complexGroupbyJson.length() > 0) {
-            List<AbstractExpression> mvComplexGroupbyCols = null;
-            try {
-                mvComplexGroupbyCols = AbstractExpression.fromJSONArrayString(complexGroupbyJson);
-            } catch (JSONException e) {
-                e.printStackTrace();
-            }
-            numOfGroupByColumns = mvComplexGroupbyCols.size();
-
-            for (AbstractExpression expr: mvComplexGroupbyCols) {
-                if (expr instanceof TupleValueExpression) {
-                    TupleValueExpression tve = (TupleValueExpression) expr;
-                    if (tve.getColumnName().equals(partitionColName)) {
-                        partitionColInGroupbyCols = true;
-                        break;
-                    }
-                }
-            }
-        } else {
-            CatalogMap<ColumnRef> mvSimpleGroupbyCols = mvInfo.getGroupbycols();
-            numOfGroupByColumns = mvSimpleGroupbyCols.size();
-
-            for (ColumnRef colRef: mvSimpleGroupbyCols) {
-                if (colRef.getColumn().getName().equals(partitionColName)) {
-                    partitionColInGroupbyCols = true;
-                    break;
-                }
-            }
-        }
-        assert(numOfGroupByColumns > 0);
-        if (partitionColInGroupbyCols) {
-            // Group by columns contain partition column from source table.
-            // Then, query on mv table will have duplicates from each partition.
-            // There is no need to fix this case, so just return.
-            return;
-        }
-
-        // Start to do real processing now.
-        mvFixInfo.needed = true;
-        mvFixInfo.mvTable = mvTable;
-
-        Set<SchemaColumn> mvDDLGroupbyColumns = new HashSet<SchemaColumn>();
-        Map<String, ExpressionType> mvColumnAggType = new HashMap<String, ExpressionType>();
-
-        List<Column> mvColumnArray =
-                CatalogUtil.getSortedCatalogItems(mvFixInfo.mvTable.getColumns(), "index");
-        for (Column mvCol: mvColumnArray) {
-            ExpressionType reAggType = ExpressionType.get(mvCol.getAggregatetype());
-            if (reAggType == ExpressionType.AGGREGATE_COUNT_STAR ||
-                    reAggType == ExpressionType.AGGREGATE_COUNT) {
-                reAggType = ExpressionType.AGGREGATE_SUM;
-            }
-            mvColumnAggType.put(mvCol.getName(), reAggType);
-        }
-        NodeSchema inlineProjSchema = new NodeSchema();
-        // construct new projection columns for scan plan node.
-        for (SchemaColumn scol: mvNewScanColumns) {
-            inlineProjSchema.addColumn(scol);
-        }
-
-        for (int i = 0; i < numOfGroupByColumns; i++) {
-            Column mvCol = mvColumnArray.get(i);
-            String colName = mvCol.getName();
-
-            TupleValueExpression tve = new TupleValueExpression(mvTableName, mvTableScan.m_tableAlias, colName, colName, i);
-            tve.setValueType(VoltType.get((byte)mvCol.getType()));
-            tve.setValueSize(mvCol.getSize());
-
-            SchemaColumn scol = new SchemaColumn(mvTableName, mvTableScan.m_tableAlias, colName, colName, tve);
-
-            mvDDLGroupbyColumns.add(scol);
-            if (!mvNewScanColumns.contains(scol)) {
-                mvNewScanColumns.add(scol);
-                // construct new projection columns for scan plan node.
-                inlineProjSchema.addColumn(scol);
-            }
-        }
-
-        mvFixInfo.scanInlinedProjectionNode = new ProjectionPlanNode();
-        mvFixInfo.scanInlinedProjectionNode.setOutputSchema(inlineProjSchema);
-
-        // Construct the reAggregation plan node's aggSchema
-        mvFixInfo.reAggNode = new HashAggregatePlanNode();
-        int outputColumnIndex = 0;
-        NodeSchema aggSchema = new NodeSchema();
-
-        // Construct reAggregation node's aggregation and group by list.
-        for (SchemaColumn scol: mvNewScanColumns) {
-            if (mvDDLGroupbyColumns.contains(scol)) {
-                // Add group by expression.
-                mvFixInfo.reAggNode.addGroupByExpression(scol.getExpression());
-            } else {
-                ExpressionType reAggType = mvColumnAggType.get(scol.getColumnName());
-                assert(reAggType != null);
-                AbstractExpression agg_input_expr = scol.getExpression();
-                assert(agg_input_expr instanceof TupleValueExpression);
-                // Add aggregation information.
-                mvFixInfo.reAggNode.addAggregate(reAggType, false, outputColumnIndex, agg_input_expr);
-            }
-            aggSchema.addColumn(scol);
-            outputColumnIndex++;
-        }
-        mvFixInfo.reAggNode.setOutputSchema(aggSchema);
-
-        assert(joinTree != null);
-        assert(joinTree.m_whereExpr == null);
-        // Follow HSQL's logic to store the where expression in joinExpr for single table.
-        AbstractExpression where = joinTree.m_joinExpr;
-        if (where != null) {
-            // Collect all TVEs that need to be do re-aggregation in coordinator.
-            List<TupleValueExpression> needReAggTVEs = new ArrayList<TupleValueExpression>();
-            for (int i=numOfGroupByColumns; i < mvColumnArray.size(); i++) {
-                Column mvCol = mvColumnArray.get(i);
-                TupleValueExpression tve = new TupleValueExpression(mvTableName, mvTableScan.m_tableAlias, mvCol.getName(), mvCol.getName(), i);
-                needReAggTVEs.add(tve);
-            }
-            List<AbstractExpression> exprs = ExpressionUtil.uncombine(where);
-            List<AbstractExpression> pushdownExprs = new ArrayList<AbstractExpression>();
-            List<AbstractExpression> aggPostExprs = new ArrayList<AbstractExpression>();
-            // Check where clause.
-            for (AbstractExpression expr: exprs) {
-                ArrayList<AbstractExpression> tves = expr.findBaseTVEs();
-                boolean pushdown = true;
-                for (TupleValueExpression needReAggTVE: needReAggTVEs) {
-                    if (tves.contains(needReAggTVE)) {
-                        pushdown = false;
-                        break;
-                    }
-                }
-                if (pushdown) {
-                    pushdownExprs.add(expr);
-                } else {
-                    aggPostExprs.add(expr);
-                }
-            }
-            AbstractExpression aggPostExpr = ExpressionUtil.combine(aggPostExprs);
-
-            mvFixInfo.reAggNode.setPostPredicate(aggPostExpr);
-            assert(joinTree.m_whereExpr == null);
-            joinTree.m_joinExpr = ExpressionUtil.combine(pushdownExprs);
-        }
-=======
->>>>>>> e569102a
 
         prepareMVBasedQueryFix();
     }
@@ -437,15 +257,15 @@
         // Handle joined query case case.
         // MV partitioned table without partition column can only join with replicated tables.
         // For all tables in this query, the # of tables that need to be fixed should not exceed one.
-        for (Table mvTable: tableList) {
-            Set<SchemaColumn> mvNewScanColumns = new HashSet<SchemaColumn>();
-            List <SchemaColumn> columns = scanColumns.get(mvTable.getTypeName());
-            // For a COUNT(*)-only scan, key size is 0, not contained.
-            // For a joined query without selected columns from table TB, TB is not contained as well.
-            if (columns != null) {
-                mvNewScanColumns.addAll(columns);
-            }
-            if (mvFixInfo.checkFixNeeded(mvTable)) {
+        for (StmtTableScan mvTableScan: stmtCache) {
+            if (mvFixInfo.checkFixNeeded(mvTableScan)) {
+                Set<SchemaColumn> mvNewScanColumns = new HashSet<SchemaColumn>();
+                HashSet<SchemaColumn> columns = mvTableScan.m_scanColumns;
+                // For a COUNT(*)-only scan, a table may have no scan columns.
+                // For a joined query without processed columns from table TB, TB has no scan columns
+                if (columns != null) {
+                    mvNewScanColumns.addAll(columns);
+                }
                 mvFixInfo.processMVBasedQueryFix(mvNewScanColumns, joinTree);
                 break;
             }
