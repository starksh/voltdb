/* This file is part of VoltDB.
 * Copyright (C) 2008-2012 VoltDB Inc.
 *
 * VoltDB is free software: you can redistribute it and/or modify
 * it under the terms of the GNU General Public License as published by
 * the Free Software Foundation, either version 3 of the License, or
 * (at your option) any later version.
 *
 * VoltDB is distributed in the hope that it will be useful,
 * but WITHOUT ANY WARRANTY; without even the implied warranty of
 * MERCHANTABILITY or FITNESS FOR A PARTICULAR PURPOSE.  See the
 * GNU General Public License for more details.
 *
 * You should have received a copy of the GNU General Public License
 * along with VoltDB.  If not, see <http://www.gnu.org/licenses/>.
 */

package org.voltdb;

import java.io.File;
import java.io.PrintWriter;
import java.nio.charset.Charset;
import java.util.Collections;
import java.util.Iterator;
import java.util.LinkedList;
import java.util.List;
import java.util.Map;
import java.util.TimeZone;

<<<<<<< HEAD
import org.voltcore.logging.VoltLogger;
import org.voltcore.logging.VoltLogger;
=======
import org.voltdb.logging.VoltLogger;
import org.voltdb.messaging.HostMessenger;
import org.voltdb.types.TimestampType;
import org.voltdb.utils.MiscUtils;
import org.voltdb.utils.PlatformProperties;
>>>>>>> fc3b6f68

/**
 * VoltDB provides main() for the VoltDB server
 */
public class VoltDB {

    /** Global constants */
    public static final int DEFAULT_PORT = 21212;
    public static final int DEFAULT_ADMIN_PORT = 21211;
    public static final int DEFAULT_INTERNAL_PORT = 3021;
    public static final String DEFAULT_EXTERNAL_INTERFACE = "";
    public static final String DEFAULT_INTERNAL_INTERFACE = "";
    public static final int DEFAULT_DR_PORT = 5555;
    public static final int BACKWARD_TIME_FORGIVENESS_WINDOW_MS = 3000;
    public static final int INITIATOR_SITE_ID = 0;
    public static final int SITES_TO_HOST_DIVISOR = 100;
    public static final int MAX_SITES_PER_HOST = 128;

    // The name of the SQLStmt implied by a statement procedure's sql statement.
    public static final String ANON_STMT_NAME = "sql";

    public enum START_ACTION {
        CREATE, RECOVER, START
    }

    public static Charset UTF8ENCODING = Charset.forName("UTF-8");

    // if VoltDB is running in your process, prepare to use UTC (GMT) timezone
    public synchronized static void setDefaultTimezone() {
        TimeZone.setDefault(TimeZone.getTimeZone("GMT+0"));
    }
    static {
        setDefaultTimezone();
    }

    /** Encapsulates VoltDB configuration parameters */
    public static class Configuration {

        public List<Integer> m_ipcPorts = Collections.synchronizedList(new LinkedList<Integer>());

        protected static final VoltLogger hostLog = new VoltLogger("HOST");

        /** use normal JNI backend or optional IPC or HSQLDB backends */
        public BackendTarget m_backend = BackendTarget.NATIVE_EE_JNI;

        /** leader hostname */
        public String m_leader = null;

        /** name of the m_catalog JAR file */
        public String m_pathToCatalog = null;

        /** name of the deployment file */
        public String m_pathToDeployment = null;

        /** name of the license file, for commercial editions */
        public String m_pathToLicense = "license.xml";

        /** false if voltdb.so shouldn't be loaded (for example if JVM is
         *  started by voltrun).
         */
        public boolean m_noLoadLibVOLTDB = false;

        public String m_zkInterface = "127.0.0.1:2181";

        /** port number for the first client interface for each server */
        public int m_port = DEFAULT_PORT;

        /** override for the admin port number in the deployment file */
        public int m_adminPort = -1;

        /** port number to use to build intra-cluster mesh */
        public int m_internalPort = DEFAULT_INTERNAL_PORT;

        /** interface to listen to clients on (default: any) */
        public String m_externalInterface = DEFAULT_EXTERNAL_INTERFACE;

        /** interface to use for backchannel comm (default: any) */
        public String m_internalInterface = DEFAULT_INTERNAL_INTERFACE;

        /** port number to use for DR channel (override in the deployment file) */
        public int m_drAgentPortStart = -1;

        /** information used to rejoin this new node to a cluster */
        public String m_rejoinToHostAndPort = null;

        /** HTTP port can't be set here, but eventually value will be reflected here */
        public int m_httpPort = Integer.MAX_VALUE;

        /** running the enterprise version? */
        public final boolean m_isEnterprise = org.voltdb.utils.MiscUtils.isPro();

        public int m_deadHostTimeoutMS = 10000;

        /** start up action */
        public START_ACTION m_startAction = START_ACTION.START;

        /** start mode: normal, paused*/
        public OperationMode m_startMode = OperationMode.RUNNING;

        /** replication role. */
        public ReplicationRole m_replicationRole = ReplicationRole.NONE;

        /**
         * At rejoin time an interface will be selected. It will be the
         * internal interface specified on the command line. If none is specified
         * then the interface that the system selects for connecting to
         * the pre-existing node is used. It is then stored here
         * so it can be used for receiving connections by RecoverySiteDestinationProcessor
         */
        public String m_selectedRejoinInterface = null;

        /**
         * Whether or not adhoc queries should generate debugging output
         */
        public boolean m_quietAdhoc = false;

        public final File m_commitLogDir = new File("/tmp");

        /**
         * How much (ms) to skew the timestamp generation for
         * the TransactionIdManager. Should be ZERO except for tests.
         */
        public long m_timestampTestingSalt = 0;

        /** true if we're running the rejoin tests. Not used in production. */
        public boolean m_isRejoinTest = false;

        public Integer m_leaderPort = DEFAULT_INTERNAL_PORT;

        public Configuration() { }

        public Configuration(String args[]) {
            String arg;

            // Arguments are accepted in any order.
            //
            // options:
            // [noloadlib] [hsqldb|jni|ipc] [catalog path_to_catalog] [deployment path_to_deployment]

            for (int i=0; i < args.length; ++i) {
                arg = args[i];
                // Some LocalCluster ProcessBuilder instances can result in an empty string
                // in the array args.  Ignore them.
                if (arg.equals(""))
                {
                    continue;
                }
                if (arg.equals("noloadlib")) {
                    m_noLoadLibVOLTDB = true;
                }
                else if (arg.equals("ipc")) {
                    m_backend = BackendTarget.NATIVE_EE_IPC;
                }
                else if (arg.equals("jni")) {
                    m_backend = BackendTarget.NATIVE_EE_JNI;
                }
                else if (arg.equals("hsqldb")) {
                    m_backend = BackendTarget.HSQLDB_BACKEND;
                }
                else if (arg.equals("valgrind")) {
                    m_backend = BackendTarget.NATIVE_EE_VALGRIND_IPC;
                }
                else if (arg.equals("quietadhoc"))
                {
                    m_quietAdhoc = true;
                }
                // handle from the command line as two strings <catalog> <filename>
                else if (arg.equals("port")) {
                    m_port = Integer.parseInt(args[++i]);
                }
                else if (arg.startsWith("port ")) {
                    m_port = Integer.parseInt(arg.substring("port ".length()));
                }
                else if (arg.equals("adminport")) {
                    m_adminPort = Integer.parseInt(args[++i]);
                }
                else if (arg.startsWith("adminport ")) {
                    m_adminPort = Integer.parseInt(arg.substring("adminport ".length()));
                }
                else if (arg.equals("internalport")) {
                    m_internalPort = Integer.parseInt(args[++i]);
                }
                else if (arg.startsWith("internalport ")) {
                    m_internalPort = Integer.parseInt(arg.substring("internalport ".length()));
                }
                else if (arg.equals("replicationport")) {
                    m_drAgentPortStart = Integer.parseInt(args[++i]);
                }
                else if (arg.startsWith("replicationport ")) {
                    m_drAgentPortStart = Integer.parseInt(arg.substring("replicationport ".length()));
                }
                else if (arg.startsWith("zkport")) {
                    m_zkInterface = "127.0.0.1:" + args[++i];
                }
                else if (arg.equals("externalinterface")) {
                    m_externalInterface = args[++i].trim();
                }
                else if (arg.startsWith("externalinterface ")) {
                    m_externalInterface = arg.substring("externalinterface ".length()).trim();
                }
                else if (arg.equals("internalinterface")) {
                    m_internalInterface = args[++i].trim();
                }
                else if (arg.startsWith("internalinterface ")) {
                    m_internalInterface = arg.substring("internalinterface ".length()).trim();
                }
                else if (arg.equals("leaderport")) {
                    m_leaderPort = Integer.valueOf(args[++i]);
                }
                else if (arg.equals("leader")) {
                    m_leader = args[++i].trim();
                } else if (arg.startsWith("leader")) {
                    m_leader = arg.substring("leader ".length()).trim();
                }
                else if (arg.equals("rejoinhost")) {
                    m_rejoinToHostAndPort = args[++i].trim();
                }
                else if (arg.startsWith("rejoinhost ")) {
                    m_rejoinToHostAndPort = arg.substring("rejoinhost ".length()).trim();
                }

                else if (arg.equals("create")) {
                    m_startAction = START_ACTION.CREATE;
                } else if (arg.equals("recover")) {
                    m_startAction = START_ACTION.RECOVER;
                } else if (arg.equals("start")) {
                    m_startAction = START_ACTION.START;
                }

                else if (arg.equals("replica")) {
                    m_replicationRole = ReplicationRole.REPLICA;
                }
                else if (arg.equals("dragentportstart")) {
                    m_drAgentPortStart = Integer.parseInt(args[++i]);
                }

                // handle timestampsalt
                else if (arg.equals("timestampsalt")) {
                    m_timestampTestingSalt = Long.parseLong(args[++i]);
                }
                else if (arg.startsWith("timestampsalt ")) {
                    m_timestampTestingSalt = Long.parseLong(arg.substring("timestampsalt ".length()));
                }

                else if (arg.equals("catalog")) {
                    m_pathToCatalog = args[++i];
                }
                // and from ant as a single string "m_catalog filename"
                else if (arg.startsWith("catalog ")) {
                    m_pathToCatalog = arg.substring("catalog ".length());
                }
                else if (arg.equals("deployment")) {
                    m_pathToDeployment = args[++i];
                } else if (arg.equals("license")) {
                    m_pathToLicense = args[++i];
                } else if (arg.equalsIgnoreCase("ipcports")) {
                    String portList = args[++i];
                    String ports[] = portList.split(",");
                    for (String port : ports) {
                        m_ipcPorts.add(Integer.valueOf(port));
                    }
                } else {
                    hostLog.fatal("Unrecognized option to VoltDB: " + arg);
                    usage();
                    System.exit(-1);
                }

            }
        }

        /**
         * Validates configuration settings and logs errors to the host log.
         * You typically want to have the system exit when this fails, but
         * this functionality is left outside of the method so that it is testable.
         * @return Returns true if all required configuration settings are present.
         */
        public boolean validate() {
            boolean isValid = true;

            if (m_leader == null && m_rejoinToHostAndPort == null) {
                isValid = false;
                hostLog.fatal("The leader hostname is missing.");
            }

            if (m_backend.isIPC) {
                if (m_ipcPorts.isEmpty()) {
                    isValid = false;
                    hostLog.fatal("Specified an IPC backend but did not supply a , " +
                            " separated list of ports via ipcports param");
                }
            }

            // require deployment file location
            if (m_rejoinToHostAndPort == null) {
                if (m_pathToDeployment == null) {
                    isValid = false;
                    hostLog.fatal("The deployment file location is missing.");
                } else if (m_pathToDeployment.equals("")) {
                    isValid = false;
                    hostLog.fatal("The deployment file location is empty.");
                }

                if (m_replicationRole == ReplicationRole.REPLICA) {
                    if (m_startAction == START_ACTION.RECOVER) {
                        isValid = false;
                        hostLog.fatal("Replica cluster only supports create database");
                    } else {
                        m_startAction = START_ACTION.CREATE;
                    }
                }
            }

            return isValid;
        }

        /**
         * Prints a usage message as a fatal error.
         */
        public void usage() {
            // N.B: this text is user visible. It intentionally does NOT reveal options not interesting to, say, the
            // casual VoltDB operator. Please do not reveal options not documented in the VoltDB documentation set. (See
            // GettingStarted.pdf).
            if (org.voltdb.utils.MiscUtils.isPro()) {
                hostLog.fatal("Usage: org.voltdb.VoltDB [create|recover|replica] leader <hostname> deployment <deployment.xml> license <license.xml> catalog <catalog.jar>");
            } else {
                hostLog.fatal("Usage: org.voltdb.VoltDB [create|recover] leader <hostname> deployment <deployment.xml> catalog <catalog.jar>");
            }
            hostLog.fatal("The _Getting Started With VoltDB_ book explains how to run VoltDB from the command line.");
        }

        /**
         * Helper to set the path for compiled jar files.
         *  Could also live in VoltProjectBuilder but any code that creates
         *  a catalog will probably start VoltDB with a Configuration
         *  object. Perhaps this is more convenient?
         * @return the path chosen for the catalog.
         */
        public String setPathToCatalogForTest(String jarname) {
            m_pathToCatalog = getPathToCatalogForTest(jarname);
            return m_pathToCatalog;
        }

        public static String getPathToCatalogForTest(String jarname) {
            String answer = jarname;

            // first try to get the "right" place to put the thing
            if (System.getenv("TEST_DIR") != null) {
                answer = System.getenv("TEST_DIR") + File.separator + jarname;
                // returns a full path, like a boss
                return new File(answer).getAbsolutePath();
            }

            // try to find an obj directory
            String userdir = System.getProperty("user.dir");
            String buildMode = System.getProperty("build");
            if (buildMode == null)
                buildMode = "release";
            assert(buildMode.length() > 0);
            if (userdir != null) {
                File userObjDir = new File(userdir + File.separator + "obj" + File.separator + buildMode);
                if (userObjDir.exists() && userObjDir.isDirectory() && userObjDir.canWrite()) {
                    File testobjectsDir = new File(userObjDir.getPath() + File.separator + "testobjects");
                    if (!testobjectsDir.exists()) {
                        boolean created = testobjectsDir.mkdir();
                        assert(created);
                    }
                    assert(testobjectsDir.isDirectory());
                    assert(testobjectsDir.canWrite());
                    return testobjectsDir.getAbsolutePath() + File.separator + jarname;
                }
            }

            // otherwise use a local dir
            File testObj = new File("testobjects");
            if (!testObj.exists()) {
                testObj.mkdir();
            }
            assert(testObj.isDirectory());
            assert(testObj.canWrite());
            return testObj.getAbsolutePath() + File.separator + jarname;
        }
    }

    /* helper functions to access current configuration values */
    public static boolean getLoadLibVOLTDB() {
        return !(m_config.m_noLoadLibVOLTDB);
    }

    public static BackendTarget getEEBackendType() {
        return m_config.m_backend;
    }

    /**
     * Exit the process with an error message, optionally with a stack trace.
     */
    public static void crashLocalVoltDB(String errMsg, boolean stackTrace, Throwable t) {
        if (instance().ignoreCrash()) {
            return;
        }

        // Even if the logger is null, don't stop.  We want to log the stack trace and
        // any other pertinent information to a .dmp file for crash diagnosis
        StringBuilder stacktrace_sb = new StringBuilder("Stack trace from crashVoltDB() method:\n");

        Map<Thread, StackTraceElement[]> traces = Thread.getAllStackTraces();
        StackTraceElement[] myTrace = traces.get(Thread.currentThread());
        for (StackTraceElement ste : myTrace) {
            stacktrace_sb.append(ste.toString()).append("\n");
        }

<<<<<<< HEAD
        if (stackTrace) {
            StringBuilder sb = new StringBuilder("Stack trace from crashLocalVoltDB() method:\n");
=======
        // Create a special dump file to hold the stack trace
        try
        {
            TimestampType ts = new TimestampType(new java.util.Date());
            String root = VoltDB.instance().getCatalogContext().cluster.getVoltroot();
            PrintWriter writer = new PrintWriter(root + File.separator + "voltdb_crash" + ts.toString().replace(' ', '-') + ".txt");
            writer.println("Time: " + ts);
            writer.println("Message: " + errMsg);

            writer.println();
            writer.println("Platform Properties:");
            PlatformProperties pp = PlatformProperties.getPlatformProperties();
            String[] lines = pp.toLogLines().split("\n");
            for (String line : lines) {
                writer.println(line.trim());
            }
>>>>>>> fc3b6f68

            writer.println();
            writer.println("****** Current Thread ****** ");
            writer.println(stacktrace_sb);
            writer.println("****** All Threads ******");
            Iterator<Thread> it = traces.keySet().iterator();
            while (it.hasNext())
            {
                Thread key = it.next();
                writer.println();
                StackTraceElement[] st = traces.get(key);
                writer.println("****** " + key + " ******");
                for (StackTraceElement ste : st)
                    writer.println(ste);
            }
            writer.close();
        }
        catch (Throwable err)
        {
            // shouldn't fail, but..
            err.printStackTrace();
        }

        VoltLogger log = null;
        try
        {
            log = new VoltLogger("HOST");
        }
        catch (RuntimeException rt_ex)
        { /* ignore */ }

        if (log != null)
        {
            if (t != null)
                log.fatal(errMsg, t);
            else
                log.fatal(errMsg);

            if (stackTrace)
                log.fatal(stacktrace_sb);
        }

        System.err.println("VoltDB has encountered an unrecoverable error and is exiting.");
        System.err.println("The log may contain additional information.");
        System.exit(-1);
    }

    /**
     * Exit the process with an error message, optionally with a stack trace.
     * Also notify all connected peers that the node is going down.
     */
    public static void crashGlobalVoltDB(String errMsg, boolean stackTrace, Throwable t) {
        if (instance().ignoreCrash()) {
            return;
        }
        try {
            instance().getHostMessenger().sendPoisonPill(errMsg);
        } catch (Exception e) {
            e.printStackTrace();
        }
        try { Thread.sleep(500); } catch (InterruptedException e) {}
        crashLocalVoltDB(errMsg, stackTrace, t);
    }

    /**
     * Entry point for the VoltDB server process.
     * @param args Requires catalog and deployment file locations.
     */
    public static void main(String[] args) {
        //Thread.setDefaultUncaughtExceptionHandler(new VoltUncaughtExceptionHandler());
        Configuration config = new Configuration(args);

        try {
            if (!config.validate()) {
                config.usage();
                System.exit(-1);
            } else {
                initialize(config);
                instance().run();
            }
        }
        catch (OutOfMemoryError e) {
            String errmsg = "VoltDB Main thread: ran out of Java memory. This node will shut down.";
            VoltDB.crashLocalVoltDB(errmsg, false, e);
        }
    }

    /**
     * Initialize the VoltDB server.
     * @param config  The VoltDB.Configuration to use to initialize the server.
     */
    public static void initialize(VoltDB.Configuration config) {
        m_config = config;
        instance().initialize(config);
    }

    /**
     * Retrieve a reference to the object implementing VoltDBInterface.  When
     * running a real server (and not a test harness), this instance will only
     * be useful after calling VoltDB.initialize().
     *
     * @return A reference to the underlying VoltDBInterface object.
     */
    public static VoltDBInterface instance() {
        return singleton;
    }

    /**
     * Useful only for unit testing.
     *
     * Replace the default VoltDB server instance with an instance of
     * VoltDBInterface that is used for testing.
     *
     */
    public static void replaceVoltDBInstanceForTest(VoltDBInterface testInstance) {
        singleton = testInstance;
    }

    @Override
    public Object clone() throws CloneNotSupportedException {
        throw new CloneNotSupportedException();
    }

    private static VoltDB.Configuration m_config = new VoltDB.Configuration();
    private static VoltDBInterface singleton = new RealVoltDB();
}<|MERGE_RESOLUTION|>--- conflicted
+++ resolved
@@ -27,16 +27,9 @@
 import java.util.Map;
 import java.util.TimeZone;
 
-<<<<<<< HEAD
 import org.voltcore.logging.VoltLogger;
-import org.voltcore.logging.VoltLogger;
-=======
-import org.voltdb.logging.VoltLogger;
-import org.voltdb.messaging.HostMessenger;
 import org.voltdb.types.TimestampType;
-import org.voltdb.utils.MiscUtils;
 import org.voltdb.utils.PlatformProperties;
->>>>>>> fc3b6f68
 
 /**
  * VoltDB provides main() for the VoltDB server
@@ -447,10 +440,6 @@
             stacktrace_sb.append(ste.toString()).append("\n");
         }
 
-<<<<<<< HEAD
-        if (stackTrace) {
-            StringBuilder sb = new StringBuilder("Stack trace from crashLocalVoltDB() method:\n");
-=======
         // Create a special dump file to hold the stack trace
         try
         {
@@ -467,7 +456,6 @@
             for (String line : lines) {
                 writer.println(line.trim());
             }
->>>>>>> fc3b6f68
 
             writer.println();
             writer.println("****** Current Thread ****** ");
