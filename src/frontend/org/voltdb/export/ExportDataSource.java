/* This file is part of VoltDB.
 * Copyright (C) 2008-2015 VoltDB Inc.
 *
 * This program is free software: you can redistribute it and/or modify
 * it under the terms of the GNU Affero General Public License as
 * published by the Free Software Foundation, either version 3 of the
 * License, or (at your option) any later version.
 *
 * This program is distributed in the hope that it will be useful,
 * but WITHOUT ANY WARRANTY; without even the implied warranty of
 * MERCHANTABILITY or FITNESS FOR A PARTICULAR PURPOSE.  See the
 * GNU Affero General Public License for more details.
 *
 * You should have received a copy of the GNU Affero General Public License
 * along with VoltDB.  If not, see <http://www.gnu.org/licenses/>.
 */

package org.voltdb.export;

import static com.google_voltpatches.common.base.Preconditions.checkNotNull;

import java.io.File;
import java.io.FileOutputStream;
import java.io.IOException;
import java.lang.management.ManagementFactory;
import java.nio.ByteBuffer;
import java.util.ArrayList;
import java.util.Iterator;
import java.util.concurrent.Callable;
import java.util.concurrent.RejectedExecutionException;
import java.util.concurrent.Semaphore;
import java.util.concurrent.atomic.AtomicReference;

import org.json_voltpatches.JSONArray;
import org.json_voltpatches.JSONException;
import org.json_voltpatches.JSONObject;
import org.json_voltpatches.JSONStringer;
import org.voltcore.logging.VoltLogger;
import org.voltcore.messaging.BinaryPayloadMessage;
import org.voltcore.messaging.Mailbox;
import org.voltcore.utils.CoreUtils;
import org.voltcore.utils.DBBPool;
import org.voltcore.utils.DBBPool.BBContainer;
import org.voltcore.utils.Pair;
import org.voltdb.VoltDB;
import org.voltdb.VoltType;
import org.voltdb.catalog.CatalogMap;
import org.voltdb.catalog.Column;
import org.voltdb.common.Constants;
import org.voltdb.export.AdvertisedDataSource.ExportFormat;
import org.voltdb.utils.CatalogUtil;
import org.voltdb.utils.VoltFile;

import com.google_voltpatches.common.base.Charsets;
import com.google_voltpatches.common.base.Preconditions;
import com.google_voltpatches.common.base.Throwables;
import com.google_voltpatches.common.collect.ImmutableList;
import com.google_voltpatches.common.io.Files;
import com.google_voltpatches.common.util.concurrent.Futures;
import com.google_voltpatches.common.util.concurrent.ListenableFuture;
import com.google_voltpatches.common.util.concurrent.ListeningExecutorService;
import com.google_voltpatches.common.util.concurrent.SettableFuture;
import org.voltdb.export.ExportGeneration.Task;

/**
 *  Allows an ExportDataProcessor to access underlying table queues
 */
public class ExportDataSource implements Comparable<ExportDataSource> {

    /**
     * Processors also log using this facility.
     */
    private static final VoltLogger exportLog = new VoltLogger("EXPORT");

    private final String m_database;
    private final String m_tableName;
    private String m_partitionColumnName = "";
    private final String m_signature;
    private final byte [] m_signatureBytes;
    private final long m_generation;
    private final int m_partitionId;
    private final ExportFormat m_format;
    public final ArrayList<String> m_columnNames = new ArrayList<String>();
    public final ArrayList<Integer> m_columnTypes = new ArrayList<Integer>();
    public final ArrayList<Integer> m_columnLengths = new ArrayList<Integer>();
    private long m_firstUnpolledUso = 0;
    private final StreamBlockQueue m_committedBuffers;
    private boolean m_endOfStream = false;
    private Runnable m_onDrain;
    private Runnable m_onMastership;
    private final ListeningExecutorService m_es;
    private SettableFuture<BBContainer> m_pollFuture;
    private final AtomicReference<Pair<Mailbox, ImmutableList<Long>>> m_ackMailboxRefs =
            new AtomicReference<Pair<Mailbox,ImmutableList<Long>>>(Pair.of((Mailbox)null, ImmutableList.<Long>builder().build()));
    private final Semaphore m_bufferPushPermits = new Semaphore(16);

    private final int m_nullArrayLength;
    private long m_lastReleaseOffset = 0;
    private long m_lastAckUSO = 0;
    private boolean m_runEveryWhere = false;
    private boolean m_isMaster = false;
    private boolean m_replicaRunning = false;
    private final int m_numberOfReplicas;
    private final Semaphore m_allowAcceptingMastership = new Semaphore(0);
    private static final long KICK_REPLICA_USO = -1;

    /**
     * Create a new data source.
     * @param db
     * @param tableName
     * @param isReplicated
     * @param partitionId
     * @param HSId
     * @param tableId
     * @param catalogMap
     */
    public ExportDataSource(
            final Runnable onDrain,
            String db, String tableName,
            int partitionId, String signature, long generation,
            CatalogMap<Column> catalogMap,
            Column partitionColumn,
            String overflowPath
            ) throws IOException
            {
        checkNotNull( onDrain, "onDrain runnable is null");
        m_numberOfReplicas = VoltDB.instance().getCatalogContext().getDeployment().getCluster().getKfactor();
        m_format = ExportFormat.FOURDOTFOUR;
        m_generation = generation;
        m_onDrain = new Runnable() {
            @Override
            public void run() {
                try {
                    onDrain.run();
                } finally {
                    m_onDrain = null;
                    forwardAckToOtherReplicas(Long.MIN_VALUE);
                }
            }
        };
        m_database = db;
        m_tableName = tableName;
        m_es =
                CoreUtils.getListeningExecutorService(
                        "ExportDataSource gen " + m_generation
                        + " table " + m_tableName + " partition " + partitionId, 1);

        String nonce = signature + "_" + partitionId;

        m_committedBuffers = new StreamBlockQueue(overflowPath, nonce);

        /*
         * This is not the catalog relativeIndex(). This ID incorporates
         * a catalog version and a table id so that it is constant across
         * catalog updates that add or drop tables.
         */
        m_signature = signature;
        m_signatureBytes = m_signature.getBytes(Constants.UTF8ENCODING);
        m_partitionId = partitionId;

        // Add the Export meta-data columns to the schema followed by the
        // catalog columns for this table.
        m_columnNames.add("VOLT_TRANSACTION_ID");
        m_columnTypes.add(((int)VoltType.BIGINT.getValue()));
        m_columnLengths.add(8);

        m_columnNames.add("VOLT_EXPORT_TIMESTAMP");
        m_columnTypes.add(((int)VoltType.BIGINT.getValue()));
        m_columnLengths.add(8);

        m_columnNames.add("VOLT_EXPORT_SEQUENCE_NUMBER");
        m_columnTypes.add(((int)VoltType.BIGINT.getValue()));
        m_columnLengths.add(8);

        m_columnNames.add("VOLT_PARTITION_ID");
        m_columnTypes.add(((int)VoltType.BIGINT.getValue()));
        m_columnLengths.add(8);

        m_columnNames.add("VOLT_SITE_ID");
        m_columnTypes.add(((int)VoltType.BIGINT.getValue()));
        m_columnLengths.add(8);

        m_columnNames.add("VOLT_EXPORT_OPERATION");
        m_columnTypes.add(((int)VoltType.TINYINT.getValue()));
        m_columnLengths.add(1);

        for (Column c : CatalogUtil.getSortedCatalogItems(catalogMap, "index")) {
            m_columnNames.add(c.getName());
            m_columnTypes.add(c.getType());
            m_columnLengths.add(c.getSize());
        }

        if (partitionColumn != null) {
            m_partitionColumnName = partitionColumn.getName();
        }
        File adFile = new VoltFile(overflowPath, nonce + ".ad");
        exportLog.info("Creating ad for " + nonce);
        assert(!adFile.exists());
        byte jsonBytes[] = null;
        try {
            JSONStringer stringer = new JSONStringer();
            stringer.object();
            stringer.key("database").value(m_database);
            writeAdvertisementTo(stringer);
            stringer.endObject();
            JSONObject jsObj = new JSONObject(stringer.toString());
            jsonBytes = jsObj.toString(4).getBytes(Charsets.UTF_8);
        } catch (JSONException e) {
            Throwables.propagate(e);
        }

        try (FileOutputStream fos = new FileOutputStream(adFile)) {
            fos.write(jsonBytes);
            fos.getFD().sync();
        }

        // compute the number of bytes necessary to hold one bit per
        // schema column
        m_nullArrayLength = ((m_columnTypes.size() + 7) & -8) >> 3;
    }

    public ExportDataSource(final Runnable onDrain, File adFile, boolean isContinueingGeneration) throws IOException {
        /*
         * Certainly no more data coming if this is coming off of disk
         */
        m_onDrain = new Runnable() {
            @Override
            public void run() {
                try {
                    onDrain.run();
                } finally {
                    m_onDrain = null;
                    forwardAckToOtherReplicas(Long.MIN_VALUE);
                }
            }
        };
        m_numberOfReplicas = VoltDB.instance().getCatalogContext().getDeployment().getCluster().getKfactor();

        String overflowPath = adFile.getParent();
        byte data[] = Files.toByteArray(adFile);
        long hsid = -1;
        try {
            JSONObject jsObj = new JSONObject(new String(data, Charsets.UTF_8));

            long version = jsObj.getLong("adVersion");
            if (version != 0) {
                throw new IOException("Unsupported ad file version " + version);
            }
            try {
                hsid = jsObj.getLong("hsId");
                exportLog.info("Found old for export data source file ignoring m_HSId");
            } catch (JSONException jex) {
                hsid = -1;
            }
            m_database = jsObj.getString("database");
            m_generation = jsObj.getLong("generation");
            m_partitionId = jsObj.getInt("partitionId");
            m_signature = jsObj.getString("signature");
            m_signatureBytes = m_signature.getBytes(Constants.UTF8ENCODING);
            m_tableName = jsObj.getString("tableName");
            JSONArray columns = jsObj.getJSONArray("columns");
            for (int ii = 0; ii < columns.length(); ii++) {
                JSONObject column = columns.getJSONObject(ii);
                m_columnNames.add(column.getString("name"));
                int columnType = column.getInt("type");
                m_columnTypes.add(columnType);
                m_columnLengths.add(column.getInt("length"));
            }

            if (jsObj.has("format")) {
                m_format = ExportFormat.valueOf(jsObj.getString("format"));
            } else {
                m_format = ExportFormat.FOURDOTFOUR;
            }

            try {
                m_partitionColumnName = jsObj.getString("partitionColumnName");
            } catch (Exception ex) {
                //Ignore these if we have a OLD ad file these may not exist.
            }
        } catch (JSONException e) {
            throw new IOException(e);
        }

        String nonce;
        if (hsid == -1) {
            nonce = m_signature + "_" + m_partitionId;
        } else {
            nonce = m_signature + "_" + hsid + "_" + m_partitionId;
        }
        //If on disk generation matches catalog generation we dont do end of stream as it will be appended to.
        m_endOfStream = !isContinueingGeneration;

        m_committedBuffers = new StreamBlockQueue(overflowPath, nonce);

        // compute the number of bytes necessary to hold one bit per
        // schema column
        m_nullArrayLength = ((m_columnTypes.size() + 7) & -8) >> 3;
        m_es = CoreUtils.getListeningExecutorService("ExportDataSource gen " + m_generation + " table " + m_tableName + " partition " + m_partitionId, 1);
    }

    public void allowMastership() {
        m_allowAcceptingMastership.release();
        exportLog.info("All replicas seen For partition " + getPartitionId() + " Allow mastership NOW complete");
    }

    public synchronized void updateAckMailboxes(Task task, final Pair<Mailbox, ImmutableList<Long>> ackMailboxes) {
        m_ackMailboxRefs.set( ackMailboxes);
        boolean kickReplica = false;
        if (m_ackMailboxRefs.get().getSecond().size() == m_numberOfReplicas) {
            exportLog.info("All replicas seen For partition " + getPartitionId() + " Allow mastership after task is complete.");
            ImmutableList<Long> p = m_ackMailboxRefs.get().getSecond();
            for (Long l : p) {
                exportLog.info("Replicas seen For partition " + getPartitionId() + " On " + CoreUtils.hsIdToString(l));
            }
            kickReplica = true;
            task.setCompleted(getPartitionId());
        }
        if (m_runEveryWhere && kickReplica && m_isMaster) {
            //Kick off replicas keep kicking as we dont know when they will start looking.
            forwardAckToOtherReplicas(KICK_REPLICA_USO);
        }
    }

    private void releaseExportBytes(long releaseOffset) throws IOException {
        // if released offset is in an already-released past, just return success
        if (!m_committedBuffers.isEmpty() && releaseOffset < m_committedBuffers.peek().uso()) {
            return;
        }

        long lastUso = getFirstUnpolledUso();
        while (!m_committedBuffers.isEmpty()
                && releaseOffset >= m_committedBuffers.peek().uso()) {
            StreamBlock sb = m_committedBuffers.peek();
            if (releaseOffset >= sb.uso() + sb.totalUso()) {
                m_committedBuffers.pop();
                try {
                    lastUso = sb.uso() + sb.totalUso();
                } finally {
                    sb.discard();
                }
            } else if (releaseOffset >= sb.uso()) {
                sb.releaseUso(releaseOffset);
                lastUso = releaseOffset;
                break;
            }
        }
        m_lastReleaseOffset = releaseOffset;
        m_firstUnpolledUso = Math.max(getFirstUnpolledUso(), lastUso);
    }

    public String getDatabase() {
        return m_database;
    }

    public String getTableName() {
        return m_tableName;
    }

    public String getSignature() {
        return m_signature;
    }

    public int getPartitionId() {
        return m_partitionId;
    }

    public String getPartitionColumnName() {
        return m_partitionColumnName;
    }

    public final void writeAdvertisementTo(JSONStringer stringer) throws JSONException {
        stringer.key("adVersion").value(0);
        stringer.key("generation").value(m_generation);
        stringer.key("partitionId").value(getPartitionId());
        stringer.key("signature").value(m_signature);
        stringer.key("tableName").value(getTableName());
        stringer.key("startTime").value(ManagementFactory.getRuntimeMXBean().getStartTime());
        stringer.key("columns").array();
        for (int ii=0; ii < m_columnNames.size(); ++ii) {
            stringer.object();
            stringer.key("name").value(m_columnNames.get(ii));
            stringer.key("type").value(m_columnTypes.get(ii));
            stringer.key("length").value(m_columnLengths.get(ii));
            stringer.endObject();
        }
        stringer.endArray();
        stringer.key("format").value(ExportFormat.FOURDOTFOUR.toString());
        stringer.key("partitionColumnName").value(m_partitionColumnName);
    }

    /**
     * Compare two ExportDataSources for equivalence. This currently does not
     * compare column names, but it should once column add/drop is allowed.
     * This comparison is performed to decide if a datasource in a new catalog
     * needs to be passed to a proccessor.
     */
    @Override
    public int compareTo(ExportDataSource o) {
        int result;

        result = m_database.compareTo(o.m_database);
        if (result != 0) {
            return result;
        }

        result = m_tableName.compareTo(o.m_tableName);
        if (result != 0) {
            return result;
        }

        result = (m_partitionId - o.m_partitionId);
        if (result != 0) {
            return result;
        }

        // does not verify replicated / unreplicated.
        // does not verify column names / schema
        return 0;
    }

    /**
     * Make sure equal objects compareTo as 0.
     */
    @Override
    public boolean equals(Object o) {
        if (!(o instanceof ExportDataSource))
            return false;

        return compareTo((ExportDataSource)o) == 0;
    }

    @Override
    public int hashCode() {
        // based on implementation of compareTo
        int result = 0;
        result += m_database.hashCode();
        result += m_tableName.hashCode();
        result += m_partitionId;
        // does not factor in replicated / unreplicated.
        // does not factor in column names / schema
        return result;
    }


    public long sizeInBytes() {
        try {
            return m_es.submit(new Callable<Long>() {
                @Override
                public Long call() throws Exception {
                    return m_committedBuffers.sizeInBytes();
                }
            }).get();
        } catch (RejectedExecutionException e) {
                return 0;
        } catch (Throwable t) {
            Throwables.propagate(t);
            return 0;
        }
    }

    private void pushExportBufferImpl(
            long uso,
            ByteBuffer buffer,
            boolean sync,
            boolean endOfStream) throws Exception {
        final java.util.concurrent.atomic.AtomicBoolean deleted = new java.util.concurrent.atomic.AtomicBoolean(false);
        if (endOfStream) {
            assert(!m_endOfStream);
            assert(buffer == null);
            assert(!sync);

            m_endOfStream = endOfStream;

            if (m_committedBuffers.isEmpty()) {
                exportLog.info("Pushed EOS buffer with 0 bytes remaining");
                if (m_pollFuture != null) {
                    m_pollFuture.set(null);
                    m_pollFuture = null;
                }
                if (m_onDrain != null) {
                    m_onDrain.run();
                }
            } else {
                exportLog.info("EOS for " + m_tableName + " partition " + m_partitionId +
                        " with first unpolled uso " + m_firstUnpolledUso + " and remaining bytes " +
                        m_committedBuffers.sizeInBytes());
            }
            return;
        }
        assert(!m_endOfStream);
        if (buffer != null) {
            //There will be 8 bytes of no data that we can ignore, it is header space for storing
            //the USO in stream block
            if (buffer.capacity() > 8) {
                final BBContainer cont = DBBPool.wrapBB(buffer);
                if (m_lastReleaseOffset > 0 && m_lastReleaseOffset >= (uso + (buffer.capacity() - 8))) {
                    //What ack from future is known?
                    if (exportLog.isDebugEnabled()) {
                        exportLog.debug("Dropping already acked USO: " + m_lastReleaseOffset
                                + " Buffer info: " + uso + " Size: " + buffer.capacity());
                    }
                    cont.discard();
                    return;
                }
                try {
                    m_committedBuffers.offer(new StreamBlock(
                            new BBContainer(buffer) {
                                @Override
                                public void discard() {
                                    final ByteBuffer buf = checkDoubleFree();
                                    cont.discard();
                                    deleted.set(true);
                                }
                            }, uso, false));
                } catch (IOException e) {
                    exportLog.error(e);
                    if (!deleted.get()) {
                        cont.discard();
                    }
                }
            } else {
                /*
                 * TupleStreamWrapper::setBytesUsed propagates the USO by sending
                 * over an empty stream block. The block will be deleted
                 * on the native side when this method returns
                 */
                exportLog.info("Syncing first unpolled USO to " + uso + " for table "
                        + m_tableName + " partition " + m_partitionId);
                m_firstUnpolledUso = uso;
            }
        }
        if (sync) {
            try {
                //Don't do a real sync, just write the in memory buffers
                //to a file. @Quiesce or blocking snapshot will do the sync
                m_committedBuffers.sync(true);
            } catch (IOException e) {
                exportLog.error(e);
            }
        }
        pollImpl(m_pollFuture);
    }

    public void pushExportBuffer(
            final long uso,
            final ByteBuffer buffer,
            final boolean sync,
            final boolean endOfStream) {
        try {
            m_bufferPushPermits.acquire();
        } catch (InterruptedException e) {
            Throwables.propagate(e);
        }
        if (m_es.isShutdown()) {
           m_bufferPushPermits.release();
           return;
        }
        try {
            m_es.execute((new Runnable() {
                @Override
                public void run() {
                    try {
                        if (!m_es.isShutdown()) {
                            pushExportBufferImpl(uso, buffer, sync, endOfStream);
                        }
                    } catch (Throwable t) {
                        VoltDB.crashLocalVoltDB("Error pushing export  buffer", true, t);
                    } finally {
                        m_bufferPushPermits.release();
                    }
                }
            }));
        } catch (RejectedExecutionException rej) {
            m_bufferPushPermits.release();
            //We are shutting down very much rolling generation so dont passup for error reporting.
            exportLog.info("Error pushing export  buffer: ", rej);
        }
    }

    public ListenableFuture<?> closeAndDelete() {
        return m_es.submit(new Callable<Object>() {
            @Override
            public Object call() throws Exception {
                try {
                    m_committedBuffers.closeAndDelete();
                    return null;
                } finally {
                    m_es.shutdown();
                }
            }
        });
    }

    public long getGeneration() {
        return m_generation;
    }

    public ListenableFuture<?> truncateExportToTxnId(final long txnId) {
        if (m_es.isShutdown()) {
            return Futures.immediateFuture(null);
        }
        return m_es.submit((new Runnable() {
            @Override
            public void run() {
                try {
                    m_committedBuffers.truncateToTxnId(txnId, m_nullArrayLength);
                    if (m_committedBuffers.isEmpty() && m_endOfStream) {
                        if (m_pollFuture != null) {
                            m_pollFuture.set(null);
                            m_pollFuture = null;
                        }
                        if (m_onDrain != null) {
                            m_onDrain.run();
                        }
                    }
                } catch (Throwable t) {
                    VoltDB.crashLocalVoltDB("Error while trying to truncate export to txnid " + txnId, true, t);
                }
            }
        }));
    }

    private class SyncRunnable implements Runnable {
        private final boolean m_nofsync;
        SyncRunnable(final boolean nofsync) {
            this.m_nofsync = nofsync;
        }

        @Override
        public void run() {
            try {
                m_committedBuffers.sync(m_nofsync);
            } catch (IOException e) {
                exportLog.error("failed to sync export overflow", e);
            }
        }
    }

    public ListenableFuture<?> sync(final boolean nofsync) {
        try {
            return m_es.submit(new SyncRunnable(nofsync));
        } catch (RejectedExecutionException e) {
            exportLog.error("Error scheduling export buffer sync", e);
        }
        return null;
    }

    public ListenableFuture<?> close() {
        return m_es.submit((new Runnable() {
            @Override
            public void run() {
                try {
                    m_committedBuffers.close();
                } catch (IOException e) {
                    exportLog.error(e);
                } finally {
                    m_es.shutdown();
                }
            }
        }));
    }

    public ListenableFuture<BBContainer> poll() {
        final SettableFuture<BBContainer> fut = SettableFuture.create();
        try {
            m_es.execute(new Runnable() {
                @Override
                public void run() {
                    try {
                        /*
                         * The poll is blocking through the future, shouldn't
                         * call poll a second time until a response has been given
                         * which nulls out the field
                         */
                        if (m_pollFuture != null) {
                            fut.setException(new RuntimeException("Should not poll more than once"));
                            return;
                        }
                        if (!m_es.isShutdown()) {
                            pollImpl(fut);
                        }
                    } catch (Exception e) {
                        exportLog.error("Exception polling export buffer", e);
                    } catch (Error e) {
                        VoltDB.crashLocalVoltDB("Error polling export buffer", true, e);
                    }
                }
            });
        } catch (RejectedExecutionException e) {
            //Don't expect this to happen outside of test, but in test it's harmless
            exportLog.info("Polling from export data source rejected, this should be harmless");
        }
        return fut;
    }

    private long getFirstUnpolledUso() {
        if (m_isMaster) {
            return m_firstUnpolledUso;
        }
        long auso = Math.min(m_lastAckUSO, m_firstUnpolledUso);
        return auso;
    }

    private void pollImpl(SettableFuture<BBContainer> fut) {
        if (fut == null) {
            return;
        }

        try {
            StreamBlock first_unpolled_block = null;

            if (m_endOfStream && m_committedBuffers.isEmpty()) {
                //Returning null indicates end of stream
                fut.set(null);
                if (m_onDrain != null) {
                    m_onDrain.run();
                }
                return;
            }
            //Assemble a list of blocks to delete so that they can be deleted
            //outside of the m_committedBuffers critical section
            ArrayList<StreamBlock> blocksToDelete = new ArrayList<StreamBlock>();
            //Inside this critical section do the work to find out
            //what block should be returned by the next poll.
            //Copying and sending the data will take place outside the critical section
            try {
                Iterator<StreamBlock> iter = m_committedBuffers.iterator();
                while (iter.hasNext()) {
                    StreamBlock block = iter.next();
                    // find the first block that has unpolled data
                    if (getFirstUnpolledUso() < block.uso() + block.totalUso()) {
                        first_unpolled_block = block;
                        m_firstUnpolledUso = block.uso() + block.totalUso();
                        break;
                    } else {
                        blocksToDelete.add(block);
                        iter.remove();
                    }
                }
            } catch (RuntimeException e) {
                if (e.getCause() instanceof IOException) {
                    VoltDB.crashLocalVoltDB("Error attempting to find unpolled export data", true, e);
                } else {
                    throw e;
                }
            } finally {
                //Try hard not to leak memory
                for (StreamBlock sb : blocksToDelete) {
                    sb.discard();
                }
            }

            //If there are no unpolled blocks return the firstUnpolledUSO with no data
            if (first_unpolled_block == null) {
                m_pollFuture = fut;
            } else {
                fut.set(
                        new AckingContainer(first_unpolled_block.unreleasedContainer(),
                                first_unpolled_block.uso() + first_unpolled_block.totalUso()));
                m_pollFuture = null;
            }
        } catch (Throwable t) {
            fut.setException(t);
        }
    }

    class AckingContainer extends BBContainer {
        final long m_uso;
        final BBContainer m_backingCont;
        public AckingContainer(BBContainer cont, long uso) {
            super(cont.b());
            m_uso = uso;
            m_backingCont = cont;
        }

        @Override
        public void discard() {
            checkDoubleFree();
            try {
                m_es.execute(new Runnable() {
                    @Override
                    public void run() {
                        try {
                            m_backingCont.discard();
                            try {
                                if (!m_es.isShutdown()) {
                                    ackImpl(m_uso);
                                }
                            } finally {
                                if (m_runEveryWhere && m_isMaster) {
                                    //Kick off replicas keep kicking as we dont know when they will start looking.
                                    forwardAckToOtherReplicas(KICK_REPLICA_USO);
                                }
                                forwardAckToOtherReplicas(m_uso);
                            }
                        } catch (Exception e) {
                            exportLog.error("Error acking export buffer", e);
                        } catch (Error e) {
                            VoltDB.crashLocalVoltDB("Error acking export buffer", true, e);
                        }
                    }
                });
            } catch (RejectedExecutionException e) {
                //Don't expect this to happen outside of test, but in test it's harmless
                exportLog.info("Acking export data task rejected, this should be harmless");
                //With the executor service stopped, it is safe to discard the backing container
                m_backingCont.discard();
            }
        }
    }

    private void forwardAckToOtherReplicas(long uso) {
        Pair<Mailbox, ImmutableList<Long>> p = m_ackMailboxRefs.get();
        Mailbox mbx = p.getFirst();
        if (mbx == null) {
            exportLog.error("Ack mailbox is not setup.");
        }
        if (mbx != null && p.getSecond().size() > 0) {
            // partition:int(4) + length:int(4) +
            // signaturesBytes.length + ackUSO:long(8)
            final int msgLen = 4 + 4 + m_signatureBytes.length + 8;

            ByteBuffer buf = ByteBuffer.allocate(msgLen);
            buf.putInt(m_partitionId);
            buf.putInt(m_signatureBytes.length);
            buf.put(m_signatureBytes);
            buf.putLong(uso);

            BinaryPayloadMessage bpm = new BinaryPayloadMessage(new byte[0], buf.array());

            for( Long siteId: p.getSecond()) {
                if (uso == KICK_REPLICA_USO) {
                    exportLog.info("Forwarding ack for partition " + getPartitionId() + " to " + CoreUtils.hsIdToString(siteId));
                }
                mbx.send(siteId, bpm);
            }
        }
    }

    public void ack(final long uso) {
        if (m_runEveryWhere && !m_isMaster && uso == KICK_REPLICA_USO) {
            //These are single threaded so no need to lock.
            exportLog.info("Export generation " + this.getGeneration() + " replica run request for " + this.getPartitionId());
            if (!m_replicaRunning) {
                exportLog.info("Export generation " + this.getGeneration() + " accepting mastership for partition " + this.getPartitionId() + " as replica");
                acceptMastership();
                m_replicaRunning = true;
                m_lastAckUSO = 0;
            }
            return;
        }

        if (m_replicaRunning) {
            m_lastAckUSO = uso;
        }
        m_es.execute(new Runnable() {
            @Override
            public void run() {
                try {
                    if (!m_es.isShutdown()) {
                        ackImpl(uso);
                    }
                    m_lastAckUSO = uso;
                } catch (Exception e) {
                    exportLog.error("Error acking export buffer", e);
                } catch (Error e) {
                    VoltDB.crashLocalVoltDB("Error acking export buffer", true, e);
                }
            }
        });
    }

    private void ackImpl(long uso) {

        if (uso == Long.MIN_VALUE && m_onDrain != null) {
            m_onDrain.run();
            return;
        }

        //Process the ack if any and add blocks to the delete list or move the released USO pointer
        if (uso > 0) {
            try {
                releaseExportBytes(uso);
            } catch (IOException e) {
                VoltDB.crashLocalVoltDB("Error attempting to release export bytes", true, e);
                return;
            }
        }
    }

    public void setMaster() {
        m_isMaster = true;
    }

    //Is this a run everywhere source
    public boolean isRunEveryWhere() {
        return m_runEveryWhere;
    }

    /**
     * Trigger an execution of the mastership runnable by the associated
     * executor service
     */
    public void acceptMastership() {
        Preconditions.checkNotNull(m_onMastership, "mastership runnable is not yet set");
        m_es.execute(new Runnable() {
            @Override
            public void run() {
                try {
                    m_allowAcceptingMastership.acquire();
                    exportLog.info("Export generation " + getGeneration() + " accepting mastership for partition " + getPartitionId());
                    if (!m_es.isShutdown()) {
                        m_onMastership.run();
                    }
                } catch (Exception e) {
                    exportLog.error("Error in accepting mastership", e);
                }
            }
        });
    }

    /**
     * set the runnable task that is to be executed on mastership designation
     * @param toBeRunOnMastership a {@link @Runnable} task
     */
    public void setOnMastership(Runnable toBeRunOnMastership) {
        Preconditions.checkNotNull(toBeRunOnMastership, "mastership runnable is null");
        m_onMastership = toBeRunOnMastership;
    }

    public ExportFormat getExportFormat() {
        return m_format;
    }

<<<<<<< HEAD
    //Set it from client.
    public void setRunEveryWhere(boolean runEveryWhere) {
        m_runEveryWhere = runEveryWhere;
=======
    public ListeningExecutorService getExecutorService() {
        return m_es;
>>>>>>> 64ccd179
    }
}<|MERGE_RESOLUTION|>--- conflicted
+++ resolved
@@ -103,6 +103,7 @@
     private final int m_numberOfReplicas;
     private final Semaphore m_allowAcceptingMastership = new Semaphore(0);
     private static final long KICK_REPLICA_USO = -1;
+    private boolean m_enableAck = false;
 
     /**
      * Create a new data source.
@@ -361,7 +362,7 @@
         return m_signature;
     }
 
-    public int getPartitionId() {
+    public final int getPartitionId() {
         return m_partitionId;
     }
 
@@ -562,6 +563,7 @@
                 public void run() {
                     try {
                         if (!m_es.isShutdown()) {
+                            exportLog.info("Push export buffer with uso " + uso + " Called for partition " + getPartitionId());
                             pushExportBufferImpl(uso, buffer, sync, endOfStream);
                         }
                     } catch (Throwable t) {
@@ -699,7 +701,17 @@
             return m_firstUnpolledUso;
         }
         long auso = Math.min(m_lastAckUSO, m_firstUnpolledUso);
+        exportLog.info("Polling from export data for replica USO: " + auso);
         return auso;
+    }
+
+    private void setFirstUnpolledUso(long uso) {
+        if (m_isMaster) {
+            m_firstUnpolledUso = uso;
+        } else {
+            m_lastAckUSO = uso;
+            exportLog.info("Setting replica USO: " + m_lastAckUSO);
+        }
     }
 
     private void pollImpl(SettableFuture<BBContainer> fut) {
@@ -726,12 +738,14 @@
             //Copying and sending the data will take place outside the critical section
             try {
                 Iterator<StreamBlock> iter = m_committedBuffers.iterator();
+                long fuso = getFirstUnpolledUso();
                 while (iter.hasNext()) {
                     StreamBlock block = iter.next();
                     // find the first block that has unpolled data
-                    if (getFirstUnpolledUso() < block.uso() + block.totalUso()) {
+                    if (fuso < block.uso() + block.totalUso()) {
                         first_unpolled_block = block;
-                        m_firstUnpolledUso = block.uso() + block.totalUso();
+                        setFirstUnpolledUso(block.uso() + block.totalUso());
+                        exportLog.info("Setting first unpolled uso to " + fuso);
                         break;
                     } else {
                         blocksToDelete.add(block);
@@ -755,6 +769,7 @@
             if (first_unpolled_block == null) {
                 m_pollFuture = fut;
             } else {
+                m_enableAck = true;
                 fut.set(
                         new AckingContainer(first_unpolled_block.unreleasedContainer(),
                                 first_unpolled_block.uso() + first_unpolled_block.totalUso()));
@@ -838,26 +853,23 @@
         }
     }
 
-    public void ack(final long uso) {
-        if (m_runEveryWhere && !m_isMaster && uso == KICK_REPLICA_USO) {
-            //These are single threaded so no need to lock.
-            exportLog.info("Export generation " + this.getGeneration() + " replica run request for " + this.getPartitionId());
-            if (!m_replicaRunning) {
-                exportLog.info("Export generation " + this.getGeneration() + " accepting mastership for partition " + this.getPartitionId() + " as replica");
-                acceptMastership();
-                m_replicaRunning = true;
-                m_lastAckUSO = 0;
-            }
-            return;
-        }
-
-        if (m_replicaRunning) {
-            m_lastAckUSO = uso;
-        }
+    public void ack(final long uso, final boolean fromMaster) {
+
         m_es.execute(new Runnable() {
             @Override
             public void run() {
                 try {
+                    if (m_runEveryWhere && !m_isMaster && uso == KICK_REPLICA_USO) {
+                        //These are single threaded so no need to lock.
+                        exportLog.info("Export generation " + getGeneration() + " replica run request for " + getPartitionId());
+                        if (!m_replicaRunning) {
+                            exportLog.info("Export generation " + getGeneration() + " accepting mastership for partition " + getPartitionId() + " as replica overflow size = " + sizeInBytes());
+                            acceptMastership();
+                            m_replicaRunning = true;
+                            m_lastAckUSO = 0;
+                        }
+                        return;
+                    }
                     if (!m_es.isShutdown()) {
                         ackImpl(uso);
                     }
@@ -909,8 +921,8 @@
             public void run() {
                 try {
                     m_allowAcceptingMastership.acquire();
-                    exportLog.info("Export generation " + getGeneration() + " accepting mastership for partition " + getPartitionId());
                     if (!m_es.isShutdown()) {
+                        exportLog.info("Export generation " + getGeneration() + " accepting mastership for partition " + getPartitionId());
                         m_onMastership.run();
                     }
                 } catch (Exception e) {
@@ -933,13 +945,12 @@
         return m_format;
     }
 
-<<<<<<< HEAD
     //Set it from client.
     public void setRunEveryWhere(boolean runEveryWhere) {
         m_runEveryWhere = runEveryWhere;
-=======
+    }
+
     public ListeningExecutorService getExecutorService() {
         return m_es;
->>>>>>> 64ccd179
     }
 }