--- conflicted
+++ resolved
@@ -150,136 +150,12 @@
             if (frag.multiPartition) {
                 retval.allPlan = encodedPlan;
             }
-<<<<<<< HEAD
             else {
                 retval.onePlan = encodedPlan;
-=======
-        }
-
-        log("hsql loaded");
-
-        //////////////////////
-        // BEGIN THE MAIN INPUT LOOP
-        //////////////////////
-
-        String inputLine = "";
-
-        while (true) {
-
-            //////////////////////
-            // READ THE SQL
-            //////////////////////
-
-            try {
-                inputLine = br.readLine();
-            } catch (IOException e) {
-                log("Exception: " + e.getMessage());
-                System.out.println("ERROR: " + e.getMessage() + "\n");
-                System.exit(81);
-            }
-            // check the input
-            if (inputLine.length() == 0) {
-                log("got a zero-length input to the sql planner");
-                continue;
-            }
-            inputLine = inputLine.trim();
-
-            log("recieved sql stmt: " + inputLine);
-
-            String[] parts = inputLine.split("#");
-            log(String.format("Got %d parts", parts.length));
-            if (parts.length != 2) {
-                log("got a malformed input to the sql planner (bad hash splitting)");
-                continue;
-            }
-            if ((parts[0].charAt(0) != 'S') && (parts[0].charAt(0) != 'M')) {
-                log("got a malformed input to the sql planner (bad single/multi hinting)");
-                continue;
-            }
-
-            boolean isSinglePartition = parts[0].charAt(0) == 'S';
-            String sql = parts[1];
-
-            // the poison sql causes the process to exit
-            if (sql.equalsIgnoreCase("POISON_SQL")) {
-                log("Dying a horrible death (on purpose).");
-                System.exit(-1);
-            }
-
-            //////////////////////
-            // PLAN THE STMT
-            //////////////////////
-
-            TrivialCostModel costModel = new TrivialCostModel();
-            QueryPlanner planner = new QueryPlanner(
-                    cluster, db, hsql, new DatabaseEstimates(), false, true);
-            CompiledPlan plan = null;
-            try {
-                plan = planner.compilePlan(
-                        costModel, sql, null, "PlannerTool", "PlannerToolProc", isSinglePartition, null);
-            } catch (Exception e) {
-                log("Error creating planner: " + e.getMessage());
-                String plannerMsg = e.getMessage();
-                if (plannerMsg != null) {
-                    System.out.println("ERROR: " + plannerMsg + "\n");
-                }
-                else {
-                    System.out.println("ERROR: UNKNOWN PLANNING ERROR\n");
-                }
-                e.printStackTrace();
-                continue;
-            }
-            if (plan == null) {
-                String plannerMsg = planner.getErrorMessage();
-                if (plannerMsg != null) {
-                    System.out.println("ERROR: " + plannerMsg + "\n");
-                }
-                else {
-                    System.out.println("ERROR: UNKNOWN PLANNING ERROR (null plan created.)\n");
-                }
-                continue;
-            }
-            if (plan.parameters.size() > 0) {
-                System.out.println("ERROR: PARAMETERIZATION IN AD HOC QUERY\n");
-                continue;
-            }
-
-            log("finished planning stmt:");
-            log("SQL: " + plan.sql);
-            log("COST: " + Double.toString(plan.cost));
-            log("PLAN:\n");
-            log(plan.explainedPlan);
-
-            assert(plan.fragments.size() <= 2);
-
-            //////////////////////
-            // OUTPUT THE RESULT
-            //////////////////////
-
-            // print out the run-at-every-partition fragment
-            for (int i = 0; i < plan.fragments.size(); i++) {
-                Fragment frag = plan.fragments.get(i);
-                PlanNodeList planList = new PlanNodeList(frag.planGraph);
-                String serializedPlan = planList.toJSONString();
-                String encodedPlan = serializedPlan; //Encoder.compressAndBase64Encode(serializedPlan);
-                if (frag.multiPartition) {
-                    log("PLAN-ALL GENERATED");
-                    System.out.println("PLAN-ALL: " + encodedPlan);
-                }
-                else {
-                    log("PLAN-ONE GENERATED");
-                    System.out.println("PLAN-ONE: " + encodedPlan);
-                }
-            }
-
-            if (plan.replicatedTableDML) {
-                System.out.println("REPLICATED-DML: true");
->>>>>>> f0513aa6
             }
         }
 
         retval.replicatedDML = plan.replicatedTableDML;
-
         return retval;
     }
 }