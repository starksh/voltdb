--- conflicted
+++ resolved
@@ -53,9 +53,6 @@
 
 import org.voltdb.BackendTarget;
 import org.voltdb.ProcInfoData;
-import org.voltdb.compiler.VoltProjectBuilder.GroupInfo;
-import org.voltdb.compiler.VoltProjectBuilder.ProcedureInfo;
-import org.voltdb.compiler.VoltProjectBuilder.UserInfo;
 import org.voltdb.compiler.deploymentfile.AdminModeType;
 import org.voltdb.compiler.deploymentfile.ClusterType;
 import org.voltdb.compiler.deploymentfile.CommandLogType;
@@ -514,15 +511,9 @@
             final int replication,
             final String voltRoot) {
         VoltCompiler compiler = new VoltCompiler();
-<<<<<<< HEAD
-        return compile(compiler, jarPath, sitesPerHost, hostCount,
-                replication, voltRoot,
-                m_ppdEnabled, m_snapshotPath, m_ppdPrefix, false, 0, false);
-=======
         return compile(compiler, jarPath, voltRoot,
                        new DeploymentInfo(hostCount, sitesPerHost, replication, false, 0, false),
                        m_ppdEnabled, m_snapshotPath, m_ppdPrefix);
->>>>>>> ad4af47c
     }
 
     public boolean compile(
@@ -531,14 +522,9 @@
             final String voltRoot, final boolean ppdEnabled, final String snapshotPath, final String ppdPrefix)
     {
         VoltCompiler compiler = new VoltCompiler();
-<<<<<<< HEAD
-        return compile(compiler, jarPath, sitesPerHost, hostCount, replication,
-                voltRoot, ppdEnabled, snapshotPath, ppdPrefix, false, 0, false);
-=======
         return compile(compiler, jarPath, voltRoot,
                        new DeploymentInfo(hostCount, sitesPerHost, replication, false, 0, false),
                        ppdEnabled, snapshotPath, ppdPrefix);
->>>>>>> ad4af47c
     }
 
     public boolean compile(final String jarPath, final int sitesPerHost,
@@ -546,21 +532,9 @@
             final int adminPort, final boolean adminOnStartup)
     {
         VoltCompiler compiler = new VoltCompiler();
-<<<<<<< HEAD
-        return compile(compiler, jarPath, sitesPerHost, hostCount, replication,
-                null, m_ppdEnabled, m_snapshotPath, m_ppdPrefix, true, adminPort, adminOnStartup);
-    }
-
-    public boolean compile(final VoltCompiler compiler, final String jarPath, final int sitesPerHost,
-            final int hostCount, final int replication,
-            String voltRoot, final boolean ppdEnabled,
-            final String snapshotPath, final String ppdPrefix,
-            final boolean useCustomAdmin, final int adminPort,
-            final boolean adminOnStartup)
-=======
         return compile(compiler, jarPath, null,
                        new DeploymentInfo(hostCount, sitesPerHost, replication, true, adminPort, adminOnStartup),
-                       m_ppdEnabled, m_snapshotPath, m_ppdPrefix);
+                       m_ppdEnabled,  m_snapshotPath, m_ppdPrefix);
     }
 
     public boolean compile(final VoltCompiler compiler,
@@ -570,7 +544,6 @@
                            final boolean ppdEnabled,
                            final String snapshotPath,
                            final String ppdPrefix)
->>>>>>> ad4af47c
     {
         assert(jarPath != null);
         assert(deployment == null || deployment.sitesPerHost >= 1);
