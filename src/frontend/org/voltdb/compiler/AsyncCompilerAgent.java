/* This file is part of VoltDB.
 * Copyright (C) 2008-2015 VoltDB Inc.
 *
 * This program is free software: you can redistribute it and/or modify
 * it under the terms of the GNU Affero General Public License as
 * published by the Free Software Foundation, either version 3 of the
 * License, or (at your option) any later version.
 *
 * This program is distributed in the hope that it will be useful,
 * but WITHOUT ANY WARRANTY; without even the implied warranty of
 * MERCHANTABILITY or FITNESS FOR A PARTICULAR PURPOSE.  See the
 * GNU Affero General Public License for more details.
 *
 * You should have received a copy of the GNU Affero General Public License
 * along with VoltDB.  If not, see <http://www.gnu.org/licenses/>.
 */

package org.voltdb.compiler;

import java.util.ArrayList;
import java.util.HashSet;
import java.util.List;
import java.util.Set;
import java.util.SortedSet;
import java.util.TreeSet;
import java.util.concurrent.RejectedExecutionException;
import java.util.concurrent.TimeUnit;

import org.apache.commons.lang3.StringUtils;
import org.voltcore.logging.VoltLogger;
import org.voltcore.messaging.HostMessenger;
import org.voltcore.messaging.LocalObjectMessage;
import org.voltcore.messaging.Mailbox;
import org.voltcore.messaging.VoltMessage;
import org.voltcore.utils.CoreUtils;
import org.voltdb.CatalogContext;
import org.voltdb.ClientInterface.ExplainMode;
import org.voltdb.VoltDB;
import org.voltdb.VoltType;
import org.voltdb.messaging.LocalMailbox;
import org.voltdb.parser.SQLLexer;
import org.voltdb.planner.StatementPartitioning;

import com.google_voltpatches.common.util.concurrent.ListeningExecutorService;

public class AsyncCompilerAgent {

    private static final VoltLogger hostLog = new VoltLogger("HOST");
    private static final VoltLogger adhocLog = new VoltLogger("ADHOC");

    // if more than this amount of work is queued, reject new work
    static public final int MAX_QUEUE_DEPTH = 250;

    // accept work via this mailbox
    Mailbox m_mailbox;

    // The helper for catalog updates, back after its exclusive three year tour
    // of Europe, Scandinavia, and the sub-continent.
    AsyncCompilerAgentHelper m_helper = new AsyncCompilerAgentHelper();

    // do work in this executor service
    final ListeningExecutorService m_es =
        CoreUtils.getBoundedSingleThreadExecutor("Ad Hoc Planner", MAX_QUEUE_DEPTH);

    // intended for integration test use. finish planning what's in
    // the queue and terminate the TPE.
    public void shutdown() throws InterruptedException {
        if (m_es != null) {
            m_es.shutdown();
            m_es.awaitTermination(120, TimeUnit.SECONDS);
        }
    }

    public void createMailbox(final HostMessenger hostMessenger, final long hsId) {
        m_mailbox = new LocalMailbox(hostMessenger) {

            @Override
            public void send(long destinationHSId, VoltMessage message) {
                message.m_sourceHSId = hsId;
                hostMessenger.send(destinationHSId, message);
            }

            @Override
            public void deliver(final VoltMessage message) {
                try {
                    m_es.submit(new Runnable() {
                        @Override
                        public void run() {
                            handleMailboxMessage(message);
                        }
                    });
                } catch (RejectedExecutionException rejected) {
                    final LocalObjectMessage wrapper = (LocalObjectMessage)message;
                    AsyncCompilerWork work = (AsyncCompilerWork)(wrapper.payload);
                    generateErrorResult("Ad Hoc Planner task queue is full. Try again.", work);
                }
            }
        };
        hostMessenger.createMailbox(hsId, m_mailbox);
    }

    void generateErrorResult(String errorMsg, AsyncCompilerWork work) {
        AsyncCompilerResult retval = new AsyncCompilerResult();
        retval.clientHandle = work.clientHandle;
        retval.errorMsg = errorMsg;
        retval.connectionId = work.connectionId;
        retval.hostname = work.hostname;
        retval.adminConnection = work.adminConnection;
        retval.clientData = work.clientData;
        work.completionHandler.onCompletion(retval);
    }

    void handleMailboxMessage(final VoltMessage message) {
        final LocalObjectMessage wrapper = (LocalObjectMessage)message;
        if (wrapper.payload instanceof AdHocPlannerWork) {
            final AdHocPlannerWork w = (AdHocPlannerWork)(wrapper.payload);
            // do initial naive scan of statements for DDL, forbid mixed DDL and (DML|DQL)
            Boolean hasDDL = null;
            // conflictTables tracks dropped tables before removing the ones that don't have CREATEs.
            SortedSet<String> conflictTables = new TreeSet<String>();
            Set<String> createdTables = new HashSet<String>();
            for (String stmt : w.sqlStatements) {
                if (SQLLexer.isComment(stmt) || stmt.trim().isEmpty()) {
                    continue;
                }
                String ddlToken = SQLLexer.extractDDLToken(stmt);
                if (hasDDL == null) {
                    hasDDL = (ddlToken != null) ? true : false;
                }
                else if ((hasDDL && ddlToken == null) || (!hasDDL && ddlToken != null))
                {
                    AsyncCompilerResult errResult =
                        AsyncCompilerResult.makeErrorResult(w,
                                "DDL mixed with DML and queries is unsupported.");
                    // No mixing DDL and DML/DQL.  Turn this into an error returned to client.
                    w.completionHandler.onCompletion(errResult);
                    return;
                }
                // do a couple of additional checks if it's DDL
                if (hasDDL) {
                    // check that the DDL is allowed
                    if (!SQLLexer.isPermitted(stmt)) {
                        AsyncCompilerResult errResult =
                            AsyncCompilerResult.makeErrorResult(w,
                                    "AdHoc DDL contains an unsupported DDL statement: " + stmt);
                        w.completionHandler.onCompletion(errResult);
                        return;
                    }
                    // make sure not to mix drop and create in the same batch for the same table
                    if (ddlToken.equals("drop")) {
                        String tableName = SQLLexer.extractDDLTableName(stmt);
                        if (tableName != null) {
                            conflictTables.add(tableName);
                        }
                    }
                    else if (ddlToken.equals("create")) {
                        String tableName = SQLLexer.extractDDLTableName(stmt);
                        if (tableName != null) {
                            createdTables.add(tableName);
                        }
                    }
                }
            }
            if (hasDDL == null) {
                // we saw neither DDL or DQL/DML.  Make sure that we get a
                // response back to the client
                AsyncCompilerResult errResult =
                    AsyncCompilerResult.makeErrorResult(w,
                            "Failed to plan, no SQL statement provided.");
                w.completionHandler.onCompletion(errResult);
                return;
            }
            else if (!hasDDL) {
                final AsyncCompilerResult result = compileAdHocPlan(w);
                w.completionHandler.onCompletion(result);
            }
            else {
                // We have adhoc DDL.  Is it okay to run it?
<<<<<<< HEAD

                // check for conflicting DDL create/drop table statements.
                // unhappy if the intersection is empty
                conflictTables.retainAll(createdTables);
                if (!conflictTables.isEmpty()) {
                    StringBuilder sb = new StringBuilder();
                    sb.append("AdHoc DDL contains both DROP and CREATE statements for the following table(s):");
                    for (String tableName : conflictTables) {
                        sb.append(" ");
                        sb.append(tableName);
                    }
                    sb.append("\nYou cannot DROP and ADD a table with the same name in a single batch "
                            + "(via @AdHoc). Issue the DROP and ADD statements as separate commands.");
                    AsyncCompilerResult errResult =
                            AsyncCompilerResult.makeErrorResult(w, sb.toString());
                        w.completionHandler.onCompletion(errResult);
                        return;
                }

                // Is it forbidden by the replication role and configured schema change method?
                // master and UAC method chosen:
                if (!w.onReplica && !w.useAdhocDDL) {
=======
                // Is it configured schema change method?
                // UAC method chosen:
                if (!w.useAdhocDDL) {
>>>>>>> 03551c8f
                    AsyncCompilerResult errResult =
                        AsyncCompilerResult.makeErrorResult(w,
                                "Cluster is configured to use @UpdateApplicationCatalog " +
                                "to change application schema.  AdHoc DDL is forbidden.");
                    w.completionHandler.onCompletion(errResult);
                    return;
                }
                final CatalogChangeWork ccw = new CatalogChangeWork(w);
                dispatchCatalogChangeWork(ccw);
            }
        }
        else if (wrapper.payload instanceof CatalogChangeWork) {
            final CatalogChangeWork w = (CatalogChangeWork)(wrapper.payload);
            // We have an @UAC.  Is it okay to run it?
            // If we weren't provided operationBytes, it's a deployment-only change and okay to take
            // master and adhoc DDL method chosen
            if (w.invocationName.equals("@UpdateApplicationCatalog") &&
                w.operationBytes != null && !w.onReplica && w.useAdhocDDL)
            {
                AsyncCompilerResult errResult =
                    AsyncCompilerResult.makeErrorResult(w,
                            "Cluster is configured to use AdHoc DDL to change application " +
                            "schema.  Use of @UpdateApplicationCatalog is forbidden.");
                w.completionHandler.onCompletion(errResult);
                return;
            }
            else if (w.invocationName.equals("@UpdateClasses") && !w.onReplica && !w.useAdhocDDL) {
                AsyncCompilerResult errResult =
                    AsyncCompilerResult.makeErrorResult(w,
                            "Cluster is configured to use @UpdateApplicationCatalog " +
                            "to change application schema.  Use of @UpdateClasses is forbidden.");
                w.completionHandler.onCompletion(errResult);
                return;
            }
            dispatchCatalogChangeWork(w);
        }
        else {
            hostLog.warn("Unexpected message received by AsyncCompilerAgent.  " +
                    "Please contact VoltDB support with this message and the contents: " +
                    message.toString());
        }
    }

    public void compileAdHocPlanForProcedure(final AdHocPlannerWork apw) {
        m_es.submit(new Runnable() {
            @Override
            public void run(){
                apw.completionHandler.onCompletion(compileAdHocPlan(apw));
            }
        });
    }

    private void dispatchCatalogChangeWork(CatalogChangeWork work)
    {
        final AsyncCompilerResult result = m_helper.prepareApplicationCatalogDiff(work);
        if (result.errorMsg != null) {
            hostLog.info("A request to update the database catalog and/or deployment settings has been rejected. More info returned to client.");
        }
        // Log something useful about catalog upgrades when they occur.
        if (result instanceof CatalogChangeResult) {
            CatalogChangeResult ccr = (CatalogChangeResult)result;
            if (ccr.upgradedFromVersion != null) {
                hostLog.info(String.format(
                            "In order to update the application catalog it was "
                            + "automatically upgraded from version %s.",
                            ccr.upgradedFromVersion));
            }
        }
        work.completionHandler.onCompletion(result);
    }

    AsyncCompilerResult compileAdHocPlan(AdHocPlannerWork work) {

        // record the catalog version the query is planned against to
        // catch races vs. updateApplicationCatalog.
        CatalogContext context = work.catalogContext;
        if (context == null) {
            context = VoltDB.instance().getCatalogContext();
        }

        final PlannerTool ptool = context.m_ptool;

        List<String> errorMsgs = new ArrayList<String>();
        List<AdHocPlannedStatement> stmts = new ArrayList<AdHocPlannedStatement>();
        int partitionParamIndex = -1;
        VoltType partitionParamType = null;
        Object partitionParamValue = null;
        assert(work.sqlStatements != null);
        // Take advantage of the planner optimization for inferring single partition work
        // when the batch has one statement.
        StatementPartitioning partitioning = null;
        boolean inferSP = (work.sqlStatements.length == 1) && work.inferPartitioning;
        for (final String sqlStatement : work.sqlStatements) {
            if (inferSP) {
                partitioning = StatementPartitioning.inferPartitioning();
            }
            else if (work.userPartitionKey == null) {
                partitioning = StatementPartitioning.forceMP();
            } else {
                partitioning = StatementPartitioning.forceSP();
            }
            try {
                AdHocPlannedStatement result = ptool.planSql(sqlStatement, partitioning);
                // The planning tool may have optimized for the single partition case
                // and generated a partition parameter.
                if (inferSP) {
                    partitionParamIndex = result.getPartitioningParameterIndex();
                    partitionParamType = result.getPartitioningParameterType();
                    partitionParamValue = result.getPartitioningParameterValue();
                }
                stmts.add(result);
            }
            catch (Exception e) {
                errorMsgs.add("Unexpected Ad Hoc Planning Error: " + e);
            }
        }
        String errorSummary = null;
        if (!errorMsgs.isEmpty()) {
            errorSummary = StringUtils.join(errorMsgs, "\n");
        }

        // check the parameters count
        if (work.explainMode == ExplainMode.NONE && work.userParamSet != null) {
            int totalQuestionMarkParameters = 0;
            for (AdHocPlannedStatement result: stmts) {
                totalQuestionMarkParameters += result.getQuestionMarkParameterCount();
            }
            if (work.sqlStatements.length > 1 && totalQuestionMarkParameters > 0) {
                return AsyncCompilerResult.makeErrorResult(work,
                        String.format("The @AdHoc stored procedure when called with more than one parameter "
                                + "must be passed a single parameterized SQL statement as its first parameter. "
                                + "Pass each parameterized SQL statement to a separate callProcedure invocation."));
            }

            if (totalQuestionMarkParameters != work.userParamSet.length) {
                return AsyncCompilerResult.makeErrorResult(work,
                        String.format("Incorrect number of parameters passed: expected %d, passed %d",
                                totalQuestionMarkParameters, work.userParamSet.length));
            }

        }

        AdHocPlannedStmtBatch plannedStmtBatch = new AdHocPlannedStmtBatch(work,
                                                                           stmts,
                                                                           partitionParamIndex,
                                                                           partitionParamType,
                                                                           partitionParamValue,
                                                                           errorSummary);

        if (adhocLog.isDebugEnabled()) {
            logBatch(plannedStmtBatch);
        }

        return plannedStmtBatch;
    }

    /**
     * Log ad hoc batch info
     * @param batch  planned statement batch
     */
    private void logBatch(final AdHocPlannedStmtBatch batch)
    {
        final int numStmts = batch.work.getStatementCount();
        final int numParams = batch.work.getParameterCount();
        final String readOnly = batch.readOnly ? "yes" : "no";
        final String singlePartition = batch.isSinglePartitionCompatible() ? "yes" : "no";
        final String user = batch.work.user.m_name;
        final CatalogContext context = (batch.work.catalogContext != null
                                            ? batch.work.catalogContext
                                            : VoltDB.instance().getCatalogContext());
        final String[] groupNames = context.authSystem.getGroupNamesForUser(user);
        final String groupList = StringUtils.join(groupNames, ',');

        adhocLog.debug(String.format(
            "=== statements=%d parameters=%d read-only=%s single-partition=%s user=%s groups=[%s]",
            numStmts, numParams, readOnly, singlePartition, user, groupList));
        if (batch.work.sqlStatements != null) {
            for (int i = 0; i < batch.work.sqlStatements.length; ++i) {
                adhocLog.debug(String.format("Statement #%d: %s", i + 1, batch.work.sqlStatements[i]));
            }
        }
        if (batch.work.userParamSet != null) {
            for (int i = 0; i < batch.work.userParamSet.length; ++i) {
                Object value = batch.work.userParamSet[i];
                final String valueString = (value != null ? value.toString() : "NULL");
                adhocLog.debug(String.format("Parameter #%d: %s", i + 1, valueString));
            }
        }
    }
}<|MERGE_RESOLUTION|>--- conflicted
+++ resolved
@@ -176,7 +176,6 @@
             }
             else {
                 // We have adhoc DDL.  Is it okay to run it?
-<<<<<<< HEAD
 
                 // check for conflicting DDL create/drop table statements.
                 // unhappy if the intersection is empty
@@ -196,14 +195,9 @@
                         return;
                 }
 
-                // Is it forbidden by the replication role and configured schema change method?
-                // master and UAC method chosen:
-                if (!w.onReplica && !w.useAdhocDDL) {
-=======
                 // Is it configured schema change method?
                 // UAC method chosen:
                 if (!w.useAdhocDDL) {
->>>>>>> 03551c8f
                     AsyncCompilerResult errResult =
                         AsyncCompilerResult.makeErrorResult(w,
                                 "Cluster is configured to use @UpdateApplicationCatalog " +
