--- conflicted
+++ resolved
@@ -770,9 +770,6 @@
         std::string targetTableName,
         int64_t targetTableSize,
         int64_t tuplesFound) {
-<<<<<<< HEAD
-    return false;
-=======
     char message[sizeof(int8_t) + sizeof(int32_t) + sizeof(planNodeName) + sizeof(targetTableName) +
                  sizeof(targetTableSize) + sizeof(tuplesFound)];
     message[0] = static_cast<int8_t>(kErrorCode_progressUpdate);
@@ -818,7 +815,6 @@
     isCancel = static_cast<int16_t>(ntohs(isCancel));
 
     return (isCancel == 1);
->>>>>>> cc8286bc
 }
 
 std::string VoltDBIPC::planForFragmentId(int64_t fragmentId) {
