--- conflicted
+++ resolved
@@ -33,25 +33,8 @@
     (void) pthread_key_create(&static_key, NULL);
 }
 
-<<<<<<< HEAD
 void
 ExecutorContext::installAsThreadLocalSingleton()
-=======
-ExecutorContext::ExecutorContext(int64_t siteId,
-                CatalogId partitionId,
-                UndoQuantum *undoQuantum,
-                Topend* topend,
-                Pool* tempStringPool,
-                bool exportEnabled,
-                std::string hostname,
-                CatalogId hostId) :
-    m_topEnd(topend), m_tempStringPool(tempStringPool),
-    m_undoQuantum(undoQuantum), m_spHandle(0),
-    m_lastCommittedSpHandle(0),
-    m_siteId(siteId), m_partitionId(partitionId),
-    m_hostname(hostname), m_hostId(hostId),
-    m_exportEnabled(exportEnabled), m_epoch(0) // set later
->>>>>>> 77209f07
 {
     (void)pthread_once(&static_keyOnce, createThreadLocalKey);
     bindToThread();
