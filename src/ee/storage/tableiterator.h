--- conflicted
+++ resolved
@@ -178,13 +178,10 @@
     return m_foundTuples < m_activeTuples;
 }
 
-<<<<<<< HEAD
 inline bool TableIterator::isTempTableIterator() const {
     return m_tempTableIterator;
 }
 
-=======
->>>>>>> cead76b7
 // This function should be replaced by specific iteration functions
 // when the caller knows the table type.
 inline bool TableIterator::next(TableTuple &out) {
