--- conflicted
+++ resolved
@@ -118,40 +118,21 @@
  * This is the only function that should modify m_openSpHandle,
  * m_openTransactionUso.
  */
-<<<<<<< HEAD
-void TupleStreamWrapper::commit(int64_t currentTxnId)
-=======
-void TupleStreamWrapper::commit(int64_t lastCommittedSpHandle, int64_t currentSpHandle, bool sync)
->>>>>>> 77209f07
+void TupleStreamWrapper::commit(int64_t currentSpHandle)
 {
     if (currentSpHandle < m_openSpHandle)
     {
         throwFatalException("Active transactions moving backwards");
     }
 
-    int64_t lastCommittedTxnId = ExecutorContext::lastCommittedTxnId();
+    int64_t lastCommittedSpHandle = ExecutorContext::lastCommittedSpHandle();
     // more data for an ongoing transaction with no new committed data
     if ((currentSpHandle == m_openSpHandle) &&
         (lastCommittedSpHandle == m_committedSpHandle))
     {
-<<<<<<< HEAD
-        //std::cout << "Current txnid(" << currentTxnId << ") == m_openTransactionId(" << m_openTransactionId <<
-        //") && lastCommittedTxnId(" << lastCommittedTxnId << ") m_committedTransactionId(" <<
+        //std::cout << "Current spHandle(" << currentSpHandle << ") == m_openSpHandle(" << m_openSpHandle <<
+        //") && lastCommittedSpHandle(" << lastCommittedSpHandle << ") m_committedTransactionId(" <<
         //m_committedTransactionId << ")" << std::endl;
-=======
-        //std::cout << "Current spHandle(" << currentSpHandle << ") == m_openSpHandle(" << m_openSpHandle <<
-        //") && lastCommittedSpHandle(" << lastCommittedSpHandle << ") m_committedSpHandle(" <<
-        //m_committedSpHandle << ")" << std::endl;
-        if (sync) {
-            ExecutorContext::getExecutorContext()->getTopend()->pushExportBuffer(
-                    m_generation,
-                    m_partitionId,
-                    m_signature,
-                    NULL,
-                    true,
-                    false);
-        }
->>>>>>> 77209f07
         return;
     }
 
@@ -294,13 +275,7 @@
  * pending list for commit to operate against.
  */
 void
-<<<<<<< HEAD
 TupleStreamWrapper::periodicFlush(int64_t timeInMillis)
-=======
-TupleStreamWrapper::periodicFlush(int64_t timeInMillis,
-                                  int64_t lastCommittedSpHandle,
-                                  int64_t currentSpHandle)
->>>>>>> 77209f07
 {
     // negative timeInMillis instructs a mandatory flush
     if (timeInMillis < 0 || (timeInMillis - m_lastFlush > MAX_BUFFER_AGE)) {
@@ -320,27 +295,17 @@
         // transaction IDs; we choose whichever of currentSpHandle or
         // m_openSpHandle here will allow commit() to continue
         // operating correctly.
-<<<<<<< HEAD
-        int64_t txnId = ExecutorContext::currentTxnId();
-        if (m_openTransactionId > txnId)
-=======
-        int64_t spHandle = currentSpHandle;
-        if (m_openSpHandle > currentSpHandle)
->>>>>>> 77209f07
+        int64_t spHandle = ExecutorContext::currentSpHandle();
+        if (m_openSpHandle > spHandle)
         {
             spHandle = m_openSpHandle;
         }
 
         extendBufferChain(0);
-<<<<<<< HEAD
-        commit(txnId);
+        commit(spHandle);
         if (timeInMillis < 0) {
             ExecutorContext::syncExportBuffer(m_generation, m_signature);
-    }
-
-=======
-        commit(lastCommittedSpHandle, spHandle, timeInMillis < 0 ? true : false);
->>>>>>> 77209f07
+        }
     }
 }
 
@@ -351,19 +316,11 @@
  * in the stream the caller can rollback to if this append
  * should be rolled back.
  */
-<<<<<<< HEAD
 size_t TupleStreamWrapper::appendTuple(int64_t seqNo,
-=======
-size_t TupleStreamWrapper::appendTuple(int64_t lastCommittedSpHandle,
-                                       int64_t spHandle,
-                                       int64_t seqNo,
-                                       int64_t uniqueId,
-                                       int64_t timestamp,
->>>>>>> 77209f07
                                        TableTuple &tuple,
                                        TupleStreamWrapper::Type type)
 {
-    int64_t txnId = ExecutorContext::currentTxnId();
+    int64_t spHandle = ExecutorContext::currentSpHandle();
 
     // Transaction IDs for transactions applied to this tuple stream
     // should always be moving forward in time.
@@ -372,11 +329,7 @@
         throwFatalException("Active transactions moving backwards");
     }
 
-<<<<<<< HEAD
-    commit(txnId);
-=======
-    commit(lastCommittedSpHandle, spHandle);
->>>>>>> 77209f07
+    commit(spHandle);
 
     // Compute the upper bound on bytes required to serialize tuple.
     // exportxxx: can memoize this calculation.
@@ -404,12 +357,8 @@
                              m_currBlock->remaining() - rowHeaderSz);
 
     // write metadata columns
-<<<<<<< HEAD
-    io.writeLong(txnId);
+    io.writeLong(spHandle);
     int64_t timestamp = ExecutorContext::currentTxnTimestamp();
-=======
-    io.writeLong(spHandle);
->>>>>>> 77209f07
     io.writeLong(timestamp);
     io.writeLong(seqNo);
     io.writeLong(ExecutorContext::partitionId());
