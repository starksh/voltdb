--- conflicted
+++ resolved
@@ -26,13 +26,8 @@
  */
 ElasticScanner::ElasticScanner(PersistentTable &table, TBMap &data) :
     m_table(table),
-<<<<<<< HEAD
     m_blockMap(data),
-    m_tupleSize(table.getTupleLength()),
-=======
-    m_blockMap(m_table.m_data),
     m_tupleSize(m_table.getTupleLength()),
->>>>>>> 25bcc856
     m_blockIterator(m_blockMap.begin()),
     m_blockEnd(m_blockMap.end()),
     m_currentBlockPtr(NULL),
