--- conflicted
+++ resolved
@@ -404,13 +404,10 @@
         ExecutorVector *getExecutorVectorForFragmentId(const int64_t fragId);
 
         bool checkTempTableCleanup(ExecutorVector * execsForFrag);
-<<<<<<< HEAD
+
         void resetCurrentExecutorVec();
 
         void cleanupExecutors();
-=======
-        void cleanupExecutors(ExecutorVector * execsForFrag, bool hasException = false);
->>>>>>> 0fd53bfc
 
         // -------------------------------------------------
         // Data Members
