--- conflicted
+++ resolved
@@ -137,37 +137,26 @@
     ExecutorVector(int64_t fragmentId,
                    int64_t logThreshold,
                    int64_t memoryLimit,
-<<<<<<< HEAD
-                   PlanNodeFragment *fragment)
-        : fragId(fragmentId)
-        , planFragment(fragment)
-        , limits(memoryLimit, logThreshold)
-    { }
-
-    // Accessor function to satisfy boost::multi_index::const_mem_fun template.
-    int64_t getFragId() const { return fragId; }
-
-    // Initialize executors
-    void initExecutors(VoltDBEngine* engine);
-
-    const int64_t fragId;
-    boost::shared_ptr<PlanNodeFragment> planFragment;
-    std::map<int, std::vector<AbstractExecutor*> > subqueryExecutorsMap;
-    TempTableLimits limits;
-=======
                    PlanNodeFragment* fragment)
         : m_fragId(fragmentId)
-        , m_list()
         , m_limits(memoryLimit, logThreshold)
         , m_fragment(fragment)
     {
     }
 
     /** Build the list of executors from its plan node fragment */
-    void init(VoltDBEngine* engine) {
-        BOOST_FOREACH(AbstractPlanNode* planNode, m_fragment->getExecuteList()) {
-            initPlanNode(engine, planNode);
-            m_list.push_back(planNode->getExecutor());
+    void initExecutors(VoltDBEngine* engine) {
+        // Initialize each node!
+        for (PlanNodeFragment::PlanNodeMapIterator it = m_fragment->executeListBegin();
+            it != m_fragment->executeListEnd(); ++it) {
+            const std::vector<AbstractPlanNode*>& nodeList = *(it->second);
+            std::pair<std::map<int, std::vector<AbstractExecutor*> >::iterator, bool> inserted =
+                m_subqueryExecutorsMap.insert(std::make_pair(it->first, std::vector<AbstractExecutor*>()));
+            std::vector<AbstractExecutor*>& executorList = (inserted.first)->second;
+            BOOST_FOREACH (AbstractPlanNode* plannode, nodeList) {
+                initPlanNode(engine, plannode);
+                executorList.push_back(plannode->getExecutor());
+            }
         }
     }
 
@@ -180,78 +169,26 @@
     std::string debug() const {
         std::ostringstream oss;
 
-        oss << "Fragment ID: " << m_fragId << ", "
-            << "Executor list size: " << m_list.size() << ", "
-            << "Temp table memory in bytes: "
-            << m_limits.getAllocated() << endl;
-
-        BOOST_FOREACH (AbstractExecutor* ae, m_list) {
-            oss << ae->getPlanNode()->debug(" ") << "\n";
-        }
+        oss << "Fragment ID: " << m_fragId
+            << ", subquery map size: " << m_subqueryExecutorsMap.size();
+
+        for (std::map<int, std::vector<AbstractExecutor*> >::const_iterator it = m_subqueryExecutorsMap.begin();
+                it != m_subqueryExecutorsMap.end();
+                ++it) {
+            oss << "Statement id:" << it->first << ", list size: " << it->second.size() << ", ";
+            BOOST_FOREACH (AbstractExecutor* executor, it->second) {
+                oss << executor->getPlanNode()->debug(" ") << endl;
+            }
+        }
+        oss << "Temp table memory in bytes: " << m_limits.getAllocated() << endl;
 
         return oss.str();
     }
 
-    /** Execute each executor, in order. */
-    int execute(VoltDBEngine* engine) {
-        // Walk through the queue and execute each plannode.  The
-        // query planner guarantees that for a given plannode, all of
-        // its children are positioned before it in this list,
-        // therefore dependency tracking is not needed here.
-        const NValueArray& params = engine->getParameterContainer();
-        int ctr = 0;
-        BOOST_FOREACH(AbstractExecutor *executor, m_list) {
-            assert (executor);
-
-            try {
-                // Now call the execute method to actually perform
-                // whatever action it is that the node is supposed to
-                // do...
-                if (!executor->execute(params)) {
-                    VOLT_TRACE("The Executor's execution at position '%d'"
-                               " failed for PlanFragment '%jd'",
-                               ctr, (intmax_t)m_fragId);
-                    cleanup(true);
-
-                    return ENGINE_ERRORCODE_ERROR;
-                }
-            } catch (const SerializableEEException &e) {
-                VOLT_TRACE("The Executor's execution at position '%d'"
-                           " failed for PlanFragment '%jd'",
-                           ctr, (intmax_t)m_fragId);
-                cleanup(true);
-                engine->serializeException(e);
-                return ENGINE_ERRORCODE_ERROR;
-            }
-
-            ++ctr;
-        }
-        // Clean up all the tempTable when each plan finishes and
-        // reset current InputDepId
-        cleanup(false);
-        return ENGINE_ERRORCODE_SUCCESS;
-    }
-
-    /** Clean up resources assocated with each executor and plan node. */
-    void cleanup(bool hasException) {
-        // Clean up all the tempTables when each plan finishes
-        BOOST_FOREACH (AbstractExecutor *executor, m_list) {
-            assert (executor);
-            executor->cleanupTempOutputTable();
-
-            if (hasException) {
-                AbstractPlanNode * node = executor->getPlanNode();
-                std::map<PlanNodeType, AbstractPlanNode*>::iterator it;
-                std::map<PlanNodeType, AbstractPlanNode*> inlineNodes = node->getInlinePlanNodes();
-                for (it = inlineNodes.begin(); it != inlineNodes.end(); it++ ) {
-                    AbstractPlanNode *inlineNode = it->second;
-                    inlineNode->getExecutor()->cleanupMemoryPool();
-                }
-            }
-        }
-
-        m_limits.resetPeakMemory();
-    }
+    const std::map<int, std::vector<AbstractExecutor*> >* getSubqueryExecutorsMap() const
+    { return &m_subqueryExecutorsMap; }
+
+    void resetPeakMemory() { m_limits.resetPeakMemory(); }
 
 private:
 
@@ -296,25 +233,10 @@
     }
 
     const int64_t m_fragId;
-    std::vector<AbstractExecutor*> m_list;
+    std::map<int, std::vector<AbstractExecutor*> > m_subqueryExecutorsMap;
     TempTableLimits m_limits;
     boost::scoped_ptr<PlanNodeFragment> m_fragment;
->>>>>>> da779558
 };
-
-void ExecutorVector::initExecutors(VoltDBEngine* engine)
-{
-    // Initialize each node!
-    for (PlanNodeFragment::PlanNodeMapIterator it = planFragment->executeListBegin();
-        it != planFragment->executeListEnd(); ++it) {
-        const std::vector<AbstractPlanNode*>& nodeList = *(it->second);
-        subqueryExecutorsMap.insert(std::make_pair(it->first, std::vector<AbstractExecutor*>()));
-        std::vector<AbstractExecutor*>& executorList = subqueryExecutorsMap[it->first];
-        BOOST_FOREACH (AbstractPlanNode* plannode, nodeList) {
-            executorList.push_back(engine->initPlanNode(plannode, &limits, fragId));
-        }
-    }
-}
 
 /**
  * The set of plan bytes is explicitly maintained in MRU-first order,
@@ -634,51 +556,10 @@
     // count the number of plan fragments executed
     ++m_pfCount;
 
-    // execution lists for planfragments are cached by planfragment id
-    try {
-        setExecutorVectorForFragmentId(planfragmentId);
-    }
-    catch (const SerializableEEException &e) {
-<<<<<<< HEAD
-        resetReusedResultOutputBuffer();
-        e.serialize(getExceptionOutputSerializer());
-        resetCurrentExecutorVec();
+    int result = executePlanFragmentById(planfragmentId);
+    if (result == ENGINE_ERRORCODE_ERROR) {
         return ENGINE_ERRORCODE_ERROR;
     }
-    assert(m_currExecutorVec);
-    // update the context
-    m_executorContext->setupForExecutors(&(m_currExecutorVec->subqueryExecutorsMap));
-
-    try {
-        m_executorContext->executeExecutors(0);
-    } catch (const SerializableEEException &e) {
-        VOLT_TRACE("Execution failed for PlanFragment '%jd'", (intmax_t)planfragmentId);
-        cleanupExecutors();
-        resetReusedResultOutputBuffer();
-        e.serialize(getExceptionOutputSerializer());
-        return ENGINE_ERRORCODE_ERROR;
-    }
-    // Clean up all the tempTable when each plan finishes and reset current InputDepId
-    m_executorContext->cleanupExecutors(0);
-    cleanupExecutors();
-=======
-        serializeException(e);
-
-        // set this back to -1 for error handling
-        m_currentInputDepId = -1;
-        m_currExecutorVec = NULL;
-
-        return ENGINE_ERRORCODE_ERROR;
-    }
-    assert(execsForFrag);
-    m_currExecutorVec = execsForFrag;
-
-    int rc = execsForFrag->execute(this);
-    resetExecutionMetadata();
-    if (rc != 0) {
-        return rc;
-    }
->>>>>>> da779558
 
     // assume this is sendless dml
     if (m_numResultDependencies == 0) {
@@ -709,22 +590,38 @@
     return ENGINE_ERRORCODE_SUCCESS;
 }
 
-<<<<<<< HEAD
-void VoltDBEngine::resetCurrentExecutorVec() {
-    // set this back to -1 for error handling
-    m_currentInputDepId = -1;
-    m_currExecutorVec = NULL;
-=======
+int VoltDBEngine::executePlanFragmentById(int64_t planfragmentId) {
+    // execution lists for planfragments are cached by planfragment id
+    try {
+        setExecutorVectorForFragmentId(planfragmentId);
+    }
+    catch (const SerializableEEException &e) {
+        serializeException(e);
+        resetExecutionMetadata();
+        return ENGINE_ERRORCODE_ERROR;
+    }
+    assert(m_currExecutorVec);
+    // update the context
+    m_executorContext->setupForExecutors(m_currExecutorVec->getSubqueryExecutorsMap());
+
+    try {
+        m_executorContext->executeExecutors(0);
+    } catch (const SerializableEEException &e) {
+        VOLT_TRACE("Execution failed for PlanFragment '%jd'", (intmax_t)planfragmentId);
+        cleanupExecutors();
+        serializeException(e);
+        return ENGINE_ERRORCODE_ERROR;
+    }
+    // Clean up all the tempTable when each plan finishes and reset current InputDepId
+    m_executorContext->cleanupExecutors(0);
+    cleanupExecutors();
+    return ENGINE_ERRORCODE_SUCCESS;
+}
+
 void VoltDBEngine::resetExecutionMetadata() {
     // set this back to -1 for error handling
     m_currentInputDepId = -1;
     m_currExecutorVec = NULL;
-}
-
-void VoltDBEngine::serializeException(const SerializableEEException& e) {
-    resetReusedResultOutputBuffer();
-    e.serialize(getExceptionOutputSerializer());
->>>>>>> da779558
 }
 
 /**
@@ -732,11 +629,15 @@
  */
 void VoltDBEngine::cleanupExecutors() {
     assert(m_currExecutorVec != NULL);
-    m_currExecutorVec->limits.resetPeakMemory();
+    m_currExecutorVec->resetPeakMemory();
     // reset the current executor vector at last
-    resetCurrentExecutorVec();
-}
-
+    resetExecutionMetadata();
+}
+
+void VoltDBEngine::serializeException(const SerializableEEException& e) {
+    resetReusedResultOutputBuffer();
+    e.serialize(getExceptionOutputSerializer());
+}
 
 // -------------------------------------------------
 // RESULT FUNCTIONS
@@ -1303,9 +1204,6 @@
     }
 }
 
-<<<<<<< HEAD
-void VoltDBEngine::setExecutorVectorForFragmentId(const int64_t fragId)
-=======
 //
 // The following only exists for testing purposes until DDL support
 // for "LIMIT PARTITION ROWS <n> EXECUTE DELETE ..." in the frontend
@@ -1318,8 +1216,7 @@
 static const std::string PURGE_FRAGMENT_JSON =
     "{\"PLAN_NODES\":[{\"ID\":5,\"PLAN_NODE_TYPE\":\"DELETE\",\"CHILDREN_IDS\":[6],\"TARGET_TABLE_NAME\":\"CAPPED3_LIMIT_ROWS_EXEC\",\"TRUNCATE\":false},{\"ID\":6,\"PLAN_NODE_TYPE\":\"SEQSCAN\",\"INLINE_NODES\":[{\"ID\":0,\"PLAN_NODE_TYPE\":\"PROJECTION\",\"OUTPUT_SCHEMA\":[{\"COLUMN_NAME\":\"tuple_address\",\"EXPRESSION\":{\"TYPE\":33,\"VALUE_TYPE\":6}}]}],\"PREDICATE\":{\"TYPE\":20,\"VALUE_TYPE\":6,\"LEFT\":{\"TYPE\":11,\"VALUE_TYPE\":6,\"LEFT\":{\"TYPE\":32,\"VALUE_TYPE\":3,\"COLUMN_IDX\":0},\"RIGHT\":{\"TYPE\":30,\"VALUE_TYPE\":5,\"ISNULL\":false,\"VALUE\":0}},\"RIGHT\":{\"TYPE\":11,\"VALUE_TYPE\":6,\"LEFT\":{\"TYPE\":32,\"VALUE_TYPE\":3,\"COLUMN_IDX\":0},\"RIGHT\":{\"TYPE\":30,\"VALUE_TYPE\":5,\"ISNULL\":false,\"VALUE\":0}}},\"TARGET_TABLE_NAME\":\"CAPPED3_LIMIT_ROWS_EXEC\",\"TARGET_TABLE_ALIAS\":\"CAPPED3_LIMIT_ROWS_EXEC\"}],\"EXECUTE_LIST\":[6,5]}";
 
-ExecutorVector *VoltDBEngine::getExecutorVectorForFragmentId(const int64_t fragId)
->>>>>>> da779558
+void VoltDBEngine::setExecutorVectorForFragmentId(int64_t fragId)
 {
     if (m_plans) {
         PlanSet& existing_plans = *m_plans;
@@ -1331,6 +1228,7 @@
             PlanSet::iterator iter2 = existing_plans.project<0>(iter);
             existing_plans.get<0>().relocate(existing_plans.begin(), iter2);
             m_currExecutorVec = (*iter).get();
+            assert(m_currExecutorVec);
             return;
         }
     } else {
@@ -1338,29 +1236,16 @@
     }
 
     PlanSet& plans = *m_plans;
-<<<<<<< HEAD
-    std::string plan = m_topend->planForFragmentId(fragId);
-=======
-    //TODO -- properly re-indent the section below
-        std::string plan;
-        if (fragId == MAGIC_PURGE_FRAGMENT_ID) {
-            // Temporary hack for testing purposes.  This should go
-            // away when there is DDL support for DELETE actions for
-            // row limits in the front end.
-            plan = PURGE_FRAGMENT_JSON;
-        }
-        else {
-            plan = m_topend->planForFragmentId(fragId);
-        }
-
-        if (plan.length() == 0) {
-            char msg[1024];
-            snprintf(msg, 1024, "Fetched empty plan from frontend for PlanFragment '%jd'",
-                     (intmax_t)fragId);
-            VOLT_ERROR("%s", msg);
-            throw SerializableEEException(VOLT_EE_EXCEPTION_TYPE_EEEXCEPTION, msg);
-        }
->>>>>>> da779558
+    std::string plan;
+    if (fragId == MAGIC_PURGE_FRAGMENT_ID) {
+        // Temporary hack for testing purposes.  This should go
+        // away when there is DDL support for DELETE actions for
+        // row limits in the front end.
+        plan = PURGE_FRAGMENT_JSON;
+    }
+    else {
+        plan = m_topend->planForFragmentId(fragId);
+    }
 
     if (plan.length() == 0) {
         char msg[1024];
@@ -1387,7 +1272,6 @@
     VOLT_TRACE("\n%s\n", pnf->debug().c_str());
     assert(pnf->getRootNode());
 
-<<<<<<< HEAD
     if (!pnf->getRootNode()) {
         char msg[1024];
         snprintf(msg, 1024, "Deserialized PlanNodeFragment for PlanFragment '%jd' does not have a root PlanNode",
@@ -1405,16 +1289,10 @@
         frag_temptable_limit = -1;
     }
 
+    // Note: the executor vector takes ownership of the plan node
+    // fragment here.
     m_currExecutorVec = new ExecutorVector(fragId, frag_temptable_log_limit, frag_temptable_limit, pnf);
     boost::shared_ptr<ExecutorVector> ev_guard(m_currExecutorVec);
-=======
-        // Note: the executor vector takes ownership of the plan node
-        // fragment here.
-        ExecutorVector* ev =
-          new ExecutorVector(fragId, frag_temptable_log_limit, frag_temptable_limit, pnf);
-        boost::shared_ptr<ExecutorVector> ev_guard(ev);
-        ev->init(this);
->>>>>>> da779558
 
     // Initialize each node!
 
@@ -1433,47 +1311,6 @@
 // -------------------------------------------------
 // Initialization Functions
 // -------------------------------------------------
-<<<<<<< HEAD
-AbstractExecutor* VoltDBEngine::initPlanNode(AbstractPlanNode* node, TempTableLimits* limits, int64_t fragId)
-{
-    assert(node);
-    assert(node->getExecutor() == NULL);
-
-    // Executor is created here. An executor is *devoted* to this plannode
-    // so that it can cache anything for the plannode
-    AbstractExecutor* executor = getNewExecutor(this, node);
-    if (executor == NULL) {
-        char message[256];
-        snprintf(message, sizeof(message), "Unexpected error. "
-            "Invalid statement plan. A fragment (%jd) has an unknown plan node type (%d)",
-            (intmax_t)fragId, (int)node->getPlanNodeType());
-        throw SerializableEEException(VOLT_EE_EXCEPTION_TYPE_EEEXCEPTION, message);
-    }
-    node->setExecutor(executor);
-
-    // If this PlanNode has an internal PlanNode (e.g., AbstractScanPlanNode can
-    // have internal Projections), set that internal node's executor as well.
-    map<PlanNodeType, AbstractPlanNode*>::const_iterator internal_it;
-    for (internal_it = node->getInlinePlanNodes().begin();
-         internal_it != node->getInlinePlanNodes().end(); internal_it++) {
-        AbstractPlanNode* inline_node = internal_it->second;
-        initPlanNode(inline_node, limits, fragId);
-    }
-
-    // Now use the plannode to initialize the executor for execution later on
-    if (executor->init(this, limits)) {
-        return executor;
-    }
-
-    char msg[1024 * 10];
-    snprintf(msg, sizeof(msg),
-             "The executor failed to initialize for PlanNode '%s' for PlanFragment '%jd'",
-             node->debug().c_str(), (intmax_t)fragId);
-    VOLT_ERROR("%s", msg);
-    throw SerializableEEException(VOLT_EE_EXCEPTION_TYPE_EEEXCEPTION, msg);
-}
-=======
->>>>>>> da779558
 
 /*
  * Iterate catalog tables looking for tables that are materialized
@@ -1562,22 +1399,7 @@
     ostringstream output;
 
     BOOST_FOREACH (boost::shared_ptr<ExecutorVector> ev_guard, plans) {
-<<<<<<< HEAD
-        ExecutorVector* ev = ev_guard.get();
-
-        output << "Fragment ID: " << ev->fragId << ", ";
-        for (std::map<int, std::vector<AbstractExecutor*> >::iterator it = ev->subqueryExecutorsMap.begin();
-                it != ev->subqueryExecutorsMap.end();
-                ++it) {
-            output << "Statement id:" << it->first << ", list size: " << it->second.size() << ", ";
-            BOOST_FOREACH (AbstractExecutor* executor, it->second) {
-                output << executor->getPlanNode()->debug(" ") << endl;
-            }
-        }
-        output << "Temp table memory in bytes: " << ev->limits.getAllocated() << endl;
-=======
-        ev_guard->debug();
->>>>>>> da779558
+        output << ev_guard->debug();
     }
     return output.str();
 }
@@ -2003,9 +1825,39 @@
     }
 }
 
-int VoltDBEngine::executePurgeFragment(PersistentTable* table) {
-    ExecutorVector *pev = getExecutorVectorForFragmentId(table->getPurgeFragmentId());
-    return pev->execute(this);
+struct SetAsideExecutorVectorWithContext {
+    SetAsideExecutorVectorWithContext(ExecutorVector* ev, ExecutorContext* executorContext)
+      : m_head(ev)
+      , m_element(ev)
+      , m_executorContext(executorContext)
+    { }
+
+    ~SetAsideExecutorVectorWithContext()
+    {
+        // restore the engine's m_currExecutorVec by reference
+        m_head = m_element;
+        // restore the associated executor context state.
+        m_executorContext->setupForExecutors(m_element->getSubqueryExecutorsMap());
+    }
+private:
+    // A writable reference to the engine's actual m_currExecutorVec pointer value.
+    ExecutorVector*& m_head;
+    // The original and future value of the engine's m_currExecutorVec.
+    ExecutorVector* m_element;
+    // The ExecutorContext that needs to be notified when value is switched back
+    ExecutorContext* m_executorContext;
+};
+
+int VoltDBEngine::executePurgeFragment(int64_t fragId) {
+    SetAsideExecutorVectorWithContext restoreMeOnExit(m_currExecutorVec, m_executorContext);
+    // With the SetAside... standing guard over the original query's fragment state,
+    // it is safe to temporarily push new state into the engine and context just long
+    // enough to execute the purge fragment.
+    setExecutorVectorForFragmentId(fragId);
+    m_executorContext->setupForExecutors(m_currExecutorVec->getSubqueryExecutorsMap());
+    int result = executePlanFragmentById(fragId);
+    // finally, let the SetAside state restore itself
+    return result;
 }
 
 static std::string dummy_last_accessed_plan_node_name("no plan node in progress");
@@ -2047,4 +1899,4 @@
     }
 }
 
-} // namespace voltdb
+} // namespace voltdb