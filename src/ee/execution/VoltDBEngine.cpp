--- conflicted
+++ resolved
@@ -497,19 +497,17 @@
     return true;
 }
 
-<<<<<<< HEAD
-bool VoltDBEngine::loadCatalog(const int64_t txnId, const string &catalogPayload) {
+bool VoltDBEngine::loadCatalog(const int64_t timestamp, const string &catalogPayload) {
     assert(m_executorContext != NULL);
     ExecutorContext* executorContext = ExecutorContext::getExecutorContext();
-    if (executorContext == NULL) {
-        VOLT_DEBUG("Rebinding EC (%ld) to new thread", (long)m_executorContext);
+    if (executorContext != m_executorContext)
+    {
+        // Error, because Ryan says that this should never happen under normal circumstances.
+        VOLT_ERROR("Rebinding EC (%ld) to new thread", (long)m_executorContext);
         // It is the thread-hopping VoltDBEngine's responsibility to re-establish the EC for each new thread it runs on.
         m_executorContext->bindToThread();
     }
 
-=======
-bool VoltDBEngine::loadCatalog(const int64_t timestamp, const string &catalogPayload) {
->>>>>>> ed0548c2
     assert(m_catalog != NULL);
     VOLT_DEBUG("Loading catalog...");
 
