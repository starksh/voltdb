--- conflicted
+++ resolved
@@ -374,12 +374,9 @@
       m_templateSingleLongTable(NULL),
       m_topend(topend),
       m_executorContext(NULL),
-<<<<<<< HEAD
       m_drStream(NULL),
-      m_drReplicatedStream(NULL)
-=======
+      m_drReplicatedStream(NULL),
       m_tuplesModifiedStack()
->>>>>>> 751fa1d0
 {
 #ifdef LINUX
     // We ran into an issue where memory wasn't being returned to the
@@ -806,19 +803,9 @@
     int64_t epoch = catalogCluster->localepoch() * (int64_t)1000;
     m_executorContext->setEpoch(epoch);
 
-<<<<<<< HEAD
-    // Tables care about EL state.
-    if (m_database->connectors().size() > 0 && m_database->connectors().get("0")->enabled()) {
-        VOLT_DEBUG("EL enabled.");
-        m_executorContext->m_exportEnabled = true;
-        m_isELEnabled = true;
-    }
-
     // Set DR flag based on current catalog state
     m_drStream->m_enabled = catalogCluster->drProducerEnabled();
 
-=======
->>>>>>> 751fa1d0
     // load up all the tables, adding all tables
     if (processCatalogAdditions(timestamp) == false) {
         return false;
