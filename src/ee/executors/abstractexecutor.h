/* This file is part of VoltDB.
 * Copyright (C) 2008-2012 VoltDB Inc.
 *
 * This file contains original code and/or modifications of original code.
 * Any modifications made by VoltDB Inc. are licensed under the following
 * terms and conditions:
 *
 * VoltDB is free software: you can redistribute it and/or modify
 * it under the terms of the GNU General Public License as published by
 * the Free Software Foundation, either version 3 of the License, or
 * (at your option) any later version.
 *
 * VoltDB is distributed in the hope that it will be useful,
 * but WITHOUT ANY WARRANTY; without even the implied warranty of
 * MERCHANTABILITY or FITNESS FOR A PARTICULAR PURPOSE.  See the
 * GNU General Public License for more details.
 *
 * You should have received a copy of the GNU General Public License
 * along with VoltDB.  If not, see <http://www.gnu.org/licenses/>.
 */
/* Copyright (C) 2008 by H-Store Project
 * Brown University
 * Massachusetts Institute of Technology
 * Yale University
 *
 * Permission is hereby granted, free of charge, to any person obtaining
 * a copy of this software and associated documentation files (the
 * "Software"), to deal in the Software without restriction, including
 * without limitation the rights to use, copy, modify, merge, publish,
 * distribute, sublicense, and/or sell copies of the Software, and to
 * permit persons to whom the Software is furnished to do so, subject to
 * the following conditions:
 *
 * The above copyright notice and this permission notice shall be
 * included in all copies or substantial portions of the Software.
 *
 * THE SOFTWARE IS PROVIDED "AS IS", WITHOUT WARRANTY OF ANY KIND,
 * EXPRESS OR IMPLIED, INCLUDING BUT NOT LIMITED TO THE WARRANTIES OF
 * MERCHANTABILITY, FITNESS FOR A PARTICULAR PURPOSE AND NONINFRINGEMENT
 * IN NO EVENT SHALL THE AUTHORS BE LIABLE FOR ANY CLAIM, DAMAGES OR
 * OTHER LIABILITY, WHETHER IN AN ACTION OF CONTRACT, TORT OR OTHERWISE,
 * ARISING FROM, OUT OF OR IN CONNECTION WITH THE SOFTWARE OR THE USE OR
 * OTHER DEALINGS IN THE SOFTWARE.
 */

#ifndef VOLTDBNODEABSTRACTEXECUTOR_H
#define VOLTDBNODEABSTRACTEXECUTOR_H

#include "plannodes/abstractplannode.h"
#include "storage/temptable.h"
#include "boost/bind.hpp"
#include "boost/function.hpp"
#include "boost/ref.hpp"
#include "boost/scoped_ptr.hpp"
#include <cassert>
#include <vector>

namespace voltdb {

class TempTableLimits;
class VoltDBEngine;

namespace detail {
// must be in the header file to be visible from other executors
struct AbstractExecutorState
{
    AbstractExecutorState(Table* table) :
        m_iterator(table->makeIterator()),
        m_nextTuple(table->schema()),
        m_nullTuple(table->schema())
    {}
    boost::scoped_ptr<TableIterator> m_iterator;
    TableTuple m_nextTuple;
    TableTuple m_nullTuple;
};

} // namespace detail

/**
 * AbstractExecutor provides the API for initializing and invoking executors.
 */
class AbstractExecutor {
  public:
    virtual ~AbstractExecutor();

    /** Executors are initialized once when the catalog is loaded */
    bool init(VoltDBEngine*, TempTableLimits* limits);

    /** Invoke a plannode's associated executor */
    bool execute(const NValueArray& params);

    /** Invoke a plannode's associated executor using the pull protocol */
    bool execute_pull(const NValueArray& params);

    /** Returns true if executor supports pull mode */
    virtual bool support_pull() const;

    /** Gets next available tuple(s) from input table as needed
     * and applies executor specific logic to produce its next tuple. */
    TableTuple next_pull();

    /** Generic behavior wrapping the custom p_pre_execute_pull. */
    // @TODO: Does the need to prep m_tmpOutputTable really cut across executor classes?
    // Or should we consider moving this into custom p_pre_execute_pull implementations only as it may apply?
    void pre_execute_pull(const NValueArray& params);

    /** Cleans up after the p_next_pull iteration. */
    void post_execute_pull();

    /** Reset executor's pull state */
    void reset_state_pull();

    // Clean up the output table of the executor tree as needed
    // Generic behavior wrapping the custom p_pre_execute_pull.
    void clearOutputTables();

    //@TODO need something better than this.
    // Only required by aggregate executor in case of INSERT
    virtual bool parent_send_need_save_tuple_pull() const;

    /**
     * Returns true if the output table for the plannode must be cleaned up
     * after p_execute().  <b>Default is false</b>. This should be overriden in
     * the receive executor since this is the only place we need to clean up the
     * output table.
     */
    virtual bool needsPostExecuteClear() { return false; }

    /**
     * Returns the plannode that generated this executor.
     */
    inline AbstractPlanNode* getPlanNode() { return m_abstractNode; }

    // Generic method to depth first iterate over the children and call the functor on each level
    // The functor signature is void f(AbstractExecutor*)
    // The second parameter controls whether the iteration should stop
    // if child doesn't support the pull mode yet or keep going. For example, if we are simply building
    // the list of all children for a given node, this parameter should be set to false.
    // It will become obsolete after all executors will be converted to the pull mode.
    template <typename Functor>
    typename Functor::result_type  depth_first_iterate_pull(Functor& f, bool stopOnPush);

  protected:
    AbstractExecutor(VoltDBEngine* engine, AbstractPlanNode* abstractNode);

  private:
    /** Concrete executor classes implement initialization in p_init() */
    virtual bool p_init(AbstractPlanNode*,
                        TempTableLimits* limits) = 0;

    /** Concrete executor classes implement the original push-based execution protocol in p_execute() */
    virtual bool p_execute(const NValueArray& params) = 0;

    /**
     * Returns true if the output table for the plannode must be
     * cleared before p_execute().  <b>Default is true (clear each
     * time)</b>. Override this method if the executor receives a
     * plannode instance that must not be cleared.
     * @return true if output table must be cleared; false otherwise.
     */
    virtual bool needsOutputTableClear() { return true; };

<<<<<<< HEAD
    // @TODO: Eventually, when every executor class has its own p_next_pull implementation,
    // p_pre_execute_pull will become abstract (pure virtual).
    // Each executor will be required to implement this function to do its own parameter processing.
    // For now, to accomodate executors that still use the push-based protocol that
    // processes parameters in p_execute, AbstractExecutor provides an implementation that
    // bridges the two protocols -- calling p_execute (and all its prerequisites) which leaves
    // results in an output table for the defaulted implementation of p_next_pull to find.
    /** Last minute init before the p_next_pull iteration */
    virtual void p_pre_execute_pull(const NValueArray& params);

    /** Executor specific logic */
    virtual void p_execute_pull();

    /** Cleans up after the p_next_pull iteration. */
    virtual void p_post_execute_pull();

    // Saves processed tuple
    virtual void p_insert_output_table_pull(TableTuple& tuple);

    /** Reset executor's pull state */
    virtual void p_reset_state_pull();

    // @TODO: Eventually, every executor class will have its own p_next_pull implementation
    // that operates within the pull protocol as best it can.
    // Then this function will be made abstract (pure virtual).
    // For now, AbstractExecutor provides this sub-optimal implementation that
    // relies on the executor class implementation of the older push protocol.
    // In particular, it pulls tuples from the output table that was populated by p_execute.
    /** Gets next available tuple(s) from input table as needed
     * and applies executor specific logic to produce its next tuple. */
    virtual TableTuple p_next_pull();

    // Helps clean up output tables of an executor and its dependencies.
    void clearOutputTable_pull();

  private:
=======
    /**
     * Set up a multi-column temp output table for those executors that require one.
     * Called from p_init.
     */
    void setTempOutputTable(TempTableLimits* limits, const std::string tempTableName="temp");

    /**
     * Set up a single-column temp output table for DML executors that require one to return their counts.
     * Called from p_init.
     */
    void setDMLCountOutputTable(TempTableLimits* limits);

>>>>>>> 58b13609
    // execution engine owns the plannode allocation.
    AbstractPlanNode* m_abstractNode;
    TempTable* m_tmpOutputTable;

    // cache to avoid runtime virtual function call
    bool needs_outputtable_clear_cached;

    // @TODO: Eventually, when the p_execute push protocol is phased out
    // and each executor implements p_pre_execute_pull and p_next_pull,
    // this generic mechanism for adapting push protocol executors will not be needed.
    boost::scoped_ptr<detail::AbstractExecutorState> m_absState;
};

inline bool AbstractExecutor::execute(const NValueArray& params)
{
    assert(m_abstractNode);
    VOLT_TRACE("Starting execution of plannode(id=%d)...",
               m_abstractNode->getPlanNodeId());

    if (m_tmpOutputTable)
    {
        VOLT_TRACE("Clearing output table...");
        m_tmpOutputTable->deleteAllTuplesNonVirtual(false);
    }

    // substitute params for output schema
    for (int i = 0; i < m_abstractNode->getOutputSchema().size(); i++) {
        m_abstractNode->getOutputSchema()[i]->getExpression()->substitute(params);
    }

    // run the executor
    return p_execute(params);
}

inline void AbstractExecutor::p_execute_pull()
{
    // run the executor
    while (true)
    {
        // iteration stops when empty tuple is returned
        TableTuple tuple = p_next_pull();
        if (tuple.isNullTuple())
            break;
        // Insert processed tuple into the output table
        p_insert_output_table_pull(tuple);
    }
}

inline TableTuple AbstractExecutor::next_pull()
{
    return this->p_next_pull();
}

inline void AbstractExecutor::pre_execute_pull(const NValueArray& params) {
    assert(m_abstractNode);
    VOLT_TRACE("Starting execution of plannode(id=%d)...",
               m_abstractNode->getPlanNodeId());
    // @TODO clean-up is done twice.
    // First time here
    // Second time in VoltDBEngine::executeQuery after execute_pull is completed
    if (m_tmpOutputTable)
    {
        VOLT_TRACE("Clearing output table...");
        m_tmpOutputTable->deleteAllTuplesNonVirtual(false);
    }
    p_pre_execute_pull(params);
}

inline void AbstractExecutor::post_execute_pull() {
    p_post_execute_pull();
}

inline void AbstractExecutor::reset_state_pull() {
    this->p_reset_state_pull();
}

template <typename Functor>
typename Functor::result_type AbstractExecutor::depth_first_iterate_pull(
    Functor& functor, bool stopOnPush)
{
    // stop traversal if executor doesn't support pull mode. This will switch
    // it to conventional push mode. In some cases the behaviour can be overriden
    if (this->support_pull() || !stopOnPush) {
        assert(m_abstractNode);
        // Recurs to children and applay functor
        std::vector<AbstractPlanNode*>& children = m_abstractNode->getChildren();
        for (std::vector<AbstractPlanNode*>::iterator it = children.begin(); it != children.end(); ++it)
        {
            assert(*it);
            AbstractExecutor* executor = (*it)->getExecutor();
            assert(executor);
            executor->depth_first_iterate_pull(functor, stopOnPush);
        }
    }
    // Applay functor to self
    return functor(this);
}

inline void AbstractExecutor::p_insert_output_table_pull(TableTuple& tuple) {
    assert(m_tmpOutputTable);
    if (!m_tmpOutputTable->insertTuple(tuple)) {
        char message[128];
        snprintf(message, 128, "Failed to insert into table '%s'",
                m_tmpOutputTable->name().c_str());
        VOLT_ERROR("%s", message);
        throw SerializableEEException(VOLT_EE_EXCEPTION_TYPE_EEEXCEPTION,
                                      message);
     }
}

inline void AbstractExecutor::p_post_execute_pull() {
}


inline void AbstractExecutor::clearOutputTable_pull()
{
    if (needsOutputTableClear())
    {
        assert(m_tmpOutputTable);
        m_tmpOutputTable->deleteAllTuples(false);
    }
}

inline bool AbstractExecutor::support_pull() const {
    return false;
}

inline void AbstractExecutor::p_reset_state_pull() {
}

inline void AbstractExecutor::clearOutputTables()
{
    boost::function<void(AbstractExecutor*)> fcleanup = &AbstractExecutor::clearOutputTable_pull;
    depth_first_iterate_pull(fcleanup, false);
}

inline bool AbstractExecutor::parent_send_need_save_tuple_pull() const
{
    return true;
}

}


#endif<|MERGE_RESOLUTION|>--- conflicted
+++ resolved
@@ -143,6 +143,18 @@
   protected:
     AbstractExecutor(VoltDBEngine* engine, AbstractPlanNode* abstractNode);
 
+    /**
+     * Set up a multi-column temp output table for those executors that require one.
+     * Called from p_init.
+     */
+    void setTempOutputTable(TempTableLimits* limits, const std::string tempTableName="temp");
+
+    /**
+     * Set up a single-column temp output table for DML executors that require one to return their counts.
+     * Called from p_init.
+     */
+    void setDMLCountOutputTable(TempTableLimits* limits);
+
   private:
     /** Concrete executor classes implement initialization in p_init() */
     virtual bool p_init(AbstractPlanNode*,
@@ -160,7 +172,6 @@
      */
     virtual bool needsOutputTableClear() { return true; };
 
-<<<<<<< HEAD
     // @TODO: Eventually, when every executor class has its own p_next_pull implementation,
     // p_pre_execute_pull will become abstract (pure virtual).
     // Each executor will be required to implement this function to do its own parameter processing.
@@ -197,20 +208,6 @@
     void clearOutputTable_pull();
 
   private:
-=======
-    /**
-     * Set up a multi-column temp output table for those executors that require one.
-     * Called from p_init.
-     */
-    void setTempOutputTable(TempTableLimits* limits, const std::string tempTableName="temp");
-
-    /**
-     * Set up a single-column temp output table for DML executors that require one to return their counts.
-     * Called from p_init.
-     */
-    void setDMLCountOutputTable(TempTableLimits* limits);
-
->>>>>>> 58b13609
     // execution engine owns the plannode allocation.
     AbstractPlanNode* m_abstractNode;
     TempTable* m_tmpOutputTable;
