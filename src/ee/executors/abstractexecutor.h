--- conflicted
+++ resolved
@@ -62,7 +62,7 @@
  * AbstractExecutor provides the API for initializing and invoking executors.
  */
 class AbstractExecutor {
-  public:
+public:
     virtual ~AbstractExecutor();
 
     /** Executors are initialized once when the catalog is loaded */
@@ -84,15 +84,6 @@
         }
     }
 
-<<<<<<< HEAD
-protected:
-    //TODO: simplify the constructor definitions by setting all of these in init.
-    AbstractExecutor(VoltDBEngine* engine, AbstractPlanNode* abstractNode)
-        : m_abstractNode(abstractNode)
-        , m_tmpOutputTable(NULL)
-        , m_engine(engine)
-    { }
-=======
     inline void cleanupInputTempTable(Table * input_table) {
         TempTable* tmp_input_table = dynamic_cast<TempTable*>(input_table);
         if (tmp_input_table) {
@@ -101,13 +92,13 @@
         }
     }
 
-  protected:
-    AbstractExecutor(VoltDBEngine* engine, AbstractPlanNode* abstractNode) {
-        m_abstractNode = abstractNode;
-        m_tmpOutputTable = NULL;
-        m_engine = engine;
-    }
->>>>>>> aa720911
+protected:
+    //TODO: simplify the constructor definitions by setting all of these in init.
+    AbstractExecutor(VoltDBEngine* engine, AbstractPlanNode* abstractNode)
+        : m_abstractNode(abstractNode)
+        , m_tmpOutputTable(NULL)
+        , m_engine(engine)
+    { }
 
     /** Concrete executor classes implement initialization in p_init() */
     //TODO: simplify the p_init signature -- the ABstractPlanNode is already available as a member.
