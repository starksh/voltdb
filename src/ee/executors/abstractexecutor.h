/* This file is part of VoltDB.
 * Copyright (C) 2008-2013 VoltDB Inc.
 *
 * This file contains original code and/or modifications of original code.
 * Any modifications made by VoltDB Inc. are licensed under the following
 * terms and conditions:
 *
 * This program is free software: you can redistribute it and/or modify
 * it under the terms of the GNU Affero General Public License as
 * published by the Free Software Foundation, either version 3 of the
 * License, or (at your option) any later version.
 *
 * This program is distributed in the hope that it will be useful,
 * but WITHOUT ANY WARRANTY; without even the implied warranty of
 * MERCHANTABILITY or FITNESS FOR A PARTICULAR PURPOSE.  See the
 * GNU Affero General Public License for more details.
 *
 * You should have received a copy of the GNU Affero General Public License
 * along with VoltDB.  If not, see <http://www.gnu.org/licenses/>.
 */
/* Copyright (C) 2008 by H-Store Project
 * Brown University
 * Massachusetts Institute of Technology
 * Yale University
 *
 * Permission is hereby granted, free of charge, to any person obtaining
 * a copy of this software and associated documentation files (the
 * "Software"), to deal in the Software without restriction, including
 * without limitation the rights to use, copy, modify, merge, publish,
 * distribute, sublicense, and/or sell copies of the Software, and to
 * permit persons to whom the Software is furnished to do so, subject to
 * the following conditions:
 *
 * The above copyright notice and this permission notice shall be
 * included in all copies or substantial portions of the Software.
 *
 * THE SOFTWARE IS PROVIDED "AS IS", WITHOUT WARRANTY OF ANY KIND,
 * EXPRESS OR IMPLIED, INCLUDING BUT NOT LIMITED TO THE WARRANTIES OF
 * MERCHANTABILITY, FITNESS FOR A PARTICULAR PURPOSE AND NONINFRINGEMENT
 * IN NO EVENT SHALL THE AUTHORS BE LIABLE FOR ANY CLAIM, DAMAGES OR
 * OTHER LIABILITY, WHETHER IN AN ACTION OF CONTRACT, TORT OR OTHERWISE,
 * ARISING FROM, OUT OF OR IN CONNECTION WITH THE SOFTWARE OR THE USE OR
 * OTHER DEALINGS IN THE SOFTWARE.
 */

#ifndef VOLTDBNODEABSTRACTEXECUTOR_H
#define VOLTDBNODEABSTRACTEXECUTOR_H

#include "common/InterruptException.h"
#include "execution/VoltDBEngine.h"
#include "plannodes/abstractplannode.h"
#include "storage/temptable.h"

#include <cassert>
#include "execution/VoltDBEngine.h"

namespace voltdb {

class TempTableLimits;
class VoltDBEngine;

/**
 * AbstractExecutor provides the API for initializing and invoking executors.
 */
class AbstractExecutor {
  public:
    virtual ~AbstractExecutor();

    /** Executors are initialized once when the catalog is loaded */
    bool init(VoltDBEngine*, TempTableLimits* limits);

    /** Invoke a plannode's associated executor */
    bool execute(const NValueArray& params);

    /**
     * Returns true if the output table for the plannode must be cleaned up
     * after p_execute().  <b>Default is false</b>. This should be overriden in
     * the receive executor since this is the only place we need to clean up the
     * output table.
     */
    virtual bool needsPostExecuteClear() { return false; }

    /**
     * Returns the plannode that generated this executor.
     */
    inline AbstractPlanNode* getPlanNode() { return m_abstractNode; }

  protected:
    AbstractExecutor(VoltDBEngine* engine, AbstractPlanNode* abstractNode) {
        m_abstractNode = abstractNode;
        m_tmpOutputTable = NULL;
        m_engine = engine;
    }

    /** Concrete executor classes implement initialization in p_init() */
    virtual bool p_init(AbstractPlanNode*,
                        TempTableLimits* limits) = 0;

    /** Concrete executor classes impelmenet execution in p_execute() */
    virtual bool p_execute(const NValueArray& params) = 0;

    /**
     * Returns true if the output table for the plannode must be
     * cleared before p_execute().  <b>Default is true (clear each
     * time)</b>. Override this method if the executor receives a
     * plannode instance that must not be cleared.
     * @return true if output table must be cleared; false otherwise.
     */
    virtual bool needsOutputTableClear() { return true; };

    /**
     * Set up a multi-column temp output table for those executors that require one.
     * Called from p_init.
     */
    void setTempOutputTable(TempTableLimits* limits, const std::string tempTableName="temp");

    /**
     * Set up a single-column temp output table for DML executors that require one to return their counts.
     * Called from p_init.
     */
    void setDMLCountOutputTable(TempTableLimits* limits);

    /**
<<<<<<< HEAD
     * Set up statistics for long running operations thru m_engine
     */
    void progressUpdate(int foundTuples);
=======
     * Track total tuples accessed for this query.
     * Set up statistics for long running operations thru m_engine if total tuples accessed passes the threshold.
     */
    void doLongOpTracking();
>>>>>>> cc8286bc

    // execution engine owns the plannode allocation.
    AbstractPlanNode* m_abstractNode;
    TempTable* m_tmpOutputTable;

    // cache to avoid runtime virtual function call
    bool needs_outputtable_clear_cached;

    /** reference to the engine to call up to the top end */
    VoltDBEngine* m_engine;
};

inline bool AbstractExecutor::execute(const NValueArray& params)
{
    assert(m_abstractNode);
    VOLT_TRACE("Starting execution of plannode(id=%d)...",
               m_abstractNode->getPlanNodeId());

    if (m_tmpOutputTable)
    {
        VOLT_TRACE("Clearing output table...");
        m_tmpOutputTable->deleteAllTuplesNonVirtual(false);
    }

    // substitute params for output schema
    for (int i = 0; i < m_abstractNode->getOutputSchema().size(); i++) {
        m_abstractNode->getOutputSchema()[i]->getExpression()->substitute(params);
    }

    // run the executor
    return p_execute(params);
}

/**
<<<<<<< HEAD
 * Set up statistics for long running operations thru m_engine
 */
inline void AbstractExecutor::progressUpdate(int foundTuples) {
    //Update stats in java and let java determine if we should cancel this query.
    if(m_engine->getTopend()->fragmentProgressUpdate(m_engine->getIndexInBatch(),
            planNodeToString(m_abstractNode->getPlanNodeType()),
            "None",
            0,
            foundTuples)){
        VOLT_ERROR("Time out read only query.");
        throw SerializableEEException(VOLT_EE_EXCEPTION_TYPE_EEEXCEPTION, "Time out read only query.");
=======
 * Track total tuples accessed for this query.
 * Set up statistics for long running operations thru m_engine if total tuples accessed passes the threshold.
 */
inline void AbstractExecutor::doLongOpTracking() {
    if((++m_engine->m_tuplesFound) % LONG_OP_THRESHOLD != 0) {
        return;
    }
    else {
        Table* targetTable = m_engine->getLastAccessedTable();
        std::string tableName;
        int64_t tableSize;
        if(targetTable == NULL) {
            tableName = "None";
            tableSize = 0;
        }
        else{
            tableName = targetTable->name();
            tableSize = targetTable->activeTupleCount();
        }
        //Update stats in java and let java determine if we should cancel this query.
        if(m_engine->getTopend()->fragmentProgressUpdate(m_engine->getIndexInBatch(),
                planNodeToString(m_abstractNode->getPlanNodeType()),
                tableName,
                tableSize,
                m_engine->m_tuplesFound)){
            VOLT_INFO("Interrupt query.");
            throw InterruptException("Query interrupted.");
        }
>>>>>>> cc8286bc
    }
}

}

#endif<|MERGE_RESOLUTION|>--- conflicted
+++ resolved
@@ -52,7 +52,6 @@
 #include "storage/temptable.h"
 
 #include <cassert>
-#include "execution/VoltDBEngine.h"
 
 namespace voltdb {
 
@@ -121,16 +120,10 @@
     void setDMLCountOutputTable(TempTableLimits* limits);
 
     /**
-<<<<<<< HEAD
-     * Set up statistics for long running operations thru m_engine
-     */
-    void progressUpdate(int foundTuples);
-=======
      * Track total tuples accessed for this query.
      * Set up statistics for long running operations thru m_engine if total tuples accessed passes the threshold.
      */
     void doLongOpTracking();
->>>>>>> cc8286bc
 
     // execution engine owns the plannode allocation.
     AbstractPlanNode* m_abstractNode;
@@ -165,19 +158,6 @@
 }
 
 /**
-<<<<<<< HEAD
- * Set up statistics for long running operations thru m_engine
- */
-inline void AbstractExecutor::progressUpdate(int foundTuples) {
-    //Update stats in java and let java determine if we should cancel this query.
-    if(m_engine->getTopend()->fragmentProgressUpdate(m_engine->getIndexInBatch(),
-            planNodeToString(m_abstractNode->getPlanNodeType()),
-            "None",
-            0,
-            foundTuples)){
-        VOLT_ERROR("Time out read only query.");
-        throw SerializableEEException(VOLT_EE_EXCEPTION_TYPE_EEEXCEPTION, "Time out read only query.");
-=======
  * Track total tuples accessed for this query.
  * Set up statistics for long running operations thru m_engine if total tuples accessed passes the threshold.
  */
@@ -206,7 +186,6 @@
             VOLT_INFO("Interrupt query.");
             throw InterruptException("Query interrupted.");
         }
->>>>>>> cc8286bc
     }
 }
 
