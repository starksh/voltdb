--- conflicted
+++ resolved
@@ -126,33 +126,11 @@
         }
     }
 
-<<<<<<< HEAD
     m_groupByExpressions.loadExpressionArrayFromJSONObject("GROUPBY_EXPRESSIONS", obj);
     m_prePredicate.reset(loadExpressionFromJSONObject("PRE_PREDICATE", obj));
     m_postPredicate.reset(loadExpressionFromJSONObject("POST_PREDICATE", obj));
-=======
-    if (obj.hasNonNullKey("GROUPBY_EXPRESSIONS")) {
-        PlannerDomValue groupByExpressionsArray = obj.valueForKey("GROUPBY_EXPRESSIONS");
-        for (int i = 0; i < groupByExpressionsArray.arrayLen(); i++) {
-            m_groupByExpressions.push_back(AbstractExpression::buildExpressionTree(groupByExpressionsArray.valueAtIndex(i)));
-        }
 
-        if (obj.hasNonNullKey("PARTIAL_GROUPBY_COLUMNS")) {
-            PlannerDomValue partialGroupByColumnsArray = obj.valueForKey("PARTIAL_GROUPBY_COLUMNS");
-            for (int i = 0; i < partialGroupByColumnsArray.arrayLen(); i++) {
-                m_partialGroupByColumns.push_back(partialGroupByColumnsArray.valueAtIndex(i).asInt());
-            }
-        }
-    }
-
-    if (obj.hasNonNullKey("PRE_PREDICATE")) {
-        m_prePredicate = AbstractExpression::buildExpressionTree(obj.valueForKey("PRE_PREDICATE"));
-    }
-
-    if (obj.hasNonNullKey("POST_PREDICATE")) {
-        m_postPredicate = AbstractExpression::buildExpressionTree(obj.valueForKey("POST_PREDICATE"));
-    }
->>>>>>> 7d4e97b6
+    loadIntArrayFromJSONObject("PARTIAL_GROUPBY_COLUMNS", obj, m_partialGroupByColumns);
 }
 
 void AggregatePlanNode::collectOutputExpressions(
