/* This file is part of VoltDB.
 * Copyright (C) 2008-2014 VoltDB Inc.
 *
 * This file contains original code and/or modifications of original code.
 * Any modifications made by VoltDB Inc. are licensed under the following
 * terms and conditions:
 *
 * This program is free software: you can redistribute it and/or modify
 * it under the terms of the GNU Affero General Public License as
 * published by the Free Software Foundation, either version 3 of the
 * License, or (at your option) any later version.
 *
 * This program is distributed in the hope that it will be useful,
 * but WITHOUT ANY WARRANTY; without even the implied warranty of
 * MERCHANTABILITY or FITNESS FOR A PARTICULAR PURPOSE.  See the
 * GNU Affero General Public License for more details.
 *
 * You should have received a copy of the GNU Affero General Public License
 * along with VoltDB.  If not, see <http://www.gnu.org/licenses/>.
 */
/* Copyright (C) 2008 by H-Store Project
 * Brown University
 * Massachusetts Institute of Technology
 * Yale University
 *
 * Permission is hereby granted, free of charge, to any person obtaining
 * a copy of this software and associated documentation files (the
 * "Software"), to deal in the Software without restriction, including
 * without limitation the rights to use, copy, modify, merge, publish,
 * distribute, sublicense, and/or sell copies of the Software, and to
 * permit persons to whom the Software is furnished to do so, subject to
 * the following conditions:
 *
 * The above copyright notice and this permission notice shall be
 * included in all copies or substantial portions of the Software.
 *
 * THE SOFTWARE IS PROVIDED "AS IS", WITHOUT WARRANTY OF ANY KIND,
 * EXPRESS OR IMPLIED, INCLUDING BUT NOT LIMITED TO THE WARRANTIES OF
 * MERCHANTABILITY, FITNESS FOR A PARTICULAR PURPOSE AND NONINFRINGEMENT
 * IN NO EVENT SHALL THE AUTHORS BE LIABLE FOR ANY CLAIM, DAMAGES OR
 * OTHER LIABILITY, WHETHER IN AN ACTION OF CONTRACT, TORT OR OTHERWISE,
 * ARISING FROM, OUT OF OR IN CONNECTION WITH THE SOFTWARE OR THE USE OR
 * OTHER DEALINGS IN THE SOFTWARE.
 */

#include "abstractjoinnode.h"

#include "common/TupleSchema.h"
#include "expressions/abstractexpression.h"

#include "boost/foreach.hpp"

#include <sstream>

<<<<<<< HEAD
AbstractJoinPlanNode::AbstractJoinPlanNode(CatalogId id)
    : AbstractPlanNode(id), m_preJoinPredicate(NULL), m_joinPredicate(NULL)
    , m_wherePredicate(NULL), m_joinType(JOIN_TYPE_INVALID)
{
}

AbstractJoinPlanNode::AbstractJoinPlanNode()
    : AbstractPlanNode(), m_preJoinPredicate(NULL), m_joinPredicate(NULL)
    , m_wherePredicate(NULL), m_joinType(JOIN_TYPE_INVALID)
{
}
=======
namespace voltdb {

AbstractJoinPlanNode::AbstractJoinPlanNode() { }
>>>>>>> ebfc36d8

AbstractJoinPlanNode::~AbstractJoinPlanNode()
{
    BOOST_FOREACH(SchemaColumn* scol, m_outputSchemaPreAgg) {
        delete scol;
    }

    TupleSchema::freeTupleSchema(m_tupleSchemaPreAgg);
}

void AbstractJoinPlanNode::getOutputColumnExpressions(
        std::vector<AbstractExpression*>& outputExpressions) const {
    std::vector<SchemaColumn*> outputSchema;
    if (m_outputSchemaPreAgg.size() > 0) {
        outputSchema = m_outputSchemaPreAgg;
    } else {
        outputSchema = getOutputSchema();
    }
    size_t schemaSize = outputSchema.size();

    for (int i = 0; i < schemaSize; i++) {
        outputExpressions.push_back(outputSchema[i]->getExpression());
    }
}

std::string AbstractJoinPlanNode::debugInfo(const std::string& spacer) const
{
    std::ostringstream buffer;
    buffer << spacer << "JoinType[" << m_joinType << "]\n";
    if (m_preJoinPredicate != NULL)
    {
        buffer << spacer << "Pre-Join Predicate\n";
        buffer << m_preJoinPredicate->debug(spacer);
    }
    if (m_joinPredicate != NULL)
    {
        buffer << spacer << "Join Predicate\n";
        buffer << m_joinPredicate->debug(spacer);
    }
    if (m_wherePredicate != NULL)
    {
        buffer << spacer << "Where Predicate\n";
        buffer << m_wherePredicate->debug(spacer);
    }
    return (buffer.str());
}

void
AbstractJoinPlanNode::loadFromJSONObject(PlannerDomValue obj)
{
    m_joinType = stringToJoin(obj.valueForKey("JOIN_TYPE").asStr());

    m_preJoinPredicate.reset(loadExpressionFromJSONObject("PRE_JOIN_PREDICATE", obj));
    m_joinPredicate.reset(loadExpressionFromJSONObject("JOIN_PREDICATE", obj));
    m_wherePredicate.reset(loadExpressionFromJSONObject("WHERE_PREDICATE", obj));

    if (obj.hasKey("OUTPUT_SCHEMA_PRE_AGG")) {
        PlannerDomValue outputSchemaArray = obj.valueForKey("OUTPUT_SCHEMA_PRE_AGG");
        for (int i = 0; i < outputSchemaArray.arrayLen(); i++) {
            PlannerDomValue outputColumnValue = outputSchemaArray.valueAtIndex(i);
            SchemaColumn* outputColumn = new SchemaColumn(outputColumnValue, i);
            m_outputSchemaPreAgg.push_back(outputColumn);
        }
        m_tupleSchemaPreAgg = AbstractPlanNode::generateTupleSchema(m_outputSchemaPreAgg);
    }
    else {
        m_tupleSchemaPreAgg = NULL;
    }

}

} // namespace voltdb<|MERGE_RESOLUTION|>--- conflicted
+++ resolved
@@ -52,23 +52,13 @@
 
 #include <sstream>
 
-<<<<<<< HEAD
-AbstractJoinPlanNode::AbstractJoinPlanNode(CatalogId id)
-    : AbstractPlanNode(id), m_preJoinPredicate(NULL), m_joinPredicate(NULL)
-    , m_wherePredicate(NULL), m_joinType(JOIN_TYPE_INVALID)
-{
-}
+namespace voltdb {
 
 AbstractJoinPlanNode::AbstractJoinPlanNode()
     : AbstractPlanNode(), m_preJoinPredicate(NULL), m_joinPredicate(NULL)
     , m_wherePredicate(NULL), m_joinType(JOIN_TYPE_INVALID)
 {
 }
-=======
-namespace voltdb {
-
-AbstractJoinPlanNode::AbstractJoinPlanNode() { }
->>>>>>> ebfc36d8
 
 AbstractJoinPlanNode::~AbstractJoinPlanNode()
 {
